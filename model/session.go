--- conflicted
+++ resolved
@@ -4,10 +4,7 @@
 package model
 
 import (
-<<<<<<< HEAD
-=======
 	"net/http"
->>>>>>> 929caaff
 	"strconv"
 	"strings"
 
@@ -82,8 +79,6 @@
 	return &copySession
 }
 
-<<<<<<< HEAD
-=======
 func (s *Session) IsValid() *AppError {
 	if !IsValidId(s.Id) {
 		return NewAppError("Session.IsValid", "model.session.is_valid.id.app_error", nil, "", http.StatusBadRequest)
@@ -105,7 +100,6 @@
 	return nil
 }
 
->>>>>>> 929caaff
 func (s *Session) PreSave() {
 	if s.Id == "" {
 		s.Id = NewId()
