--- conflicted
+++ resolved
@@ -29,15 +29,9 @@
 	AppsEnabled bool
 
 	// Feature flags to control plugin versions
-<<<<<<< HEAD
-	PluginIncidentManagement string `plugin_id:"com.mattermost.plugin-incident-management"`
-	PluginApps               string `plugin_id:"com.mattermost.apps"`
-	PluginFocalboard         string `plugin_id:"focalboard"`
-=======
 	PluginPlaybooks  string `plugin_id:"playbooks"`
 	PluginApps       string `plugin_id:"com.mattermost.apps"`
 	PluginFocalboard string `plugin_id:"focalboard"`
->>>>>>> 3595a229
 
 	// Enable timed dnd support for user status
 	TimedDND bool
@@ -58,10 +52,6 @@
 	f.CollapsedThreads = true
 	f.EnableRemoteClusterService = false
 	f.AppsEnabled = false
-<<<<<<< HEAD
-	f.PluginIncidentManagement = "1.16.1"
-=======
->>>>>>> 3595a229
 	f.PluginApps = ""
 	f.PluginFocalboard = ""
 	f.TimedDND = false
