// Copyright (c) 2015-present Mattermost, Inc. All Rights Reserved.
// See LICENSE.txt for license information.

package model

import (
	"encoding/json"
	"errors"
	"io"
	"net/http"
	"regexp"
	"sort"
	"strings"
	"sync"
	"unicode/utf8"

	"github.com/mattermost/mattermost-server/v6/shared/markdown"
)

const (
	PostSystemMessagePrefix        = "system_"
	PostTypeDefault                = ""
	PostTypeSlackAttachment        = "slack_attachment"
	PostTypeSystemGeneric          = "system_generic"
	PostTypeJoinLeave              = "system_join_leave" // Deprecated, use PostJoinChannel or PostLeaveChannel instead
	PostTypeJoinChannel            = "system_join_channel"
	PostTypeGuestJoinChannel       = "system_guest_join_channel"
	PostTypeLeaveChannel           = "system_leave_channel"
	PostTypeJoinTeam               = "system_join_team"
	PostTypeLeaveTeam              = "system_leave_team"
	PostTypeAutoResponder          = "system_auto_responder"
	PostTypeAddRemove              = "system_add_remove" // Deprecated, use PostAddToChannel or PostRemoveFromChannel instead
	PostTypeAddToChannel           = "system_add_to_channel"
	PostTypeAddGuestToChannel      = "system_add_guest_to_chan"
	PostTypeRemoveFromChannel      = "system_remove_from_channel"
	PostTypeMoveChannel            = "system_move_channel"
	PostTypeAddToTeam              = "system_add_to_team"
	PostTypeRemoveFromTeam         = "system_remove_from_team"
	PostTypeHeaderChange           = "system_header_change"
	PostTypeDisplaynameChange      = "system_displayname_change"
	PostTypeConvertChannel         = "system_convert_channel"
	PostTypePurposeChange          = "system_purpose_change"
	PostTypeChannelDeleted         = "system_channel_deleted"
	PostTypeChannelRestored        = "system_channel_restored"
	PostTypeEphemeral              = "system_ephemeral"
	PostTypeChangeChannelPrivacy   = "system_change_chan_privacy"
	PostTypeWelcomePost            = "system_welcome_post"
	PostTypeAddBotTeamsChannels    = "add_bot_teams_channels"
	PostTypeSystemWarnMetricStatus = "warn_metric_status"
	PostTypeMe                     = "me"
	PostCustomTypePrefix           = "custom_"
	PostTypeReminder               = "reminder"
	PostTypeVoice                  = "voice"

	PostFileidsMaxRunes   = 300
	PostFilenamesMaxRunes = 4000
	PostHashtagsMaxRunes  = 1000
	PostMessageMaxRunesV1 = 4000
	PostMessageMaxBytesV2 = 65535                     // Maximum size of a TEXT column in MySQL
	PostMessageMaxRunesV2 = PostMessageMaxBytesV2 / 4 // Assume a worst-case representation
	PostPropsMaxRunes     = 800000
	PostPropsMaxUserRunes = PostPropsMaxRunes - 40000 // Leave some room for system / pre-save modifications

	PropsAddChannelMember = "add_channel_member"

	PostPropsAddedUserId       = "addedUserId"
	PostPropsDeleteBy          = "deleteBy"
	PostPropsOverrideIconURL   = "override_icon_url"
	PostPropsOverrideIconEmoji = "override_icon_emoji"

	PostPropsMentionHighlightDisabled = "mentionHighlightDisabled"
	PostPropsGroupHighlightDisabled   = "disable_group_highlight"

	PostPropsPreviewedPost = "previewed_post"
)

const (
	ModifierMessages string = "messages"
	ModifierFiles    string = "files"
)

type Post struct {
	Id         string `json:"id"`
	CreateAt   int64  `json:"create_at"`
	UpdateAt   int64  `json:"update_at"`
	EditAt     int64  `json:"edit_at"`
	DeleteAt   int64  `json:"delete_at"`
	IsPinned   bool   `json:"is_pinned"`
	UserId     string `json:"user_id"`
	ChannelId  string `json:"channel_id"`
	RootId     string `json:"root_id"`
	OriginalId string `json:"original_id"`

	Message string `json:"message"`
	// MessageSource will contain the message as submitted by the user if Message has been modified
	// by Mattermost for presentation (e.g if an image proxy is being used). It should be used to
	// populate edit boxes if present.
	MessageSource string `json:"message_source,omitempty"`

	Type          string          `json:"type"`
	propsMu       sync.RWMutex    `db:"-"`       // Unexported mutex used to guard Post.Props.
	Props         StringInterface `json:"props"` // Deprecated: use GetProps()
	Hashtags      string          `json:"hashtags"`
	Filenames     StringArray     `json:"-"` // Deprecated, do not use this field any more
	FileIds       StringArray     `json:"file_ids,omitempty"`
	PendingPostId string          `json:"pending_post_id"`
	HasReactions  bool            `json:"has_reactions,omitempty"`
	RemoteId      *string         `json:"remote_id,omitempty"`

	// Transient data populated before sending a post to the client
	ReplyCount   int64         `json:"reply_count"`
	LastReplyAt  int64         `json:"last_reply_at"`
	Participants []*User       `json:"participants"`
	IsFollowing  *bool         `json:"is_following,omitempty"` // for root posts in collapsed thread mode indicates if the current user is following this thread
	Metadata     *PostMetadata `json:"metadata,omitempty"`
}

func (o *Post) Auditable() map[string]interface{} {
	return map[string]interface{}{ // TODO check this
		"id":              o.Id,
		"create_at":       o.CreateAt,
		"update_at":       o.UpdateAt,
		"edit_at":         o.EditAt,
		"delete_at":       o.DeleteAt,
		"is_pinned":       o.IsPinned,
		"user_id":         o.UserId,
		"channel_id":      o.ChannelId,
		"root_id":         o.RootId,
		"original_id":     o.OriginalId,
		"type":            o.Type,
		"props":           o.GetProps(),
		"file_ids":        o.FileIds,
		"pending_post_id": o.PendingPostId,
		"remote_id":       o.RemoteId,
		"reply_count":     o.ReplyCount,
		"last_reply_at":   o.LastReplyAt,
		"is_following":    o.IsFollowing,
		"metadata":        o.Metadata,
	}
}

type PostEphemeral struct {
	UserID string `json:"user_id"`
	Post   *Post  `json:"post"`
}

type PostPatch struct {
	IsPinned     *bool            `json:"is_pinned"`
	Message      *string          `json:"message"`
	Props        *StringInterface `json:"props"`
	FileIds      *StringArray     `json:"file_ids"`
	HasReactions *bool            `json:"has_reactions"`
}

type PostReminder struct {
	TargetTime int64 `json:"target_time"`
	// These fields are only used internally for interacting with DB.
	PostId string `json:",omitempty"`
	UserId string `json:",omitempty"`
}

type SearchParameter struct {
	Terms                  *string `json:"terms"`
	IsOrSearch             *bool   `json:"is_or_search"`
	TimeZoneOffset         *int    `json:"time_zone_offset"`
	Page                   *int    `json:"page"`
	PerPage                *int    `json:"per_page"`
	IncludeDeletedChannels *bool   `json:"include_deleted_channels"`
	Modifier               *string `json:"modifier"` // whether it's messages or file
}

type AnalyticsPostCountsOptions struct {
	TeamId        string
	BotsOnly      bool
	YesterdayOnly bool
}

func (o *PostPatch) WithRewrittenImageURLs(f func(string) string) *PostPatch {
	copy := *o
	if copy.Message != nil {
		*copy.Message = RewriteImageURLs(*o.Message, f)
	}
	return &copy
}

type PostForExport struct {
	Post
	TeamName    string
	ChannelName string
	Username    string
	ReplyCount  int
}

type DirectPostForExport struct {
	Post
	User           string
	ChannelMembers *[]string
}

type ReplyForExport struct {
	Post
	Username string
}

type PostForIndexing struct {
	Post
	TeamId         string `json:"team_id"`
	ParentCreateAt *int64 `json:"parent_create_at"`
}

type FileForIndexing struct {
	FileInfo
	ChannelId string `json:"channel_id"`
	Content   string `json:"content"`
}

// ShallowCopy is an utility function to shallow copy a Post to the given
// destination without touching the internal RWMutex.
func (o *Post) ShallowCopy(dst *Post) error {
	if dst == nil {
		return errors.New("dst cannot be nil")
	}
	o.propsMu.RLock()
	defer o.propsMu.RUnlock()
	dst.propsMu.Lock()
	defer dst.propsMu.Unlock()
	dst.Id = o.Id
	dst.CreateAt = o.CreateAt
	dst.UpdateAt = o.UpdateAt
	dst.EditAt = o.EditAt
	dst.DeleteAt = o.DeleteAt
	dst.IsPinned = o.IsPinned
	dst.UserId = o.UserId
	dst.ChannelId = o.ChannelId
	dst.RootId = o.RootId
	dst.OriginalId = o.OriginalId
	dst.Message = o.Message
	dst.MessageSource = o.MessageSource
	dst.Type = o.Type
	dst.Props = o.Props
	dst.Hashtags = o.Hashtags
	dst.Filenames = o.Filenames
	dst.FileIds = o.FileIds
	dst.PendingPostId = o.PendingPostId
	dst.HasReactions = o.HasReactions
	dst.ReplyCount = o.ReplyCount
	dst.Participants = o.Participants
	dst.LastReplyAt = o.LastReplyAt
	dst.Metadata = o.Metadata
	if o.IsFollowing != nil {
		dst.IsFollowing = NewBool(*o.IsFollowing)
	}
	dst.RemoteId = o.RemoteId
	return nil
}

// Clone shallowly copies the post and returns the copy.
func (o *Post) Clone() *Post {
	copy := &Post{}
	o.ShallowCopy(copy)
	return copy
}

func (o *Post) ToJSON() (string, error) {
	copy := o.Clone()
	copy.StripActionIntegrations()
	b, err := json.Marshal(copy)
	return string(b), err
}

func (o *Post) EncodeJSON(w io.Writer) error {
	o.StripActionIntegrations()
	return json.NewEncoder(w).Encode(o)
}

type GetPostsSinceOptions struct {
	UserId                   string
	ChannelId                string
	Time                     int64
	SkipFetchThreads         bool
	CollapsedThreads         bool
	CollapsedThreadsExtended bool
	SortAscending            bool
}

type GetPostsSinceForSyncCursor struct {
	LastPostUpdateAt int64
	LastPostId       string
}

type GetPostsSinceForSyncOptions struct {
	ChannelId       string
	ExcludeRemoteId string
	IncludeDeleted  bool
}

type GetPostsOptions struct {
	UserId                   string
	ChannelId                string
	PostId                   string
	Page                     int
	PerPage                  int
	SkipFetchThreads         bool
	CollapsedThreads         bool
	CollapsedThreadsExtended bool
	FromPost                 string // PostId after which to send the items
	FromCreateAt             int64  // CreateAt after which to send the items
	Direction                string // Only accepts up|down. Indicates the order in which to send the items.
	IncludeDeleted           bool
}

type PostCountOptions struct {
	// Only include posts on a specific team. "" for any team.
	TeamId          string
	MustHaveFile    bool
	MustHaveHashtag bool
	ExcludeDeleted  bool
	UsersPostsOnly  bool
	// AllowFromCache looks up cache only when ExcludeDeleted and UsersPostsOnly are true and rest are falsy.
	AllowFromCache bool
}

func (o *Post) Etag() string {
	return Etag(o.Id, o.UpdateAt)
}

func (o *Post) IsValid(maxPostSize int) *AppError {
	if !IsValidId(o.Id) {
		return NewAppError("Post.IsValid", "model.post.is_valid.id.app_error", nil, "", http.StatusBadRequest)
	}

	if o.CreateAt == 0 {
		return NewAppError("Post.IsValid", "model.post.is_valid.create_at.app_error", nil, "id="+o.Id, http.StatusBadRequest)
	}

	if o.UpdateAt == 0 {
		return NewAppError("Post.IsValid", "model.post.is_valid.update_at.app_error", nil, "id="+o.Id, http.StatusBadRequest)
	}

	if !IsValidId(o.UserId) {
		return NewAppError("Post.IsValid", "model.post.is_valid.user_id.app_error", nil, "", http.StatusBadRequest)
	}

	if !IsValidId(o.ChannelId) {
		return NewAppError("Post.IsValid", "model.post.is_valid.channel_id.app_error", nil, "", http.StatusBadRequest)
	}

	if !(IsValidId(o.RootId) || o.RootId == "") {
		return NewAppError("Post.IsValid", "model.post.is_valid.root_id.app_error", nil, "", http.StatusBadRequest)
	}

	if !(len(o.OriginalId) == 26 || o.OriginalId == "") {
		return NewAppError("Post.IsValid", "model.post.is_valid.original_id.app_error", nil, "", http.StatusBadRequest)
	}

	if utf8.RuneCountInString(o.Message) > maxPostSize {
		return NewAppError("Post.IsValid", "model.post.is_valid.msg.app_error", nil, "id="+o.Id, http.StatusBadRequest)
	}

	if utf8.RuneCountInString(o.Hashtags) > PostHashtagsMaxRunes {
		return NewAppError("Post.IsValid", "model.post.is_valid.hashtags.app_error", nil, "id="+o.Id, http.StatusBadRequest)
	}

	switch o.Type {
	case
		PostTypeDefault,
		PostTypeSystemGeneric,
		PostTypeJoinLeave,
		PostTypeAutoResponder,
		PostTypeAddRemove,
		PostTypeJoinChannel,
		PostTypeGuestJoinChannel,
		PostTypeLeaveChannel,
		PostTypeJoinTeam,
		PostTypeLeaveTeam,
		PostTypeAddToChannel,
		PostTypeAddGuestToChannel,
		PostTypeRemoveFromChannel,
		PostTypeMoveChannel,
		PostTypeAddToTeam,
		PostTypeRemoveFromTeam,
		PostTypeSlackAttachment,
		PostTypeHeaderChange,
		PostTypePurposeChange,
		PostTypeDisplaynameChange,
		PostTypeConvertChannel,
		PostTypeChannelDeleted,
		PostTypeChannelRestored,
		PostTypeChangeChannelPrivacy,
		PostTypeAddBotTeamsChannels,
		PostTypeSystemWarnMetricStatus,
<<<<<<< HEAD
		PostTypeMe,
		PostTypeVoice:
=======
		PostTypeWelcomePost,
		PostTypeMe:
>>>>>>> 28698abb
	default:
		if !strings.HasPrefix(o.Type, PostCustomTypePrefix) {
			return NewAppError("Post.IsValid", "model.post.is_valid.type.app_error", nil, "id="+o.Type, http.StatusBadRequest)
		}
	}

	if utf8.RuneCountInString(ArrayToJSON(o.Filenames)) > PostFilenamesMaxRunes {
		return NewAppError("Post.IsValid", "model.post.is_valid.filenames.app_error", nil, "id="+o.Id, http.StatusBadRequest)
	}

	if utf8.RuneCountInString(ArrayToJSON(o.FileIds)) > PostFileidsMaxRunes {
		return NewAppError("Post.IsValid", "model.post.is_valid.file_ids.app_error", nil, "id="+o.Id, http.StatusBadRequest)
	}

	if utf8.RuneCountInString(StringInterfaceToJSON(o.GetProps())) > PostPropsMaxRunes {
		return NewAppError("Post.IsValid", "model.post.is_valid.props.app_error", nil, "id="+o.Id, http.StatusBadRequest)
	}

	return nil
}

func (o *Post) SanitizeProps() {
	if o == nil {
		return
	}
	membersToSanitize := []string{
		PropsAddChannelMember,
	}

	for _, member := range membersToSanitize {
		if _, ok := o.GetProps()[member]; ok {
			o.DelProp(member)
		}
	}
	for _, p := range o.Participants {
		p.Sanitize(map[string]bool{})
	}
}

func (o *Post) PreSave() {
	if o.Id == "" {
		o.Id = NewId()
	}

	o.OriginalId = ""

	if o.CreateAt == 0 {
		o.CreateAt = GetMillis()
	}

	o.UpdateAt = o.CreateAt
	o.PreCommit()
}

func (o *Post) PreCommit() {
	if o.GetProps() == nil {
		o.SetProps(make(map[string]any))
	}

	if o.Filenames == nil {
		o.Filenames = []string{}
	}

	if o.FileIds == nil {
		o.FileIds = []string{}
	}

	o.GenerateActionIds()

	// There's a rare bug where the client sends up duplicate FileIds so protect against that
	o.FileIds = RemoveDuplicateStrings(o.FileIds)
}

func (o *Post) MakeNonNil() {
	if o.GetProps() == nil {
		o.SetProps(make(map[string]any))
	}
}

func (o *Post) DelProp(key string) {
	o.propsMu.Lock()
	defer o.propsMu.Unlock()
	propsCopy := make(map[string]any, len(o.Props)-1)
	for k, v := range o.Props {
		propsCopy[k] = v
	}
	delete(propsCopy, key)
	o.Props = propsCopy
}

func (o *Post) AddProp(key string, value any) {
	o.propsMu.Lock()
	defer o.propsMu.Unlock()
	propsCopy := make(map[string]any, len(o.Props)+1)
	for k, v := range o.Props {
		propsCopy[k] = v
	}
	propsCopy[key] = value
	o.Props = propsCopy
}

func (o *Post) GetProps() StringInterface {
	o.propsMu.RLock()
	defer o.propsMu.RUnlock()
	return o.Props
}

func (o *Post) SetProps(props StringInterface) {
	o.propsMu.Lock()
	defer o.propsMu.Unlock()
	o.Props = props
}

func (o *Post) GetProp(key string) any {
	o.propsMu.RLock()
	defer o.propsMu.RUnlock()
	return o.Props[key]
}

func (o *Post) IsSystemMessage() bool {
	return len(o.Type) >= len(PostSystemMessagePrefix) && o.Type[:len(PostSystemMessagePrefix)] == PostSystemMessagePrefix
}

// IsRemote returns true if the post originated on a remote cluster.
func (o *Post) IsRemote() bool {
	return o.RemoteId != nil && *o.RemoteId != ""
}

// GetRemoteID safely returns the remoteID or empty string if not remote.
func (o *Post) GetRemoteID() string {
	if o.RemoteId != nil {
		return *o.RemoteId
	}
	return ""
}

func (o *Post) IsJoinLeaveMessage() bool {
	return o.Type == PostTypeJoinLeave ||
		o.Type == PostTypeAddRemove ||
		o.Type == PostTypeJoinChannel ||
		o.Type == PostTypeLeaveChannel ||
		o.Type == PostTypeJoinTeam ||
		o.Type == PostTypeLeaveTeam ||
		o.Type == PostTypeAddToChannel ||
		o.Type == PostTypeRemoveFromChannel ||
		o.Type == PostTypeAddToTeam ||
		o.Type == PostTypeRemoveFromTeam
}

func (o *Post) Patch(patch *PostPatch) {
	if patch.IsPinned != nil {
		o.IsPinned = *patch.IsPinned
	}

	if patch.Message != nil {
		o.Message = *patch.Message
	}

	if patch.Props != nil {
		newProps := *patch.Props
		o.SetProps(newProps)
	}

	if patch.FileIds != nil {
		o.FileIds = *patch.FileIds
	}

	if patch.HasReactions != nil {
		o.HasReactions = *patch.HasReactions
	}
}

func (o *Post) ChannelMentions() []string {
	return ChannelMentions(o.Message)
}

// DisableMentionHighlights disables a posts mention highlighting and returns the first channel mention that was present in the message.
func (o *Post) DisableMentionHighlights() string {
	mention, hasMentions := findAtChannelMention(o.Message)
	if hasMentions {
		o.AddProp(PostPropsMentionHighlightDisabled, true)
	}
	return mention
}

// DisableMentionHighlights disables mention highlighting for a post patch if required.
func (o *PostPatch) DisableMentionHighlights() {
	if o.Message == nil {
		return
	}
	if _, hasMentions := findAtChannelMention(*o.Message); hasMentions {
		if o.Props == nil {
			o.Props = &StringInterface{}
		}
		(*o.Props)[PostPropsMentionHighlightDisabled] = true
	}
}

func findAtChannelMention(message string) (mention string, found bool) {
	re := regexp.MustCompile(`(?i)\B@(channel|all|here)\b`)
	matched := re.FindStringSubmatch(message)
	if found = (len(matched) > 0); found {
		mention = strings.ToLower(matched[0])
	}
	return
}

func (o *Post) Attachments() []*SlackAttachment {
	if attachments, ok := o.GetProp("attachments").([]*SlackAttachment); ok {
		return attachments
	}
	var ret []*SlackAttachment
	if attachments, ok := o.GetProp("attachments").([]any); ok {
		for _, attachment := range attachments {
			if enc, err := json.Marshal(attachment); err == nil {
				var decoded SlackAttachment
				if json.Unmarshal(enc, &decoded) == nil {
					// Ignoring nil actions
					i := 0
					for _, action := range decoded.Actions {
						if action != nil {
							decoded.Actions[i] = action
							i++
						}
					}
					decoded.Actions = decoded.Actions[:i]

					// Ignoring nil fields
					i = 0
					for _, field := range decoded.Fields {
						if field != nil {
							decoded.Fields[i] = field
							i++
						}
					}
					decoded.Fields = decoded.Fields[:i]
					ret = append(ret, &decoded)
				}
			}
		}
	}
	return ret
}

func (o *Post) AttachmentsEqual(input *Post) bool {
	attachments := o.Attachments()
	inputAttachments := input.Attachments()

	if len(attachments) != len(inputAttachments) {
		return false
	}

	for i := range attachments {
		if !attachments[i].Equals(inputAttachments[i]) {
			return false
		}
	}

	return true
}

var markdownDestinationEscaper = strings.NewReplacer(
	`\`, `\\`,
	`<`, `\<`,
	`>`, `\>`,
	`(`, `\(`,
	`)`, `\)`,
)

// WithRewrittenImageURLs returns a new shallow copy of the post where the message has been
// rewritten via RewriteImageURLs.
func (o *Post) WithRewrittenImageURLs(f func(string) string) *Post {
	copy := o.Clone()
	copy.Message = RewriteImageURLs(o.Message, f)
	if copy.MessageSource == "" && copy.Message != o.Message {
		copy.MessageSource = o.Message
	}
	return copy
}

// RewriteImageURLs takes a message and returns a copy that has all of the image URLs replaced
// according to the function f. For each image URL, f will be invoked, and the resulting markdown
// will contain the URL returned by that invocation instead.
//
// Image URLs are destination URLs used in inline images or reference definitions that are used
// anywhere in the input markdown as an image.
func RewriteImageURLs(message string, f func(string) string) string {
	if !strings.Contains(message, "![") {
		return message
	}

	var ranges []markdown.Range

	markdown.Inspect(message, func(blockOrInline any) bool {
		switch v := blockOrInline.(type) {
		case *markdown.ReferenceImage:
			ranges = append(ranges, v.ReferenceDefinition.RawDestination)
		case *markdown.InlineImage:
			ranges = append(ranges, v.RawDestination)
		default:
			return true
		}
		return true
	})

	if ranges == nil {
		return message
	}

	sort.Slice(ranges, func(i, j int) bool {
		return ranges[i].Position < ranges[j].Position
	})

	copyRanges := make([]markdown.Range, 0, len(ranges))
	urls := make([]string, 0, len(ranges))
	resultLength := len(message)

	start := 0
	for i, r := range ranges {
		switch {
		case i == 0:
		case r.Position != ranges[i-1].Position:
			start = ranges[i-1].End
		default:
			continue
		}
		original := message[r.Position:r.End]
		replacement := markdownDestinationEscaper.Replace(f(markdown.Unescape(original)))
		resultLength += len(replacement) - len(original)
		copyRanges = append(copyRanges, markdown.Range{Position: start, End: r.Position})
		urls = append(urls, replacement)
	}

	result := make([]byte, resultLength)

	offset := 0
	for i, r := range copyRanges {
		offset += copy(result[offset:], message[r.Position:r.End])
		offset += copy(result[offset:], urls[i])
	}
	copy(result[offset:], message[ranges[len(ranges)-1].End:])

	return string(result)
}

func (o *Post) IsFromOAuthBot() bool {
	props := o.GetProps()
	return props["from_webhook"] == "true" && props["override_username"] != ""
}

func (o *Post) ToNilIfInvalid() *Post {
	if o.Id == "" {
		return nil
	}
	return o
}

func (o *Post) ForPlugin() *Post {
	p := o.Clone()
	p.Metadata = nil
	return p
}

func (o *Post) GetPreviewPost() *PreviewPost {
	for _, embed := range o.Metadata.Embeds {
		if embed.Type == PostEmbedPermalink {
			if previewPost, ok := embed.Data.(*PreviewPost); ok {
				return previewPost
			}
		}
	}
	return nil
}

func (o *Post) GetPreviewedPostProp() string {
	if val, ok := o.GetProp(PostPropsPreviewedPost).(string); ok {
		return val
	}
	return ""
}

func (o *Post) IsVoiceMessage() bool {
	return o.Type == PostTypeVoice
}<|MERGE_RESOLUTION|>--- conflicted
+++ resolved
@@ -389,13 +389,9 @@
 		PostTypeChangeChannelPrivacy,
 		PostTypeAddBotTeamsChannels,
 		PostTypeSystemWarnMetricStatus,
-<<<<<<< HEAD
-		PostTypeMe,
-		PostTypeVoice:
-=======
+		PostTypeVoice,
 		PostTypeWelcomePost,
 		PostTypeMe:
->>>>>>> 28698abb
 	default:
 		if !strings.HasPrefix(o.Type, PostCustomTypePrefix) {
 			return NewAppError("Post.IsValid", "model.post.is_valid.type.app_error", nil, "id="+o.Type, http.StatusBadRequest)
