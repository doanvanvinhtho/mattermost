--- conflicted
+++ resolved
@@ -339,6 +339,10 @@
         return `${this.getBaseRoute()}/remotecluster`;
     }
 
+    getRemoteClusterRoute(remoteId: string) {
+        return `${this.getRemoteClustersRoute()}/${remoteId}`;
+    }
+
     getCustomProfileAttributeFieldsRoute() {
         return `${this.getBaseRoute()}/custom_profile_attributes/fields`;
     }
@@ -349,18 +353,6 @@
 
     getCustomProfileAttributeValuesRoute() {
         return `${this.getBaseRoute()}/custom_profile_attributes/values`;
-    }
-
-    getRemoteClusterRoute(remoteId: string) {
-        return `${this.getRemoteClustersRoute()}/${remoteId}`;
-    }
-
-    getCustomProfileAttributeFieldsRoute() {
-        return `${this.getBaseRoute()}/custom_profile_attributes/fields`;
-    }
-
-    getCustomProfileAttributeFieldRoute(propertyFieldId: string) {
-        return `${this.getCustomProfileAttributeFieldsRoute()}/${propertyFieldId}`;
     }
 
     getPostsRoute() {
@@ -2084,7 +2076,6 @@
     // System Properties Routes
 
     getCustomProfileAttributeFields = async () => {
-<<<<<<< HEAD
         return this.doFetch<UserPropertyField[]>(
             `${this.getCustomProfileAttributeFieldsRoute()}`,
             {method: 'GET'},
@@ -2103,86 +2094,10 @@
             `${this.getCustomProfileAttributeFieldRoute(fieldId)}`,
             {method: 'PATCH', body: JSON.stringify(patch)},
         );
-=======
-        /* return this.doFetch<UserPropertyField[]>(
-            `${this.getCustomProfileAttributeFieldsRoute()}`,
-            {method: 'GET'},
-        ); */
-
-        // TODO delete mock
-        const data: UserPropertyField[] = [
-            {
-                id: 'test01',
-                name: 'testone',
-                type: 'text',
-                create_at: 1734643125000,
-                delete_at: 0,
-                update_at: 0,
-            },
-            {
-                id: 'test02',
-                name: 'testtwo',
-                type: 'text',
-                create_at: 1734643125000,
-                delete_at: 0,
-                update_at: 0,
-            },
-            {
-                id: 'test03',
-                name: 'testthree',
-                type: 'text',
-                create_at: 1734643125000,
-                delete_at: 0,
-                update_at: 0,
-            },
-        ];
-
-        await new Promise((res) => setTimeout(res, 750));
-
-        return data;
-    };
-
-    createCustomProfileAttributeField = async (patch: UserPropertyFieldPatch) => {
-        // return this.doFetch<UserPropertyField>(
-        //     `${this.getCustomProfileAttributeFieldsRoute()}`,
-        //     {method: 'POST', body: JSON.stringify(patch)},
-        // );
-
-        // TODO delete mock
-        await new Promise((res) => setTimeout(res, 750));
-
-        return {
-            id: crypto.getRandomValues(new Uint32Array(200))[Math.floor(Math.random() * 200)].toString(),
-            name: patch.name,
-            type: 'text',
-            create_at: 1734643125001,
-            delete_at: 0,
-            update_at: 0,
-        } as UserPropertyField;
-    };
-
-    patchCustomProfileAttributeField = async (fieldId: string, patch: UserPropertyFieldPatch) => {
-        /* return this.doFetch<UserPropertyField>(
-            `${this.getCustomProfileAttributeFieldRoute(fieldId)}`,
-            {method: 'PATCH', body: JSON.stringify(patch)},
-        ); */
-        // TODO delete mock
-        await new Promise((res) => setTimeout(res, 750));
-
-        return {
-            id: fieldId,
-            name: patch.name,
-            type: 'text',
-            create_at: 1734643125000,
-            delete_at: 0,
-            update_at: 1734643125001,
-        } as UserPropertyField;
->>>>>>> 249d4643
     };
 
     // eslint-disable-next-line @typescript-eslint/no-unused-vars
     deleteCustomProfileAttributeField = async (fieldId: string) => {
-<<<<<<< HEAD
         return this.doFetch<StatusOK>(
             `${this.getCustomProfileAttributeFieldRoute(fieldId)}`,
             {method: 'DELETE'},
@@ -2205,17 +2120,6 @@
             {method: 'GET'},
         );
         return data;
-=======
-        // return this.doFetch<StatusOK>(
-        //     `${this.getCustomProfileAttributeFieldRoute(fieldId)}`,
-        //     {method: 'DELETE'},
-        // );
-
-        // TODO delete mock
-        await new Promise((res) => setTimeout(res, 750));
-
-        return {status: 'OK'} as StatusOK;
->>>>>>> 249d4643
     };
 
     // Post Routes
