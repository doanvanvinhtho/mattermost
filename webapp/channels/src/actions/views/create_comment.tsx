// Copyright (c) 2015-present Mattermost, Inc. All Rights Reserved.
// See LICENSE.txt for license information.

import type {Post} from '@mattermost/types/posts';
import type {ScheduledPost, SchedulingInfo} from '@mattermost/types/schedule_post';

import type {CreatePostReturnType, SubmitReactionReturnType} from 'mattermost-redux/actions/posts';
import {addMessageIntoHistory} from 'mattermost-redux/actions/posts';
import {Permissions} from 'mattermost-redux/constants';
import {createSelector} from 'mattermost-redux/selectors/create_selector';
import {getChannel} from 'mattermost-redux/selectors/entities/channels';
import {getCustomEmojisByName} from 'mattermost-redux/selectors/entities/emojis';
import {getLicense} from 'mattermost-redux/selectors/entities/general';
import {getAssociatedGroupsForReferenceByMention} from 'mattermost-redux/selectors/entities/groups';
import {
    getLatestInteractablePostId,
    getLatestPostToEdit,
    getPost,
    makeGetPostIdsForThread,
} from 'mattermost-redux/selectors/entities/posts';
import {isCustomGroupsEnabled} from 'mattermost-redux/selectors/entities/preferences';
import {haveIChannelPermission} from 'mattermost-redux/selectors/entities/roles';
import {getCurrentTeamId} from 'mattermost-redux/selectors/entities/teams';
import {getCurrentUserId} from 'mattermost-redux/selectors/entities/users';
import type {ActionFunc, ActionFuncAsync} from 'mattermost-redux/types/actions';
import {isPostPendingOrFailed} from 'mattermost-redux/utils/post_utils';

import type {ExecuteCommandReturnType} from 'actions/command';
import {executeCommand} from 'actions/command';
import {runMessageWillBePostedHooks, runSlashCommandWillBePostedHooks} from 'actions/hooks';
import * as PostActions from 'actions/post_actions';
import {createSchedulePostFromDraft} from 'actions/post_actions';
import {actionOnGlobalItemsWithPrefix} from 'actions/storage';
import {updateDraft} from 'actions/views/drafts';

import {Constants, StoragePrefixes} from 'utils/constants';
import EmojiMap from 'utils/emoji_map';
import {containsAtChannel, groupsMentionedInText} from 'utils/post_utils';
import * as Utils from 'utils/utils';

import type {GlobalState} from 'types/store';
import type {PostDraft} from 'types/store/draft';

export function clearCommentDraftUploads() {
    return actionOnGlobalItemsWithPrefix(StoragePrefixes.COMMENT_DRAFT, (_key: string, draft: PostDraft) => {
        if (!draft || !draft.uploadsInProgress || draft.uploadsInProgress.length === 0) {
            return draft;
        }

        return {...draft, uploadsInProgress: []};
    });
}

// Temporarily store draft manually in localStorage since the current version of redux-persist
// we're on will not save the draft quickly enough on page unload.
export function updateCommentDraft(rootId: string, draft?: PostDraft, save = false) {
    const key = `${StoragePrefixes.COMMENT_DRAFT}${rootId}`;
    return updateDraft(key, draft ?? null, rootId, save);
}

<<<<<<< HEAD
export function submitPost(channelId: string, rootId: string, draft: PostDraft, afterSubmit?: (response: SubmitPostReturnType) => void, schedulingInfo?: SchedulingInfo): ActionFuncAsync<CreatePostReturnType, GlobalState> {
=======
export function submitPost(
    channelId: string,
    rootId: string,
    draft: PostDraft,
    afterSubmit?: (response: SubmitPostReturnType) => void,
    afterOptimisticSubmit?: () => void,
): ActionFuncAsync<CreatePostReturnType, GlobalState> {
>>>>>>> 2b426573
    return async (dispatch, getState) => {
        const state = getState();

        const userId = getCurrentUserId(state);

        const time = Utils.getTimestamp();

        let post = {
            file_ids: [],
            message: draft.message,
            channel_id: channelId,
            root_id: rootId,
            pending_post_id: `${userId}:${time}`,
            user_id: userId,
            create_at: time,
            metadata: {...draft.metadata},
            props: {...draft.props},
        } as unknown as Post;

        const channel = getChannel(state, channelId);
        if (!channel) {
            return {error: new Error('cannot find channel')};
        }
        const useChannelMentions = haveIChannelPermission(state, channel.team_id, channel.id, Permissions.USE_CHANNEL_MENTIONS);
        if (!useChannelMentions && containsAtChannel(post.message, {checkAllMentions: true})) {
            post.props.mentionHighlightDisabled = true;
        }

        const license = getLicense(state);
        const isLDAPEnabled = license?.IsLicensed === 'true' && license?.LDAPGroups === 'true';
        const useLDAPGroupMentions = isLDAPEnabled && haveIChannelPermission(state, channel.team_id, channel.id, Permissions.USE_GROUP_MENTIONS);

        const useCustomGroupMentions = isCustomGroupsEnabled(state) && haveIChannelPermission(state, channel.team_id, channel.id, Permissions.USE_GROUP_MENTIONS);

        const groupsWithAllowReference = useLDAPGroupMentions || useCustomGroupMentions ? getAssociatedGroupsForReferenceByMention(state, channel.team_id, channel.id) : null;
        if (!useLDAPGroupMentions && !useCustomGroupMentions && groupsMentionedInText(post.message, groupsWithAllowReference)) {
            post.props.disable_group_highlight = true;
        }

        const hookResult = await dispatch(runMessageWillBePostedHooks(post));
        if (hookResult.error) {
            return {error: hookResult.error};
        }

        post = hookResult.data;

<<<<<<< HEAD
        if (schedulingInfo) {
            const fileIDs = draft.fileInfos.map((fileInfo) => fileInfo.id);
            const scheduledPost: ScheduledPost = {
                id: '',
                scheduled_at: schedulingInfo.scheduled_at,
                create_at: post.create_at,
                update_at: post.update_at,
                user_id: userId,
                channel_id: post.channel_id,
                root_id: post.root_id,
                message: post.message,
                props: post.props,
                file_ids: fileIDs,
                metadata: post.metadata,
                priority: post.metadata.priority,
            };
            return dispatch(createSchedulePostFromDraft(scheduledPost));
        }

        return dispatch(PostActions.createPost(post, draft.fileInfos, afterSubmit));
=======
        return dispatch(PostActions.createPost(post, draft.fileInfos, afterSubmit, afterOptimisticSubmit));
>>>>>>> 2b426573
    };
}

type SubmitCommandRerturnType = ExecuteCommandReturnType & CreatePostReturnType;

export function submitCommand(channelId: string, rootId: string, draft: PostDraft): ActionFuncAsync<SubmitCommandRerturnType, GlobalState> {
    return async (dispatch, getState) => {
        const state = getState();

        const teamId = getCurrentTeamId(state);

        let args = {
            channel_id: channelId,
            team_id: teamId,
            root_id: rootId,
        };

        let {message} = draft;

        const hookResult = await dispatch(runSlashCommandWillBePostedHooks(message, args));
        if (hookResult.error) {
            return {error: hookResult.error};
        } else if (!hookResult.data!.message && !hookResult.data!.args) {
            // do nothing with an empty return from a hook
            return {error: new Error('command not submitted due to plugin hook')};
        }

        message = hookResult.data!.message;
        args = hookResult.data!.args;

        const {error, data} = await dispatch(executeCommand(message, args));

        if (error) {
            if (error.sendMessage) {
                return dispatch(submitPost(channelId, rootId, draft));
            }
            throw (error);
        }

        return {data: data!};
    };
}

export type SubmitPostReturnType = CreatePostReturnType & SubmitCommandRerturnType & SubmitReactionReturnType;

export type OnSubmitOptions = {
    ignoreSlash?: boolean;
    afterSubmit?: (response: SubmitPostReturnType) => void;
    afterOptimisticSubmit?: () => void;
}

<<<<<<< HEAD
export type SubmitPostReturnType = CreatePostReturnType & SubmitCommandRerturnType & SubmitReactionReturnType;
export type OnSubmitOptions = {
    ignoreSlash?: boolean;
    afterSubmit?: (response: SubmitPostReturnType) => void;
};

export function onSubmit(draft: PostDraft, options: OnSubmitOptions, schedulingInfo?: SchedulingInfo): ActionFuncAsync<SubmitPostReturnType, GlobalState> {
=======
export function onSubmit(
    draft: PostDraft,
    options: OnSubmitOptions,
): ActionFuncAsync<SubmitPostReturnType, GlobalState> {
>>>>>>> 2b426573
    return async (dispatch, getState) => {
        const {message, channelId, rootId} = draft;
        const state = getState();

        dispatch(addMessageIntoHistory(message));

        if (!schedulingInfo) {
            const isReaction = Utils.REACTION_PATTERN.exec(message);

            const emojis = getCustomEmojisByName(state);
            const emojiMap = new EmojiMap(emojis);

<<<<<<< HEAD
            if (isReaction && emojiMap.has(isReaction[2])) {
                const latestPostId = getLatestInteractablePostId(state, channelId, rootId);
                if (latestPostId) {
                    return dispatch(PostActions.submitReaction(latestPostId, isReaction[1], isReaction[2]));
                }
                return {error: new Error('no post to react to')};
            }
=======
        if (isReaction && emojiMap.has(isReaction[2]) && !options.ignoreSlash) {
            const latestPostId = getLatestInteractablePostId(state, channelId, rootId);
            if (latestPostId) {
                return dispatch(PostActions.submitReaction(latestPostId, isReaction[1], isReaction[2]));
            }
            return {error: new Error('No post to react to')};
        }
>>>>>>> 2b426573

            if (message.indexOf('/') === 0 && !options.ignoreSlash) {
                return dispatch(submitCommand(channelId, rootId, draft));
            }
        }

<<<<<<< HEAD
        return dispatch(submitPost(channelId, rootId, draft, options.afterSubmit, schedulingInfo));
=======
        return dispatch(submitPost(channelId, rootId, draft, options.afterSubmit, options.afterOptimisticSubmit));
>>>>>>> 2b426573
    };
}

function makeGetCurrentUsersLatestReply() {
    const getPostIdsInThread = makeGetPostIdsForThread();
    return createSelector(
        'makeGetCurrentUsersLatestReply',
        getCurrentUserId,
        getPostIdsInThread,
        (state) => (id: string) => getPost(state, id),
        (_state, rootId) => rootId,
        (userId, postIds, getPostById, rootId) => {
            let lastPost = null;

            if (!postIds) {
                return lastPost;
            }

            for (const id of postIds) {
                const post = getPostById(id) || {};

                // don't edit webhook posts, deleted posts, or system messages
                if (
                    post.user_id !== userId ||
                    (post.props && post.props.from_webhook) ||
                    post.state === Constants.POST_DELETED ||
                    (post.type && post.type.startsWith(Constants.SYSTEM_MESSAGE_PREFIX)) ||
                    isPostPendingOrFailed(post)
                ) {
                    continue;
                }

                if (rootId) {
                    if (post.root_id === rootId || post.id === rootId) {
                        lastPost = post;
                        break;
                    }
                } else {
                    lastPost = post;
                    break;
                }
            }

            return lastPost;
        },
    );
}

export function makeOnEditLatestPost(rootId: string): () => ActionFunc<boolean> {
    const getCurrentUsersLatestPost = makeGetCurrentUsersLatestReply();

    return () => (dispatch, getState) => {
        const state = getState();

        const lastPost = getCurrentUsersLatestPost(state, rootId);

        if (!lastPost) {
            return {data: false};
        }

        return dispatch(PostActions.setEditingPost(
            lastPost.id,
            'reply_textbox',
            Utils.localizeMessage({id: 'create_comment.commentTitle', defaultMessage: 'Comment'}),
            true,
        ));
    };
}

export function editLatestPost(channelId: string, rootId = ''): ActionFunc<boolean> {
    return (dispatch, getState) => {
        const state = getState();

        const lastPostId = getLatestPostToEdit(state, channelId, rootId);

        if (!lastPostId) {
            return {data: false};
        }

        return dispatch(PostActions.setEditingPost(
            lastPostId,
            rootId ? 'reply_textbox' : 'post_textbox',
            '', // title is no longer used
            Boolean(rootId),
        ));
    };
}<|MERGE_RESOLUTION|>--- conflicted
+++ resolved
@@ -58,17 +58,14 @@
     return updateDraft(key, draft ?? null, rootId, save);
 }
 
-<<<<<<< HEAD
-export function submitPost(channelId: string, rootId: string, draft: PostDraft, afterSubmit?: (response: SubmitPostReturnType) => void, schedulingInfo?: SchedulingInfo): ActionFuncAsync<CreatePostReturnType, GlobalState> {
-=======
 export function submitPost(
     channelId: string,
     rootId: string,
     draft: PostDraft,
     afterSubmit?: (response: SubmitPostReturnType) => void,
+    schedulingInfo?: SchedulingInfo,
     afterOptimisticSubmit?: () => void,
 ): ActionFuncAsync<CreatePostReturnType, GlobalState> {
->>>>>>> 2b426573
     return async (dispatch, getState) => {
         const state = getState();
 
@@ -115,7 +112,6 @@
 
         post = hookResult.data;
 
-<<<<<<< HEAD
         if (schedulingInfo) {
             const fileIDs = draft.fileInfos.map((fileInfo) => fileInfo.id);
             const scheduledPost: ScheduledPost = {
@@ -135,10 +131,7 @@
             return dispatch(createSchedulePostFromDraft(scheduledPost));
         }
 
-        return dispatch(PostActions.createPost(post, draft.fileInfos, afterSubmit));
-=======
         return dispatch(PostActions.createPost(post, draft.fileInfos, afterSubmit, afterOptimisticSubmit));
->>>>>>> 2b426573
     };
 }
 
@@ -183,40 +176,29 @@
 }
 
 export type SubmitPostReturnType = CreatePostReturnType & SubmitCommandRerturnType & SubmitReactionReturnType;
-
 export type OnSubmitOptions = {
     ignoreSlash?: boolean;
     afterSubmit?: (response: SubmitPostReturnType) => void;
     afterOptimisticSubmit?: () => void;
 }
 
-<<<<<<< HEAD
-export type SubmitPostReturnType = CreatePostReturnType & SubmitCommandRerturnType & SubmitReactionReturnType;
-export type OnSubmitOptions = {
-    ignoreSlash?: boolean;
-    afterSubmit?: (response: SubmitPostReturnType) => void;
-};
-
-export function onSubmit(draft: PostDraft, options: OnSubmitOptions, schedulingInfo?: SchedulingInfo): ActionFuncAsync<SubmitPostReturnType, GlobalState> {
-=======
 export function onSubmit(
     draft: PostDraft,
     options: OnSubmitOptions,
+    schedulingInfo?: SchedulingInfo,
 ): ActionFuncAsync<SubmitPostReturnType, GlobalState> {
->>>>>>> 2b426573
     return async (dispatch, getState) => {
         const {message, channelId, rootId} = draft;
         const state = getState();
 
         dispatch(addMessageIntoHistory(message));
 
-        if (!schedulingInfo) {
+        if (!schedulingInfo && !options.ignoreSlash) {
             const isReaction = Utils.REACTION_PATTERN.exec(message);
 
             const emojis = getCustomEmojisByName(state);
             const emojiMap = new EmojiMap(emojis);
 
-<<<<<<< HEAD
             if (isReaction && emojiMap.has(isReaction[2])) {
                 const latestPostId = getLatestInteractablePostId(state, channelId, rootId);
                 if (latestPostId) {
@@ -224,26 +206,13 @@
                 }
                 return {error: new Error('no post to react to')};
             }
-=======
-        if (isReaction && emojiMap.has(isReaction[2]) && !options.ignoreSlash) {
-            const latestPostId = getLatestInteractablePostId(state, channelId, rootId);
-            if (latestPostId) {
-                return dispatch(PostActions.submitReaction(latestPostId, isReaction[1], isReaction[2]));
-            }
-            return {error: new Error('No post to react to')};
-        }
->>>>>>> 2b426573
 
             if (message.indexOf('/') === 0 && !options.ignoreSlash) {
                 return dispatch(submitCommand(channelId, rootId, draft));
             }
         }
 
-<<<<<<< HEAD
-        return dispatch(submitPost(channelId, rootId, draft, options.afterSubmit, schedulingInfo));
-=======
-        return dispatch(submitPost(channelId, rootId, draft, options.afterSubmit, options.afterOptimisticSubmit));
->>>>>>> 2b426573
+        return dispatch(submitPost(channelId, rootId, draft, options.afterSubmit, schedulingInfo, options.afterOptimisticSubmit));
     };
 }
 
