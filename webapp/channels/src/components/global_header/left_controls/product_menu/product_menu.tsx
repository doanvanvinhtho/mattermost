// Copyright (c) 2015-present Mattermost, Inc. All Rights Reserved.
// See LICENSE.txt for license information.

import React, {useRef} from 'react';
import {useIntl} from 'react-intl';
import {useDispatch, useSelector} from 'react-redux';
import styled from 'styled-components';

<<<<<<< HEAD
import IconButton from '@mattermost/compass-components/components/icon-button'; // eslint-disable-line no-restricted-imports
import {
    ProductsIcon,
} from '@mattermost/compass-icons/components';
=======
import {
    ProductsIcon,
} from '@mattermost/compass-icons/components';

import {getLicense} from 'mattermost-redux/selectors/entities/general';
>>>>>>> 396ee06d

import {setProductMenuSwitcherOpen} from 'actions/views/product_menu';
import {isSwitcherOpen} from 'selectors/views/product_menu';

import * as Menu from 'components/menu';
import {
    OnboardingTaskCategory,
    OnboardingTasksName,
    TaskNameMapToSteps,
    useHandleOnBoardingTaskData,
} from 'components/onboarding_tasks';
import MenuOld from 'components/widgets/menu/menu';
import MenuWrapper from 'components/widgets/menu/menu_wrapper';

import {useCurrentProductId, isChannels} from 'utils/products';

import ProductMenuList from './product_menu_list';
import ProductSwitcherChannelsMenuItem from './product_switcher_channels_menuitem';
import ProductSwitcherProductsMenuItems from './product_switcher_products_menuitems';

import {useClickOutsideRef} from '../../hooks';

export const ProductMenuContainer = styled.nav`
    display: flex;
    align-items: center;
    cursor: pointer;

    > * + * {
        margin-left: 12px;
    }
`;

export const ProductMenuButton = styled.button.attrs(() => ({
    id: 'product_switch_menu',
    type: 'button',
}))`
    display: flex;
    align-items: center;
    background: transparent;
    border: none;
    border-radius: 4px;
    padding: 3px 6px 3px 5px;

    &:hover, &:focus {
        color: rgba(var(--sidebar-text-rgb), 0.56);
        background-color: rgba(var(--sidebar-text-rgb), 0.08);
    }

    &:active {
        color: rgba(var(--sidebar-text-rgb), 0.56);
        background-color: rgba(var(--sidebar-text-rgb), 0.16);
    }

    > * + * {
        margin-left: 8px;
    }
`;

const ProductMenu = (): JSX.Element => {
    const {formatMessage} = useIntl();
    const dispatch = useDispatch();
    const switcherOpen = useSelector(isSwitcherOpen);
    const menuRef = useRef<HTMLDivElement>(null);
    const currentProductID = useCurrentProductId();

    const handleClick = () => dispatch(setProductMenuSwitcherOpen(!switcherOpen));

    const handleOnBoardingTaskData = useHandleOnBoardingTaskData();

    const visitSystemConsoleTaskName = OnboardingTasksName.VISIT_SYSTEM_CONSOLE;
    const handleVisitConsoleClick = () => {
        const steps = TaskNameMapToSteps[visitSystemConsoleTaskName];
        handleOnBoardingTaskData(visitSystemConsoleTaskName, steps.FINISHED, true, 'finish');
        localStorage.setItem(OnboardingTaskCategory, 'true');
    };

    useClickOutsideRef(menuRef, () => {
        if (!switcherOpen) {
            return;
        }
        dispatch(setProductMenuSwitcherOpen(false));
    });

    // return (
    //     <Menu.Container
    //         menuButton={{
    //             id: 'productMenuButton',
    //             class: 'btn btn-icon btn-quaternary btn-inverted btn-sm buttons-in-globalHeader',
    //             children: <ProductsIcon size={18}/>,
    //             'aria-label': formatMessage({id: 'global_header.productSwitchMenuButton.label', defaultMessage: 'Switch product'}),
    //         }}
    //         menuButtonTooltip={{
    //             text: formatMessage({id: 'global_header.productSwitchMenuButton.label', defaultMessage: 'Switch product'}),
    //         }}
    //         menu={{
    //             id: 'productSwitcherMenu',
    //             minWidth: '225px',
    //             maxWidth: '270px',
    //         }}
    //     >
    //         <ProductSwitcherChannelsMenuItem
    //             currentProductID={currentProductID}
    //         />
    //         <ProductSwitcherProductsMenuItems
    //             currentProductID={currentProductID}
    //         />
    //         <Menu.Separator/>
    //     </Menu.Container>
    // );

    return (
        <div ref={menuRef}>
            <MenuWrapper
                open={switcherOpen}
            >
                <ProductMenuContainer onClick={handleClick}>
                    <ProductMenuButton
                        aria-expanded={switcherOpen}
                        aria-label={formatMessage({id: 'global_header.productSwitchMenu', defaultMessage: 'Product switch menu'})}
                        aria-controls='product-switcher-menu'
<<<<<<< HEAD
                    />
=======
                        style={switcherOpen ? {
                            backgroundColor: 'rgba(var(--sidebar-text-rgb), 0.16)',
                            color: 'rgba(var(--sidebar-text-rgb), 0.56)',
                        } : {}}
                    >
                        <ProductsIcon
                            size={20}
                            color='rgba(var(--sidebar-text-rgb), 0.56)'
                        />
                        {license.IsLicensed === 'false' && <ProductBrandingTeamEdition/>}
                        {license.IsLicensed === 'true' && <ProductBranding/>}
                    </ProductMenuButton>
>>>>>>> 396ee06d
                </ProductMenuContainer>
                <MenuOld
                    listId={'product-switcher-menu-dropdown'}
                    className={'product-switcher-menu'}
                    id={'product-switcher-menu'}
                    ariaLabel={'switcherOpen'}
                >
                    <ProductMenuList
                        isMessaging={isChannels(currentProductID)}
                        onClick={handleClick}
                        handleVisitConsoleClick={handleVisitConsoleClick}
                    />
                    <MenuOld.Group>
                        <MenuOld.StartTrial
                            id='startTrial'
                        />
                    </MenuOld.Group>
                </MenuOld>
            </MenuWrapper>
        </div>
    );
};

export default ProductMenu;<|MERGE_RESOLUTION|>--- conflicted
+++ resolved
@@ -6,18 +6,7 @@
 import {useDispatch, useSelector} from 'react-redux';
 import styled from 'styled-components';
 
-<<<<<<< HEAD
-import IconButton from '@mattermost/compass-components/components/icon-button'; // eslint-disable-line no-restricted-imports
-import {
-    ProductsIcon,
-} from '@mattermost/compass-icons/components';
-=======
-import {
-    ProductsIcon,
-} from '@mattermost/compass-icons/components';
-
-import {getLicense} from 'mattermost-redux/selectors/entities/general';
->>>>>>> 396ee06d
+import {ProductsIcon} from '@mattermost/compass-icons/components';
 
 import {setProductMenuSwitcherOpen} from 'actions/views/product_menu';
 import {isSwitcherOpen} from 'selectors/views/product_menu';
@@ -101,32 +90,34 @@
         dispatch(setProductMenuSwitcherOpen(false));
     });
 
-    // return (
-    //     <Menu.Container
-    //         menuButton={{
-    //             id: 'productMenuButton',
-    //             class: 'btn btn-icon btn-quaternary btn-inverted btn-sm buttons-in-globalHeader',
-    //             children: <ProductsIcon size={18}/>,
-    //             'aria-label': formatMessage({id: 'global_header.productSwitchMenuButton.label', defaultMessage: 'Switch product'}),
-    //         }}
-    //         menuButtonTooltip={{
-    //             text: formatMessage({id: 'global_header.productSwitchMenuButton.label', defaultMessage: 'Switch product'}),
-    //         }}
-    //         menu={{
-    //             id: 'productSwitcherMenu',
-    //             minWidth: '225px',
-    //             maxWidth: '270px',
-    //         }}
-    //     >
-    //         <ProductSwitcherChannelsMenuItem
-    //             currentProductID={currentProductID}
-    //         />
-    //         <ProductSwitcherProductsMenuItems
-    //             currentProductID={currentProductID}
-    //         />
-    //         <Menu.Separator/>
-    //     </Menu.Container>
-    // );
+    if (true) {
+        return (
+            <Menu.Container
+                menuButton={{
+                    id: 'productMenuButton',
+                    class: 'btn btn-icon btn-quaternary btn-inverted btn-sm buttons-in-globalHeader',
+                    children: <ProductsIcon size={18}/>,
+                    'aria-label': formatMessage({id: 'global_header.productSwitchMenuButton.label', defaultMessage: 'Switch product'}),
+                }}
+                menuButtonTooltip={{
+                    text: formatMessage({id: 'global_header.productSwitchMenuButton.label', defaultMessage: 'Switch product'}),
+                }}
+                menu={{
+                    id: 'productSwitcherMenu',
+                    minWidth: '225px',
+                    maxWidth: '270px',
+                }}
+            >
+                <ProductSwitcherChannelsMenuItem
+                    currentProductID={currentProductID}
+                />
+                <ProductSwitcherProductsMenuItems
+                    currentProductID={currentProductID}
+                />
+                <Menu.Separator/>
+            </Menu.Container>
+        );
+    }
 
     return (
         <div ref={menuRef}>
@@ -138,22 +129,7 @@
                         aria-expanded={switcherOpen}
                         aria-label={formatMessage({id: 'global_header.productSwitchMenu', defaultMessage: 'Product switch menu'})}
                         aria-controls='product-switcher-menu'
-<<<<<<< HEAD
                     />
-=======
-                        style={switcherOpen ? {
-                            backgroundColor: 'rgba(var(--sidebar-text-rgb), 0.16)',
-                            color: 'rgba(var(--sidebar-text-rgb), 0.56)',
-                        } : {}}
-                    >
-                        <ProductsIcon
-                            size={20}
-                            color='rgba(var(--sidebar-text-rgb), 0.56)'
-                        />
-                        {license.IsLicensed === 'false' && <ProductBrandingTeamEdition/>}
-                        {license.IsLicensed === 'true' && <ProductBranding/>}
-                    </ProductMenuButton>
->>>>>>> 396ee06d
                 </ProductMenuContainer>
                 <MenuOld
                     listId={'product-switcher-menu-dropdown'}
