--- conflicted
+++ resolved
@@ -10,8 +10,6 @@
 import ItemRow from './item_row';
 
 // import ItemMeasurer from './item_measurer';
-
-import './dynamic_virtualized_list.scss';
 
 const atBottomMargin = 10;
 
@@ -564,62 +562,6 @@
         }
     };
 
-<<<<<<< HEAD
-    _renderItems = () => {
-        const {children, itemData, loaderId, visibleId} = this.props;
-        const width = this.innerRefWidth;
-        const [startIndex, stopIndex] = this._getRangeToRender();
-        const itemCount = itemData.length;
-        const items = [];
-        if (itemCount > 0) {
-            for (let index = itemCount - 1; index >= 0; index--) {
-                const {size} = getItemMetadata(this.props, index, this._listMetaData);
-
-                const [localOlderPostsToRenderStartIndex, localOlderPostsToRenderStopIndex] = this.state.localOlderPostsToRender;
-
-                const isItemInLocalPosts = index >= localOlderPostsToRenderStartIndex && index < localOlderPostsToRenderStopIndex + 1 && localOlderPostsToRenderStartIndex === stopIndex + 1;
-
-                const isLoader = itemData[index] === loaderId;
-                const isVisible = itemData[index] === visibleId;
-                const itemId = itemData[index];
-
-                // It's important to read style after fetching item metadata.
-                // getItemMetadata() will clear stale styles.
-                const style = this._getItemStyle(index);
-                if ((index >= startIndex && index < stopIndex + 1) || isItemInLocalPosts || isLoader || isVisible) {
-                    const item = createElement(children, {
-                        data: itemData,
-                        itemId,
-                    });
-
-                    // Always wrap children in a ItemRow to detect changes in size.
-                    items.push(
-                        createElement(ItemRow, {
-                            key: itemId,
-                            item,
-                            index,
-                            itemId,
-                            height: size,
-                            width,
-                            onHeightChange: this._handleNewMeasurements,
-                            onUnmount: this._onItemRowUnmount,
-                        }),
-                    );
-                } else {
-                    items.push(
-                        createElement('div', {
-                            key: itemId,
-                            style,
-                        }),
-                    );
-                }
-            }
-        }
-        return items;
-    };
-
-=======
->>>>>>> 8c06f4c1
     _onScrollVertical = (event) => {
         if (!this.state.scrolledToInitIndex) {
             return;
@@ -672,11 +614,9 @@
     };
 
     _renderItems = () => {
-        const {children, direction, itemData, loaderId, visibleId} =
-            this.props;
         const width = this.innerRefWidth;
         const [startIndex, stopIndex] = this._getRangeToRender();
-        const itemCount = itemData.length;
+        const itemCount = this.props.itemData.length;
         const items = [];
         if (itemCount > 0) {
             for (let index = itemCount - 1; index >= 0; index--) {
@@ -696,9 +636,9 @@
                     index < localOlderPostsToRenderStopIndex + 1 &&
                     localOlderPostsToRenderStartIndex === stopIndex + 1;
 
-                const isLoader = itemData[index] === loaderId;
-                const isVisible = itemData[index] === visibleId;
-                const itemId = itemData[index];
+                const isLoader = this.props.itemData[index] === this.props.loaderId;
+                const isVisible = this.props.itemData[index] === this.props.visibleId;
+                const itemId = this.props.itemData[index];
 
                 // It's important to read style after fetching item metadata.
                 // getItemMetadata() will clear stale styles.
@@ -709,24 +649,22 @@
                     isLoader ||
                     isVisible
                 ) {
-                    const item = createElement(children, {
-                        data: itemData,
+                    const item = createElement(this.props.children, {
+                        data: this.props.itemData,
                         itemId,
                     });
 
-                    // Always wrap children in a ItemMeasurer to detect changes in size.
+                    // Always wrap children in a ItemRow to detect changes in size.
                     items.push(
-                        createElement(ItemMeasurer, {
-                            direction,
-                            handleNewMeasurements: this._handleNewMeasurements,
+                        createElement(ItemRow, {
+                            key: itemId,
                             index,
                             item,
-                            key: itemId,
-                            size,
                             itemId,
+                            height: size,
                             width,
+                            onHeightChange: this._handleNewMeasurements,
                             onUnmount: this._onItemRowUnmount,
-                            itemCount,
                         }),
                     );
                 } else {
