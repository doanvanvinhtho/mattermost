--- conflicted
+++ resolved
@@ -1,49 +1,12 @@
 // Jest Snapshot v1, https://goo.gl/fbAQLP
 
 exports[`components/mfa/components/Confirm should match snapshot 1`] = `
-<div
-  className="signup-team__container mfa mfa-confirm"
->
-  <Svg />
-  <h1>
-    <MemoizedFormattedMessage
-      defaultMessage="Multi-Factor Authentication Setup Complete"
-      id="mfa.confirmTitle"
-    />
-  </h1>
-  <div
-    id="mfa"
+<div>
+  <form
+    className="form-group"
+    onKeyPress={[Function]}
+    onSubmit={[Function]}
   >
-<<<<<<< HEAD
-    <div>
-      <form
-        className="form-group"
-        onKeyPress={[Function]}
-        onSubmit={[Function]}
-      >
-        <p>
-          <MemoizedFormattedMessage
-            defaultMessage="Your account is now secure. Next time you sign in, you will be asked to enter a code from the Google Authenticator app on your phone."
-            id="mfa.confirm.secure"
-          />
-        </p>
-        <ButtonContainer>
-          <BrandedButton>
-            <button
-              className="btn btn-primary"
-              type="submit"
-            >
-              <MemoizedFormattedMessage
-                defaultMessage="Okay"
-                id="mfa.confirm.okay"
-              />
-            </button>
-          </BrandedButton>
-        </ButtonContainer>
-      </form>
-    </div>
-  </div>
-=======
     <p>
       <MemoizedFormattedMessage
         defaultMessage="**Set up complete!**"
@@ -66,6 +29,5 @@
       />
     </button>
   </form>
->>>>>>> 60ffd00d
 </div>
 `;