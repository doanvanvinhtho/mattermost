// Copyright (c) 2015-present Mattermost, Inc. All Rights Reserved.
// See LICENSE.txt for license information.

import PropTypes from 'prop-types';
import React from 'react';

import {NotificationSections, NotificationLevels} from 'utils/constants';

import CollapseView from './collapse_view';
import ExpandView from './expand_view';

export default class NotificationSection extends React.PureComponent {
    static propTypes = {

        /**
         * Notification section
         */
        section: PropTypes.string.isRequired,

        /**
         * Expand if true, else collapse the section
         */
        expand: PropTypes.bool.isRequired,

        /**
         * Member's desktop notification level
         */
        memberNotificationLevel: PropTypes.string.isRequired,

        memberDesktopSound: PropTypes.string,

        memberDesktopNotificationSound: PropTypes.string,

        /**
         * Member's desktop_threads notification level
         */
        memberThreadsNotificationLevel: PropTypes.string,

        /**
         * Ignore channel-wide mentions @channel, @here and @all
         */
        ignoreChannelMentions: PropTypes.string,

        /**
         * Auto-follow all new threads in this channel
         */
        channelAutoFollowThreads: PropTypes.string,

        /**
         * User's global notification level
         */
        globalNotificationLevel: PropTypes.string,

        /**
         * User's global notification sound
         */
        globalNotificationSound: PropTypes.string,

        /**
         * onChange handles update of desktop notification level
         */
        onChange: PropTypes.func.isRequired,

        /**
         * onChangeThreads handles update of desktop_threads notification level
         */
        onChangeThreads: PropTypes.func,

        onChangeDesktopSound: PropTypes.func,

        onChangeNotificationSound: PropTypes.func,

        onReset: PropTypes.func,

        isNotificationsSettingSameAsGlobal: PropTypes.bool,

        /**
         * Submit function to save notification level
         */
        onSubmit: PropTypes.func.isRequired,

        /**
         * Update function to to expand or collapse a section
         */
        onUpdateSection: PropTypes.func.isRequired,

        /**
         * Error string from the server
         */
        serverError: PropTypes.string,
    };

    handleOnChange = (e) => {
        this.props.onChange(e.target.value);
    };

    handleOnChangeThreads = (e) => {
        const value = e.target.checked ? NotificationLevels.ALL : NotificationLevels.MENTION;

        this.props.onChangeThreads(value);
    };

    handleOnChangeDesktopSound = (e) => {
        this.props.onChangeDesktopSound(e.target.value);
    };

    handleOnChangeNotificationSound = (selectedOption) => {
        if (selectedOption && 'value' in selectedOption) {
            this.props.onChangeNotificationSound(selectedOption.value);
        }
    };

    handleExpandSection = () => {
        this.props.onUpdateSection(this.props.section);
    };

    handleCollapseSection = () => {
        this.props.onUpdateSection(NotificationSections.NONE);
    };

    render() {
        const {
            expand,
            globalNotificationLevel,
            globalNotificationSound,
            memberNotificationLevel,
            memberThreadsNotificationLevel,
            memberDesktopSound,
            memberDesktopNotificationSound,
            ignoreChannelMentions,
<<<<<<< HEAD
            isNotificationsSettingSameAsGlobal,
=======
            channelAutoFollowThreads,
>>>>>>> 212ac800
            onSubmit,
            onReset,
            section,
            serverError,
        } = this.props;

        if (expand) {
            return (
                <ExpandView
                    section={section}
                    memberNotifyLevel={memberNotificationLevel}
                    memberThreadsNotifyLevel={memberThreadsNotificationLevel}
                    memberDesktopSound={memberDesktopSound}
                    memberDesktopNotificationSound={memberDesktopNotificationSound}
                    globalNotifyLevel={globalNotificationLevel}
                    globalNotificationSound={globalNotificationSound}
                    ignoreChannelMentions={ignoreChannelMentions}
<<<<<<< HEAD
                    isNotificationsSettingSameAsGlobal={isNotificationsSettingSameAsGlobal}
=======
                    channelAutoFollowThreads={channelAutoFollowThreads}
>>>>>>> 212ac800
                    onChange={this.handleOnChange}
                    onReset={onReset}
                    onChangeThreads={this.handleOnChangeThreads}
                    onChangeDesktopSound={this.handleOnChangeDesktopSound}
                    onChangeNotificationSound={this.handleOnChangeNotificationSound}
                    onSubmit={onSubmit}
                    serverError={serverError}
                    onCollapseSection={this.handleCollapseSection}
                />
            );
        }

        return (
            <CollapseView
                section={section}
                onExpandSection={this.handleExpandSection}
                memberNotifyLevel={memberNotificationLevel}
                globalNotifyLevel={globalNotificationLevel}
                ignoreChannelMentions={ignoreChannelMentions}
                channelAutoFollowThreads={channelAutoFollowThreads}
            />
        );
    }
}<|MERGE_RESOLUTION|>--- conflicted
+++ resolved
@@ -128,11 +128,8 @@
             memberDesktopSound,
             memberDesktopNotificationSound,
             ignoreChannelMentions,
-<<<<<<< HEAD
             isNotificationsSettingSameAsGlobal,
-=======
             channelAutoFollowThreads,
->>>>>>> 212ac800
             onSubmit,
             onReset,
             section,
@@ -150,11 +147,8 @@
                     globalNotifyLevel={globalNotificationLevel}
                     globalNotificationSound={globalNotificationSound}
                     ignoreChannelMentions={ignoreChannelMentions}
-<<<<<<< HEAD
                     isNotificationsSettingSameAsGlobal={isNotificationsSettingSameAsGlobal}
-=======
                     channelAutoFollowThreads={channelAutoFollowThreads}
->>>>>>> 212ac800
                     onChange={this.handleOnChange}
                     onReset={onReset}
                     onChangeThreads={this.handleOnChangeThreads}
