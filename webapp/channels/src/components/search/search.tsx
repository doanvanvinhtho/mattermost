--- conflicted
+++ resolved
@@ -180,6 +180,11 @@
     const getMoreFilesForSearch = useCallback(() => {
         props.actions.getMoreFilesForSearch(searchTeam);
     }, [searchTeam, props.actions]);
+
+    const getMoreOmnisearchForSearch = useCallback(() => {
+        props.actions.getMoreOmnisearchForSearch();
+    }, [props.actions]);
+
 
     // handle cloding of rhs-flyout
     const handleClose = (): void => actions.closeRightHandSide();
@@ -582,14 +587,9 @@
                     updateSearchTeam={handleUpdateSearchTeamFromResult}
                     handleSearchHintSelection={handleSearchHintSelection}
                     isSideBarExpanded={props.isRhsExpanded}
-<<<<<<< HEAD
-                    getMorePostsForSearch={props.actions.getMorePostsForSearch}
-                    getMoreFilesForSearch={props.actions.getMoreFilesForSearch}
-                    getMoreOmnisearchForSearch={props.actions.getMoreOmnisearchForSearch}
-=======
                     getMorePostsForSearch={getMorePostsForSearch}
                     getMoreFilesForSearch={getMoreFilesForSearch}
->>>>>>> ae9e6174
+                    getMoreOmnisearchForSearch={getMoreOmnisearchForSearch}
                     setSearchFilterType={handleSetSearchFilter}
                     searchFilterType={searchFilterType}
                     setSearchType={(value: SearchType) => actions.updateSearchType(value)}
