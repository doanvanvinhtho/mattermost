--- conflicted
+++ resolved
@@ -12,12 +12,8 @@
 import type {updateNewMessagesAtInChannel} from 'actions/global_actions';
 import type {CanLoadMorePosts} from 'actions/views/channel';
 
-<<<<<<< HEAD
-import DynamicVirtualizedList from 'components/dynamic_virtualized_list';
-=======
 import {DynamicVirtualizedList} from 'components/dynamic_virtualized_list';
 import type {OnItemsRenderedArgs, DynamicVirtualizedList as DynamicVirtualizedListProps} from 'components/dynamic_virtualized_list';
->>>>>>> 9849e13e
 import FloatingTimestamp from 'components/post_view/floating_timestamp';
 import PostListRow from 'components/post_view/post_list_row';
 import ScrollToBottomArrows from 'components/post_view/scroll_to_bottom_arrows';
@@ -39,6 +35,16 @@
 const MAXIMUM_POSTS_FOR_SLICING = {
     channel: 50,
     permalink: 100,
+};
+
+const postListStyle = {
+    padding: '14px 0px 7px',
+};
+
+const virtListStyles = {
+    position: 'absolute',
+    bottom: '0',
+    maxHeight: '100%',
 };
 
 const OFFSET_TO_SHOW_TOAST = -50;
@@ -140,11 +146,7 @@
 }
 
 export default class PostList extends React.PureComponent<Props, State> {
-<<<<<<< HEAD
-    listRef: React.RefObject<DynamicVirtualizedList>;
-=======
     listRef: React.RefObject<DynamicVirtualizedListProps>;
->>>>>>> 9849e13e
     postListRef: React.RefObject<HTMLDivElement>;
     scrollStopAction: DelayedAction | null = null;
     initRangeToRender: number[];
@@ -428,7 +430,7 @@
 
         if (scrollUpdateWasRequested) { //if scroll change is programatically requested i.e by calling scrollTo
             //This is a private method on virtlist
-            const postsRenderedRange = this.listRef.current?.getRangeToRender();
+            const postsRenderedRange = this.listRef.current?._getRangeToRender(); //eslint-disable-line no-underscore-dangle
 
             // postsRenderedRange[3] is the visibleStopIndex which is post at the bottom of the screen
             if (postsRenderedRange && postsRenderedRange[3] <= 1 && !this.props.atLatestPost) {
@@ -559,7 +561,7 @@
         });
     };
 
-    onItemsRendered = ({visibleStartIndex, visibleStopIndex}: {visibleStartIndex: number; visibleStopIndex: number}) => {
+    onItemsRendered = ({visibleStartIndex, visibleStopIndex}: Pick<OnItemsRenderedArgs, 'visibleStartIndex' | 'visibleStopIndex'>) => {
         this.updateFloatingTimestamp(visibleStartIndex);
 
         if (
@@ -715,15 +717,8 @@
                                         </div>
 
                                         <DynamicVirtualizedList
-<<<<<<< HEAD
-                                            id='postListScrollContainer'
-                                            ref={this.listRef}
-                                            height={height}
-                                            width={width}
-=======
                                             ref={this.listRef}
                                             id='postListScrollContainer'
->>>>>>> 9849e13e
                                             className='post-list__dynamic'
                                             height={height}
                                             width={width}
@@ -734,7 +729,8 @@
                                             initScrollToIndex={this.initScrollToIndex}
                                             canLoadMorePosts={this.props.actions.canLoadMorePosts}
                                             innerRef={this.postListRef}
-                                            style={dynamicListStyle}
+                                            style={{...virtListStyles, ...dynamicListStyle}}
+                                            innerListStyle={postListStyle}
                                             initRangeToRender={this.initRangeToRender}
                                             loaderId={PostListRowListIds.OLDER_MESSAGES_LOADER}
                                             correctScrollToBottom={this.props.atLatestPost}
