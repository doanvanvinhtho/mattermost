// Copyright (c) 2015-present Mattermost, Inc. All Rights Reserved.
// See LICENSE.txt for license information.

import React from 'react';
import AutoSizer from 'react-virtualized-auto-sizer';

import EventEmitter from 'mattermost-redux/utils/event_emitter';
import {getNewMessagesIndex, isDateLine, isStartOfNewMessages} from 'mattermost-redux/utils/post_list';

import type {updateNewMessagesAtInChannel} from 'actions/global_actions';
import type {CanLoadMorePosts} from 'actions/views/channel';

import {DynamicVirtualizedList} from 'components/dynamic_virtualized_list';
<<<<<<< HEAD
import type {OnItemsRenderedArgs, DynamicVirtualizedList as DynamicVirtualizedListProps} from 'components/dynamic_virtualized_list';
=======
import type {OnItemsRenderedArgs} from 'components/dynamic_virtualized_list';
>>>>>>> f800025a
import FloatingTimestamp from 'components/post_view/floating_timestamp';
import PostListRow from 'components/post_view/post_list_row';
import ScrollToBottomArrows from 'components/post_view/scroll_to_bottom_arrows';
import ToastWrapper from 'components/toast_wrapper';

import Pluggable from 'plugins/pluggable';
import Constants, {PostListRowListIds, EventTypes, PostRequestTypes} from 'utils/constants';
import DelayedAction from 'utils/delayed_action';
import {getPreviousPostId, getLatestPostId} from 'utils/post_utils';
import * as Utils from 'utils/utils';

import LatestPostReader from './latest_post_reader';

const OVERSCAN_COUNT_BACKWARD = 80;
const OVERSCAN_COUNT_FORWARD = 80;
const HEIGHT_TRIGGER_FOR_MORE_POSTS = 1000;
const BUFFER_TO_BE_CONSIDERED_BOTTOM = 10;

const MAXIMUM_POSTS_FOR_SLICING = {
    channel: 50,
    permalink: 100,
};

const postListStyle = {
    padding: '14px 0px 7px',
};

const virtListStyles = {
    position: 'absolute',
    bottom: '0',
    maxHeight: '100%',
};

const OFFSET_TO_SHOW_TOAST = -50;

type Props = {

    /*
     * Array of Ids in the channel including date separators, new message indicator, more messages loader,
     * manual load messages trigger and postId in the order of newest to oldest for populating virtual list rows
     */
    postListIds?: string[];

    /*
     * The current channel id
     */
    channelId: string;

    /*
     * Used for disabling auto retry of posts and enabling manual link for loading posts
     */
    autoRetryEnable: boolean;

    /*
     * Used in passing to post row for enabling animation when loading posts
     */
    loadingNewerPosts: boolean;
    loadingOlderPosts: boolean;

    isMobileView: boolean;

    /*
     * Used for populating header, scroll correction and disabling triggering loadOlderPosts
     */
    atOldestPost?: boolean;

    /*
     * Used for disabling triggering loadNewerPosts
     */
    atLatestPost?: boolean;

    latestPostTimeStamp?: number;
    lastViewedAt: number;

    /*
     * Set to focus this post
     */
    focusedPostId?: string;

    shouldStartFromBottomWhenUnread: boolean;

    actions: {

        /*
         * Function to get older posts in the channel
         */
        loadOlderPosts: () => Promise<void>;

        /*
         * Function to get newer posts in the channel
         */
        loadNewerPosts: () => Promise<void>;

        /*
         * Function used for autoLoad of posts incase screen is not filled with posts
         */
        canLoadMorePosts: (type: CanLoadMorePosts) => Promise<void>;

        /*
         * Function to change the post selected for postList
         */
        changeUnreadChunkTimeStamp: (lastViewedAt: number) => void;

        updateNewMessagesAtInChannel: typeof updateNewMessagesAtInChannel;

        toggleShouldStartFromBottomWhenUnread: () => void;
    };
}

type State = {
    isScrolling: boolean;

    // Intentionally setting null so that toast can determine when the first time this state is defined
    atBottom: boolean | null;
    lastViewedBottom: number;
    postListIds: string[];
    topPostId: string;
    postMenuOpened: boolean;
    dynamicListStyle: {
        willChange: string;
    };
    initScrollCompleted: boolean;
    initScrollOffsetFromBottom: number;
    showSearchHint: boolean;
    isSearchHintDismissed: boolean;
    isMobileView?: boolean;
    isNewMessageLineReached: boolean;
    showScrollToBottomToast: boolean;
    isScrollToBottomDismissed: boolean;
}

export default class PostList extends React.PureComponent<Props, State> {
<<<<<<< HEAD
    listRef: React.RefObject<DynamicVirtualizedListProps>;
=======
    listRef: React.RefObject<DynamicVirtualizedList>;
>>>>>>> f800025a
    postListRef: React.RefObject<HTMLDivElement>;
    scrollStopAction: DelayedAction | null = null;
    initRangeToRender: number[];
    showSearchHintThreshold: number;
    mounted: boolean;
    newMessageLineIndex: number;

    constructor(props: Props) {
        super(props);

        const channelIntroMessage = PostListRowListIds.CHANNEL_INTRO_MESSAGE;
        this.mounted = true;

        this.state = {
            isScrolling: false,

            // Intentionally setting null so that toast can determine when the first time this state is defined
            atBottom: null,
            lastViewedBottom: Date.now(),
            postListIds: [channelIntroMessage],
            topPostId: '',
            postMenuOpened: false,
            dynamicListStyle: {
                willChange: 'transform',
            },
            initScrollCompleted: false,
            initScrollOffsetFromBottom: 0,
            showSearchHint: false,
            isSearchHintDismissed: false,
            isNewMessageLineReached: false,
            showScrollToBottomToast: false,
            isScrollToBottomDismissed: false,
        };

        this.listRef = React.createRef();
        this.postListRef = React.createRef();
        if (this.props.isMobileView) {
            this.scrollStopAction = new DelayedAction(this.handleScrollStop);
        }

        this.initRangeToRender = this.props.focusedPostId ? [0, MAXIMUM_POSTS_FOR_SLICING.permalink] : [0, MAXIMUM_POSTS_FOR_SLICING.channel];

        let postIndex = 0;
        if (props.focusedPostId) {
            postIndex = (this.props.postListIds || []).findIndex((postId) => postId === this.props.focusedPostId);
        } else {
            postIndex = getNewMessagesIndex(props.postListIds || []);
        }
        this.newMessageLineIndex = getNewMessagesIndex(props.postListIds || []);

        const maxPostsForSlicing = props.focusedPostId ? MAXIMUM_POSTS_FOR_SLICING.permalink : MAXIMUM_POSTS_FOR_SLICING.channel;
        this.initRangeToRender = [
            Math.max(postIndex - 30, 0),
            Math.max(postIndex + 30, Math.min((props.postListIds || []).length - 1, maxPostsForSlicing)),
        ];
        this.showSearchHintThreshold = this.getShowSearchHintThreshold();
    }

    componentDidMount() {
        this.mounted = true;

        window.addEventListener('resize', this.handleWindowResize);
        EventEmitter.addListener(EventTypes.POST_LIST_SCROLL_TO_BOTTOM, this.scrollToLatestMessages);
    }

    getSnapshotBeforeUpdate(prevProps: Props) {
        if (this.postListRef && this.postListRef.current) {
            const postsAddedAtTop = this.props.postListIds && this.props.postListIds.length !== (prevProps.postListIds || []).length && this.props.postListIds[0] === (prevProps.postListIds || [])[0];
            const channelHeaderAdded = this.props.atOldestPost !== prevProps.atOldestPost;
            if ((postsAddedAtTop || channelHeaderAdded) && this.state.atBottom === false) {
                const postListNode = this.postListRef.current;
                const previousScrollTop = postListNode.parentElement?.scrollTop;
                const previousScrollHeight = postListNode.scrollHeight;

                return {
                    previousScrollTop,
                    previousScrollHeight,
                };
            }
        }
        return null;
    }

    componentDidUpdate(prevProps: Props, _prevState: State, snapshot: {previousScrollTop: number; previousScrollHeight: number}) {
        if (this.props.isMobileView && !prevProps.isMobileView) {
            this.scrollStopAction = new DelayedAction(this.handleScrollStop);
        }

        if (!this.postListRef.current) {
            return;
        }
        const prevPostsCount = (prevProps.postListIds || []).length;
        const presentPostsCount = (this.props.postListIds || []).length;

        this.newMessageLineIndex = getNewMessagesIndex(this.props.postListIds || []);

        if (snapshot) {
            const postlistScrollHeight = this.postListRef.current.scrollHeight;
            const postsAddedAtTop = presentPostsCount !== prevPostsCount && (this.props.postListIds || [])[0] === (prevProps.postListIds || [])[0];
            const channelHeaderAdded = this.props.atOldestPost !== prevProps.atOldestPost;
            if ((postsAddedAtTop || channelHeaderAdded) && !this.state.atBottom && snapshot) {
                const scrollValue = snapshot.previousScrollTop + (postlistScrollHeight - snapshot.previousScrollHeight);
                if (scrollValue !== 0 && (scrollValue - snapshot.previousScrollTop) !== 0) {
                    //true as third param so chrome can use animationFrame when correcting scroll
                    this.listRef.current?.scrollTo(scrollValue, scrollValue - snapshot.previousScrollTop, true);
                }
            }
        }
    }

    componentWillUnmount() {
        this.mounted = false;
        window.removeEventListener('resize', this.handleWindowResize);
        EventEmitter.removeListener(EventTypes.POST_LIST_SCROLL_TO_BOTTOM, this.scrollToLatestMessages);
    }

    static getDerivedStateFromProps(props: Props, state: State) {
        const postListIds = props.postListIds || [];
        let newPostListIds;

        if (props.atOldestPost) {
            newPostListIds = [...postListIds, PostListRowListIds.CHANNEL_INTRO_MESSAGE];
        } else if (props.autoRetryEnable) {
            newPostListIds = [...postListIds, PostListRowListIds.OLDER_MESSAGES_LOADER];
        } else {
            newPostListIds = [...postListIds, PostListRowListIds.LOAD_OLDER_MESSAGES_TRIGGER];
        }

        if (!props.atLatestPost) {
            if (props.autoRetryEnable) {
                newPostListIds = [PostListRowListIds.NEWER_MESSAGES_LOADER, ...newPostListIds];
            } else {
                newPostListIds = [PostListRowListIds.LOAD_NEWER_MESSAGES_TRIGGER, ...newPostListIds];
            }
        }

        const nextState: Partial<State> = {
            postListIds: newPostListIds,
        };

        if (props.isMobileView !== state.isMobileView) {
            nextState.isMobileView = props.isMobileView;

            const dynamicListStyle = state.dynamicListStyle;
            if (state.postMenuOpened) {
                if (!props.isMobileView && dynamicListStyle.willChange === 'unset') {
                    nextState.dynamicListStyle = {
                        ...dynamicListStyle,
                        willChange: 'transform',
                    };
                } else if (props.isMobileView && dynamicListStyle.willChange === 'transform') {
                    nextState.dynamicListStyle = {
                        ...dynamicListStyle,
                        willChange: 'unset',
                    };
                }
            }
        }

        return nextState;
    }

    handleWindowResize = () => {
        this.showSearchHintThreshold = this.getShowSearchHintThreshold();
    };

    togglePostMenu = (opened: boolean) => {
        let dynamicListStyle = this.state.dynamicListStyle;
        if (this.props.isMobileView) {
            dynamicListStyle = {
                ...dynamicListStyle,
                willChange: opened ? 'unset' : 'transform',
            };
        }

        this.setState({
            postMenuOpened: opened,
            dynamicListStyle,
        });
    };

    onNewMessageLineReached = () => {
        this.setState({
            isNewMessageLineReached: true,
        });
    };

    renderRow = ({data, itemId, style}: {data: string[]; itemId: string; style: Record<string, string>}) => {
        const index = data.indexOf(itemId);
        let className = '';
        const basePaddingClass = 'post-row__padding';
        const previousItemId = (index !== -1 && index < data.length - 1) ? data[index + 1] : '';
        const nextItemId = (index > 0 && index < data.length) ? data[index - 1] : '';

        if (isDateLine(nextItemId) || isStartOfNewMessages(nextItemId)) {
            className += basePaddingClass + ' bottom';
        }

        if (isDateLine(previousItemId) || isStartOfNewMessages(previousItemId)) {
            if (className.includes(basePaddingClass)) {
                className += ' top';
            } else {
                className += basePaddingClass + ' top';
            }
        }

        // Since the first in the list is the latest message
        const isLastPost = itemId === this.state.postListIds[0];

        return (
            <div
                style={style}
                className={className}
            >
                <PostListRow
                    listId={itemId}
                    previousListId={getPreviousPostId(data, index)}
                    shouldHighlight={itemId === this.props.focusedPostId}
                    loadOlderPosts={this.props.actions.loadOlderPosts}
                    loadNewerPosts={this.props.actions.loadNewerPosts}
                    togglePostMenu={this.togglePostMenu}
                    isLastPost={isLastPost}
                    loadingNewerPosts={this.props.loadingNewerPosts}
                    loadingOlderPosts={this.props.loadingOlderPosts}
                    channelId={this.props.channelId}
                />
            </div>
        );
    };

    scrollToFailed = (index: number) => {
        if (index === 0) {
            this.props.actions.changeUnreadChunkTimeStamp(0);
        } else {
            this.props.actions.changeUnreadChunkTimeStamp(this.props.lastViewedAt);
        }
    };

    onScroll = ({
        scrollDirection,
        scrollOffset,
        scrollUpdateWasRequested,
        clientHeight,
        scrollHeight}:
    {
        scrollDirection: string;
        scrollOffset: number;
        scrollUpdateWasRequested: boolean;
        clientHeight: number;
        scrollHeight: number;
    }) => {
        if (scrollHeight <= 0) {
            return;
        }

        const didUserScrollBackwards = scrollDirection === 'backward' && !scrollUpdateWasRequested;
        const didUserScrollForwards = scrollDirection === 'forward' && !scrollUpdateWasRequested;
        const isOffsetWithInRange = scrollOffset < HEIGHT_TRIGGER_FOR_MORE_POSTS;
        const offsetFromBottom = this.getOffsetFromBottom(scrollOffset, scrollHeight, clientHeight);
        const shouldLoadNewPosts = offsetFromBottom < HEIGHT_TRIGGER_FOR_MORE_POSTS;

        if (didUserScrollBackwards && isOffsetWithInRange && !this.props.atOldestPost) {
            this.props.actions.loadOlderPosts();
        } else if (didUserScrollForwards && shouldLoadNewPosts && !this.props.atLatestPost) {
            this.props.actions.loadNewerPosts();
        }

        if (this.props.isMobileView) {
            if (!this.state.isScrolling) {
                this.setState({
                    isScrolling: true,
                });
            }

            if (this.scrollStopAction) {
                this.scrollStopAction.fireAfter(Constants.SCROLL_DELAY);
            }
        }

        this.checkBottom(scrollOffset, scrollHeight, clientHeight);

        if (scrollUpdateWasRequested) { //if scroll change is programatically requested i.e by calling scrollTo
            //This is a private method on virtlist
            const postsRenderedRange = this.listRef.current?._getRangeToRender(); //eslint-disable-line no-underscore-dangle

            // postsRenderedRange[3] is the visibleStopIndex which is post at the bottom of the screen
            if (postsRenderedRange && postsRenderedRange[3] <= 1 && !this.props.atLatestPost) {
                this.props.actions.canLoadMorePosts(PostRequestTypes.AFTER_ID);
            }

            if (!this.state.atBottom && scrollHeight) {
                this.setState({
                    initScrollOffsetFromBottom: offsetFromBottom,
                });
            }
        }

        if (this.props.isMobileView && this.state.showSearchHint) {
            this.setState({
                showSearchHint: false,
            });
        }

        if (!this.props.isMobileView && !this.state.isSearchHintDismissed) {
            this.setState({
                showSearchHint: offsetFromBottom > this.showSearchHintThreshold,
            });
        }

        this.updateScrollToBottomToastVisibility(scrollOffset, scrollHeight, clientHeight);
    };

    getShowSearchHintThreshold = () => {
        return window.screen.height * 3;
    };

    checkBottom = (scrollOffset: number, scrollHeight: number, clientHeight: number) => {
        this.updateAtBottom(this.isAtBottom(scrollOffset, scrollHeight, clientHeight));
    };

    // Calculate how far the post list is from being scrolled to the bottom
    getOffsetFromBottom = (scrollOffset: number, scrollHeight: number, clientHeight: number) => scrollHeight - clientHeight - scrollOffset;

    isAtBottom = (scrollOffset: number, scrollHeight: number, clientHeight: number) => {
        const offsetFromBottom = this.getOffsetFromBottom(scrollOffset, scrollHeight, clientHeight);

        return offsetFromBottom <= BUFFER_TO_BE_CONSIDERED_BOTTOM && scrollHeight > 0;
    };

    updateAtBottom = (atBottom: boolean) => {
        if (atBottom !== this.state.atBottom) {
            // Update lastViewedBottom when the list reaches or leaves the bottom
            let lastViewedBottom = Date.now();
            if (this.props.latestPostTimeStamp && this.props.latestPostTimeStamp > lastViewedBottom) {
                lastViewedBottom = this.props.latestPostTimeStamp;
            }

            // if we hit the bottom, we haven't just landed on the unread channel
            this.setState({
                atBottom,
                lastViewedBottom,
            });
        }
    };

    updateLastViewedBottomAt = (lastViewedBottom = Date.now()) => {
        this.setState({
            lastViewedBottom,
        });
    };

    handleScrollStop = () => {
        if (this.mounted) {
            this.setState({
                isScrolling: false,
            });
        }
    };

    handleSearchHintDismiss = () => {
        this.setState({
            showSearchHint: false,
            isSearchHintDismissed: true,
        });
    };

    handleScrollToBottomToastDismiss = () => {
        this.setState({
            showScrollToBottomToast: false,
            isScrollToBottomDismissed: true,
        });
    };

    hideScrollToBottomToast = () => {
        this.setState({
            showScrollToBottomToast: false,
        });
    };

    /*
     * - Show the scroll-to-bottom toast at the same time as the search-hint toast.
     * - Only show if the user hasn't dismissed it before, within a session.
     * - Hide it if the user is at the bottom of the list.
     */
    updateScrollToBottomToastVisibility = (scrollOffset: number, scrollHeight: number, clientHeight: number) => {
        if (this.state.showScrollToBottomToast && this.state.atBottom) {
            this.setState({
                showScrollToBottomToast: false,
            });
            return;
        }

        if (!this.state.isScrollToBottomDismissed) {
            const offsetFromBottom = this.getOffsetFromBottom(scrollOffset, scrollHeight, clientHeight);
            this.setState({
                showScrollToBottomToast: offsetFromBottom > this.showSearchHintThreshold,
            });
        }
    };

    updateFloatingTimestamp = (visibleTopItem: number) => {
        if (!this.props.isMobileView) {
            return;
        }

        if (!this.props.postListIds) {
            return;
        }

        this.setState({
            topPostId: getLatestPostId(this.props.postListIds.slice(visibleTopItem)),
        });
    };

    onItemsRendered = ({visibleStartIndex, visibleStopIndex}: Pick<OnItemsRenderedArgs, 'visibleStartIndex' | 'visibleStopIndex'>) => {
        this.updateFloatingTimestamp(visibleStartIndex);

        if (
            this.newMessageLineIndex > 0 &&
             !this.state.isNewMessageLineReached &&
             this.newMessageLineIndex <= visibleStartIndex &&
             this.newMessageLineIndex >= visibleStopIndex
        ) {
            this.onNewMessageLineReached();
        }
    };

    initScrollToIndex = () => {
        if (this.props.focusedPostId) {
            const index = this.state.postListIds.findIndex(
                (item) => item === this.props.focusedPostId,
            );
            return {
                index,
                position: 'center',
            };
        }

        if (this.props.shouldStartFromBottomWhenUnread) {
            return {
                index: 0,
                position: 'end',
            };
        }

        const newMessagesSeparatorIndex = getNewMessagesIndex(this.state.postListIds);

        if (newMessagesSeparatorIndex > 0) {
            // if there is a dateLine above START_OF_NEW_MESSAGES then scroll to date line
            if (isDateLine(this.state.postListIds[newMessagesSeparatorIndex + 1])) {
                return {
                    index: newMessagesSeparatorIndex + 1,
                    position: 'start',
                    offset: OFFSET_TO_SHOW_TOAST,
                };
            }
            return {
                index: newMessagesSeparatorIndex,
                position: 'start',
                offset: OFFSET_TO_SHOW_TOAST,
            };
        }

        return {
            index: 0,
            position: 'end',
        };
    };

    scrollToLatestMessages = () => {
        if (this.props.atLatestPost) {
            this.scrollToBottom();
        } else {
            this.updateNewMessagesAtInChannel();
            this.props.actions.changeUnreadChunkTimeStamp(0);
        }
    };

    scrollToUnreadMessages = () => {
        this.props.actions.toggleShouldStartFromBottomWhenUnread();
    };

    scrollToBottom = () => {
        this.listRef.current?.scrollToItem(0, 'end');
    };

    scrollToNewMessage = () => {
        this.listRef.current?.scrollToItem(getNewMessagesIndex(this.state.postListIds), 'start', OFFSET_TO_SHOW_TOAST);
    };

    updateNewMessagesAtInChannel = (lastViewedAt = Date.now()) => {
        this.props.actions.updateNewMessagesAtInChannel(this.props.channelId, lastViewedAt);
    };

    renderToasts = (width: number) => {
        return (
            <ToastWrapper
                atLatestPost={this.props.atLatestPost}
                postListIds={this.state.postListIds}
                atBottom={this.state.atBottom}
                width={width}
                lastViewedBottom={this.state.lastViewedBottom}
                latestPostTimeStamp={this.props.latestPostTimeStamp}
                scrollToUnreadMessages={this.scrollToUnreadMessages}
                scrollToNewMessage={this.scrollToNewMessage}
                scrollToLatestMessages={this.scrollToLatestMessages}
                updateNewMessagesAtInChannel={this.updateNewMessagesAtInChannel}
                updateLastViewedBottomAt={this.updateLastViewedBottomAt}
                shouldStartFromBottomWhenUnread={this.props.shouldStartFromBottomWhenUnread}
                isNewMessageLineReached={this.state.isNewMessageLineReached}
                channelId={this.props.channelId}
                focusedPostId={this.props.focusedPostId}
                initScrollOffsetFromBottom={this.state.initScrollOffsetFromBottom}
                onSearchHintDismiss={this.handleSearchHintDismiss}
                showSearchHintToast={this.state.showSearchHint}
                showScrollToBottomToast={this.state.showScrollToBottomToast}
                onScrollToBottomToastDismiss={this.handleScrollToBottomToastDismiss}
                hideScrollToBottomToast={this.hideScrollToBottomToast}
            />
        );
    };

    render() {
        const {channelId} = this.props;
        const {dynamicListStyle} = this.state;

        return (
            <div
                className='a11y__region'
                data-a11y-sort-order='1'
                data-a11y-focus-child={true}
                data-a11y-order-reversed={true}
                data-a11y-loop-navigation={false}
                aria-label={Utils.localizeMessage({id: 'accessibility.sections.centerContent', defaultMessage: 'message list main region'})}
            >
                {this.props.isMobileView && (
                    <>
                        <FloatingTimestamp
                            isScrolling={this.state.isScrolling}
                            postId={this.state.topPostId}
                        />
                        <ScrollToBottomArrows
                            isScrolling={this.state.isScrolling}
                            atBottom={Boolean(this.state.atBottom)}
                            onClick={this.scrollToBottom}
                        />
                    </>
                )}
                <div
                    className='post-list-holder-by-time'
                    key={'postlist-' + channelId}
                >
                    <div
                        className='post-list__table'
                    >
                        <div
                            id='postListContent'
                            className='post-list__content'
                        >
                            <LatestPostReader postIds={this.props.postListIds}/>
                            <AutoSizer>
                                {({height, width}) => (
                                    <>
                                        <div>
                                            <Pluggable pluggableName='ChannelToast'/>

                                            {this.renderToasts(width)}
                                        </div>

                                        <DynamicVirtualizedList
<<<<<<< HEAD
                                            id='postListScrollContainer'
                                            ref={this.listRef}
=======
                                            ref={this.listRef}
                                            id='postListScrollContainer'
>>>>>>> f800025a
                                            className='post-list__dynamic'
                                            height={height}
                                            width={width}
                                            itemData={this.state.postListIds}
                                            overscanCountForward={OVERSCAN_COUNT_FORWARD}
                                            overscanCountBackward={OVERSCAN_COUNT_BACKWARD}
                                            onScroll={this.onScroll}
                                            initScrollToIndex={this.initScrollToIndex}
                                            canLoadMorePosts={this.props.actions.canLoadMorePosts}
                                            innerRef={this.postListRef}
                                            style={{...virtListStyles, ...dynamicListStyle}}
                                            innerListStyle={postListStyle}
                                            initRangeToRender={this.initRangeToRender}
                                            loaderId={PostListRowListIds.OLDER_MESSAGES_LOADER}
                                            correctScrollToBottom={this.props.atLatestPost}
                                            onItemsRendered={this.onItemsRendered}
                                            scrollToFailed={this.scrollToFailed}
                                        >
                                            {this.renderRow}
                                        </DynamicVirtualizedList>
                                    </>
                                )}
                            </AutoSizer>
                        </div>
                    </div>
                </div>
            </div>
        );
    }
}<|MERGE_RESOLUTION|>--- conflicted
+++ resolved
@@ -11,11 +11,7 @@
 import type {CanLoadMorePosts} from 'actions/views/channel';
 
 import {DynamicVirtualizedList} from 'components/dynamic_virtualized_list';
-<<<<<<< HEAD
-import type {OnItemsRenderedArgs, DynamicVirtualizedList as DynamicVirtualizedListProps} from 'components/dynamic_virtualized_list';
-=======
 import type {OnItemsRenderedArgs} from 'components/dynamic_virtualized_list';
->>>>>>> f800025a
 import FloatingTimestamp from 'components/post_view/floating_timestamp';
 import PostListRow from 'components/post_view/post_list_row';
 import ScrollToBottomArrows from 'components/post_view/scroll_to_bottom_arrows';
@@ -148,11 +144,7 @@
 }
 
 export default class PostList extends React.PureComponent<Props, State> {
-<<<<<<< HEAD
-    listRef: React.RefObject<DynamicVirtualizedListProps>;
-=======
     listRef: React.RefObject<DynamicVirtualizedList>;
->>>>>>> f800025a
     postListRef: React.RefObject<HTMLDivElement>;
     scrollStopAction: DelayedAction | null = null;
     initRangeToRender: number[];
@@ -723,13 +715,8 @@
                                         </div>
 
                                         <DynamicVirtualizedList
-<<<<<<< HEAD
                                             id='postListScrollContainer'
                                             ref={this.listRef}
-=======
-                                            ref={this.listRef}
-                                            id='postListScrollContainer'
->>>>>>> f800025a
                                             className='post-list__dynamic'
                                             height={height}
                                             width={width}
