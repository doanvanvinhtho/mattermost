// Copyright (c) 2015-present Mattermost, Inc. All Rights Reserved.
// See LICENSE.txt for license information.

package storetest

import (
	"strings"
	"testing"
	"time"

	"github.com/stretchr/testify/assert"
	"github.com/stretchr/testify/require"

	"github.com/mattermost/mattermost-server/v5/model"
	"github.com/mattermost/mattermost-server/v5/store"
)

const (
	DAY_MILLISECONDS   = 24 * 60 * 60 * 1000
	MONTH_MILLISECONDS = 31 * DAY_MILLISECONDS
)

func cleanupStatusStore(t *testing.T, s SqlSupplier) {
	_, execerr := s.GetMaster().ExecNoTimeout(` DELETE FROM Status `)
	require.Nil(t, execerr)
}

func TestUserStore(t *testing.T, ss store.Store, s SqlSupplier) {
	users, err := ss.User().GetAll()
	require.Nil(t, err, "failed cleaning up test users")

	for _, u := range users {
		err := ss.User().PermanentDelete(u.Id)
		require.Nil(t, err, "failed cleaning up test user %s", u.Username)
	}

	t.Run("Count", func(t *testing.T) { testCount(t, ss) })
	t.Run("AnalyticsActiveCount", func(t *testing.T) { testUserStoreAnalyticsActiveCount(t, ss, s) })
	t.Run("AnalyticsGetInactiveUsersCount", func(t *testing.T) { testUserStoreAnalyticsGetInactiveUsersCount(t, ss) })
	t.Run("AnalyticsGetSystemAdminCount", func(t *testing.T) { testUserStoreAnalyticsGetSystemAdminCount(t, ss) })
	t.Run("AnalyticsGetGuestCount", func(t *testing.T) { testUserStoreAnalyticsGetGuestCount(t, ss) })
	t.Run("Save", func(t *testing.T) { testUserStoreSave(t, ss) })
	t.Run("Update", func(t *testing.T) { testUserStoreUpdate(t, ss) })
	t.Run("UpdateUpdateAt", func(t *testing.T) { testUserStoreUpdateUpdateAt(t, ss) })
	t.Run("UpdateFailedPasswordAttempts", func(t *testing.T) { testUserStoreUpdateFailedPasswordAttempts(t, ss) })
	t.Run("Get", func(t *testing.T) { testUserStoreGet(t, ss) })
	t.Run("GetAllUsingAuthService", func(t *testing.T) { testGetAllUsingAuthService(t, ss) })
	t.Run("GetAllProfiles", func(t *testing.T) { testUserStoreGetAllProfiles(t, ss) })
	t.Run("GetProfiles", func(t *testing.T) { testUserStoreGetProfiles(t, ss) })
	t.Run("GetProfilesInChannel", func(t *testing.T) { testUserStoreGetProfilesInChannel(t, ss) })
	t.Run("GetProfilesInChannelByStatus", func(t *testing.T) { testUserStoreGetProfilesInChannelByStatus(t, ss, s) })
	t.Run("GetProfilesWithoutTeam", func(t *testing.T) { testUserStoreGetProfilesWithoutTeam(t, ss) })
	t.Run("GetAllProfilesInChannel", func(t *testing.T) { testUserStoreGetAllProfilesInChannel(t, ss) })
	t.Run("GetProfilesNotInChannel", func(t *testing.T) { testUserStoreGetProfilesNotInChannel(t, ss) })
	t.Run("GetProfilesByIds", func(t *testing.T) { testUserStoreGetProfilesByIds(t, ss) })
	t.Run("GetProfileByGroupChannelIdsForUser", func(t *testing.T) { testUserStoreGetProfileByGroupChannelIdsForUser(t, ss) })
	t.Run("GetProfilesByUsernames", func(t *testing.T) { testUserStoreGetProfilesByUsernames(t, ss) })
	t.Run("GetSystemAdminProfiles", func(t *testing.T) { testUserStoreGetSystemAdminProfiles(t, ss) })
	t.Run("GetByEmail", func(t *testing.T) { testUserStoreGetByEmail(t, ss) })
	t.Run("GetByAuthData", func(t *testing.T) { testUserStoreGetByAuthData(t, ss) })
	t.Run("GetByUsername", func(t *testing.T) { testUserStoreGetByUsername(t, ss) })
	t.Run("GetForLogin", func(t *testing.T) { testUserStoreGetForLogin(t, ss) })
	t.Run("UpdatePassword", func(t *testing.T) { testUserStoreUpdatePassword(t, ss) })
	t.Run("Delete", func(t *testing.T) { testUserStoreDelete(t, ss) })
	t.Run("UpdateAuthData", func(t *testing.T) { testUserStoreUpdateAuthData(t, ss) })
	t.Run("UserUnreadCount", func(t *testing.T) { testUserUnreadCount(t, ss) })
	t.Run("UpdateMfaSecret", func(t *testing.T) { testUserStoreUpdateMfaSecret(t, ss) })
	t.Run("UpdateMfaActive", func(t *testing.T) { testUserStoreUpdateMfaActive(t, ss) })
	t.Run("GetRecentlyActiveUsersForTeam", func(t *testing.T) { testUserStoreGetRecentlyActiveUsersForTeam(t, ss, s) })
	t.Run("GetNewUsersForTeam", func(t *testing.T) { testUserStoreGetNewUsersForTeam(t, ss) })
	t.Run("Search", func(t *testing.T) { testUserStoreSearch(t, ss) })
	t.Run("SearchNotInChannel", func(t *testing.T) { testUserStoreSearchNotInChannel(t, ss) })
	t.Run("SearchInChannel", func(t *testing.T) { testUserStoreSearchInChannel(t, ss) })
	t.Run("SearchNotInTeam", func(t *testing.T) { testUserStoreSearchNotInTeam(t, ss) })
	t.Run("SearchWithoutTeam", func(t *testing.T) { testUserStoreSearchWithoutTeam(t, ss) })
	t.Run("SearchInGroup", func(t *testing.T) { testUserStoreSearchInGroup(t, ss) })
	t.Run("GetProfilesNotInTeam", func(t *testing.T) { testUserStoreGetProfilesNotInTeam(t, ss) })
	t.Run("ClearAllCustomRoleAssignments", func(t *testing.T) { testUserStoreClearAllCustomRoleAssignments(t, ss) })
	t.Run("GetAllAfter", func(t *testing.T) { testUserStoreGetAllAfter(t, ss) })
	t.Run("GetUsersBatchForIndexing", func(t *testing.T) { testUserStoreGetUsersBatchForIndexing(t, ss) })
	t.Run("GetTeamGroupUsers", func(t *testing.T) { testUserStoreGetTeamGroupUsers(t, ss) })
	t.Run("GetChannelGroupUsers", func(t *testing.T) { testUserStoreGetChannelGroupUsers(t, ss) })
	t.Run("PromoteGuestToUser", func(t *testing.T) { testUserStorePromoteGuestToUser(t, ss) })
	t.Run("DemoteUserToGuest", func(t *testing.T) { testUserStoreDemoteUserToGuest(t, ss) })
	t.Run("DeactivateGuests", func(t *testing.T) { testDeactivateGuests(t, ss) })
	t.Run("ResetLastPictureUpdate", func(t *testing.T) { testUserStoreResetLastPictureUpdate(t, ss) })
	t.Run("GetKnownUsers", func(t *testing.T) { testGetKnownUsers(t, ss) })
}

func testUserStoreSave(t *testing.T, ss store.Store) {
	teamId := model.NewId()
	maxUsersPerTeam := 50

	u1 := model.User{
		Email:    MakeEmail(),
		Username: model.NewId(),
	}

	_, err := ss.User().Save(&u1)
	require.Nil(t, err, "couldn't save user")

	defer func() { require.Nil(t, ss.User().PermanentDelete(u1.Id)) }()

	_, nErr := ss.Team().SaveMember(&model.TeamMember{TeamId: teamId, UserId: u1.Id}, maxUsersPerTeam)
	require.Nil(t, nErr)

	_, err = ss.User().Save(&u1)
	require.NotNil(t, err, "shouldn't be able to update user from save")

	u2 := model.User{
		Email:    u1.Email,
		Username: model.NewId(),
	}
	_, err = ss.User().Save(&u2)
	require.NotNil(t, err, "should be unique email")

	u2.Email = MakeEmail()
	u2.Username = u1.Username
	_, err = ss.User().Save(&u1)
	require.NotNil(t, err, "should be unique username")

	u2.Username = ""
	_, err = ss.User().Save(&u1)
	require.NotNil(t, err, "should be unique username")

	for i := 0; i < 49; i++ {
		u := model.User{
			Email:    MakeEmail(),
			Username: model.NewId(),
		}
		_, err = ss.User().Save(&u)
		require.Nil(t, err, "couldn't save item")

		defer func() { require.Nil(t, ss.User().PermanentDelete(u.Id)) }()

		_, nErr = ss.Team().SaveMember(&model.TeamMember{TeamId: teamId, UserId: u.Id}, maxUsersPerTeam)
		require.Nil(t, nErr)
	}

	u2.Id = ""
	u2.Email = MakeEmail()
	u2.Username = model.NewId()
	_, err = ss.User().Save(&u2)
	require.Nil(t, err, "couldn't save item")

	defer func() { require.Nil(t, ss.User().PermanentDelete(u2.Id)) }()

	_, nErr = ss.Team().SaveMember(&model.TeamMember{TeamId: teamId, UserId: u1.Id}, maxUsersPerTeam)
	require.NotNil(t, nErr, "should be the limit")
}

func testUserStoreUpdate(t *testing.T, ss store.Store) {
	u1 := &model.User{
		Email: MakeEmail(),
	}
	_, err := ss.User().Save(u1)
	require.Nil(t, err)
	defer func() { require.Nil(t, ss.User().PermanentDelete(u1.Id)) }()
	_, nErr := ss.Team().SaveMember(&model.TeamMember{TeamId: model.NewId(), UserId: u1.Id}, -1)
	require.Nil(t, nErr)

	u2 := &model.User{
		Email:       MakeEmail(),
		AuthService: "ldap",
	}
	_, err = ss.User().Save(u2)
	require.Nil(t, err)
	defer func() { require.Nil(t, ss.User().PermanentDelete(u2.Id)) }()
	_, nErr = ss.Team().SaveMember(&model.TeamMember{TeamId: model.NewId(), UserId: u2.Id}, -1)
	require.Nil(t, nErr)

	_, err = ss.User().Update(u1, false)
	require.Nil(t, err)

	missing := &model.User{}
	_, err = ss.User().Update(missing, false)
	require.NotNil(t, err, "Update should have failed because of missing key")

	newId := &model.User{
		Id: model.NewId(),
	}
	_, err = ss.User().Update(newId, false)
	require.NotNil(t, err, "Update should have failed because id change")

	u2.Email = MakeEmail()
	_, err = ss.User().Update(u2, false)
	require.NotNil(t, err, "Update should have failed because you can't modify AD/LDAP fields")

	u3 := &model.User{
		Email:       MakeEmail(),
		AuthService: "gitlab",
	}
	oldEmail := u3.Email
	_, err = ss.User().Save(u3)
	require.Nil(t, err)
	defer func() { require.Nil(t, ss.User().PermanentDelete(u3.Id)) }()
	_, nErr = ss.Team().SaveMember(&model.TeamMember{TeamId: model.NewId(), UserId: u3.Id}, -1)
	require.Nil(t, nErr)

	u3.Email = MakeEmail()
	userUpdate, err := ss.User().Update(u3, false)
	require.Nil(t, err, "Update should not have failed")
	assert.Equal(t, oldEmail, userUpdate.New.Email, "Email should not have been updated as the update is not trusted")

	u3.Email = MakeEmail()
	userUpdate, err = ss.User().Update(u3, true)
	require.Nil(t, err, "Update should not have failed")
	assert.NotEqual(t, oldEmail, userUpdate.New.Email, "Email should have been updated as the update is trusted")

	err = ss.User().UpdateLastPictureUpdate(u1.Id)
	require.Nil(t, err, "Update should not have failed")
}

func testUserStoreUpdateUpdateAt(t *testing.T, ss store.Store) {
	u1 := &model.User{}
	u1.Email = MakeEmail()
	_, err := ss.User().Save(u1)
	require.Nil(t, err)
	defer func() { require.Nil(t, ss.User().PermanentDelete(u1.Id)) }()
	_, nErr := ss.Team().SaveMember(&model.TeamMember{TeamId: model.NewId(), UserId: u1.Id}, -1)
	require.Nil(t, nErr)

	_, err = ss.User().UpdateUpdateAt(u1.Id)
	require.Nil(t, err)

	user, err := ss.User().Get(u1.Id)
	require.Nil(t, err)
	require.Less(t, u1.UpdateAt, user.UpdateAt, "UpdateAt not updated correctly")
}

func testUserStoreUpdateFailedPasswordAttempts(t *testing.T, ss store.Store) {
	u1 := &model.User{}
	u1.Email = MakeEmail()
	_, err := ss.User().Save(u1)
	require.Nil(t, err)
	defer func() { require.Nil(t, ss.User().PermanentDelete(u1.Id)) }()
	_, nErr := ss.Team().SaveMember(&model.TeamMember{TeamId: model.NewId(), UserId: u1.Id}, -1)
	require.Nil(t, nErr)

	err = ss.User().UpdateFailedPasswordAttempts(u1.Id, 3)
	require.Nil(t, err)

	user, err := ss.User().Get(u1.Id)
	require.Nil(t, err)
	require.Equal(t, 3, user.FailedAttempts, "FailedAttempts not updated correctly")
}

func testUserStoreGet(t *testing.T, ss store.Store) {
	u1 := &model.User{
		Email: MakeEmail(),
	}
	_, err := ss.User().Save(u1)
	require.Nil(t, err)
	defer func() { require.Nil(t, ss.User().PermanentDelete(u1.Id)) }()

	u2, _ := ss.User().Save(&model.User{
		Email:    MakeEmail(),
		Username: model.NewId(),
	})
	_, nErr := ss.Bot().Save(&model.Bot{
		UserId:      u2.Id,
		Username:    u2.Username,
		Description: "bot description",
		OwnerId:     u1.Id,
	})
	require.Nil(t, nErr)
	u2.IsBot = true
	u2.BotDescription = "bot description"
	defer func() { require.Nil(t, ss.Bot().PermanentDelete(u2.Id)) }()
	defer func() { require.Nil(t, ss.User().PermanentDelete(u2.Id)) }()

	_, nErr = ss.Team().SaveMember(&model.TeamMember{TeamId: model.NewId(), UserId: u1.Id}, -1)
	require.Nil(t, nErr)

	t.Run("fetch empty id", func(t *testing.T) {
		_, err := ss.User().Get("")
		require.NotNil(t, err)
	})

	t.Run("fetch user 1", func(t *testing.T) {
		actual, err := ss.User().Get(u1.Id)
		require.Nil(t, err)
		require.Equal(t, u1, actual)
		require.False(t, actual.IsBot)
	})

	t.Run("fetch user 2, also a bot", func(t *testing.T) {
		actual, err := ss.User().Get(u2.Id)
		require.Nil(t, err)
		require.Equal(t, u2, actual)
		require.True(t, actual.IsBot)
		require.Equal(t, "bot description", actual.BotDescription)
	})
}

func testGetAllUsingAuthService(t *testing.T, ss store.Store) {
	teamId := model.NewId()

	u1, err := ss.User().Save(&model.User{
		Email:       MakeEmail(),
		Username:    "u1" + model.NewId(),
		AuthService: "service",
	})
	require.Nil(t, err)
	defer func() { require.Nil(t, ss.User().PermanentDelete(u1.Id)) }()
	_, nErr := ss.Team().SaveMember(&model.TeamMember{TeamId: teamId, UserId: u1.Id}, -1)
	require.Nil(t, nErr)

	u2, err := ss.User().Save(&model.User{
		Email:       MakeEmail(),
		Username:    "u2" + model.NewId(),
		AuthService: "service",
	})
	require.Nil(t, err)
	defer func() { require.Nil(t, ss.User().PermanentDelete(u2.Id)) }()
	_, nErr = ss.Team().SaveMember(&model.TeamMember{TeamId: teamId, UserId: u2.Id}, -1)
	require.Nil(t, nErr)

	u3, err := ss.User().Save(&model.User{
		Email:       MakeEmail(),
		Username:    "u3" + model.NewId(),
		AuthService: "service2",
	})
	require.Nil(t, err)
	defer func() { require.Nil(t, ss.User().PermanentDelete(u3.Id)) }()
	_, nErr = ss.Team().SaveMember(&model.TeamMember{TeamId: teamId, UserId: u3.Id}, -1)
	require.Nil(t, nErr)
	_, nErr = ss.Bot().Save(&model.Bot{
		UserId:   u3.Id,
		Username: u3.Username,
		OwnerId:  u1.Id,
	})
	require.Nil(t, nErr)
	u3.IsBot = true
	defer func() { require.Nil(t, ss.Bot().PermanentDelete(u3.Id)) }()
	defer func() { require.Nil(t, ss.User().PermanentDelete(u3.Id)) }()

	t.Run("get by unknown auth service", func(t *testing.T) {
		users, err := ss.User().GetAllUsingAuthService("unknown")
		require.Nil(t, err)
		assert.Equal(t, []*model.User{}, users)
	})

	t.Run("get by auth service", func(t *testing.T) {
		users, err := ss.User().GetAllUsingAuthService("service")
		require.Nil(t, err)
		assert.Equal(t, []*model.User{u1, u2}, users)
	})

	t.Run("get by other auth service", func(t *testing.T) {
		users, err := ss.User().GetAllUsingAuthService("service2")
		require.Nil(t, err)
		assert.Equal(t, []*model.User{u3}, users)
	})
}

func sanitized(user *model.User) *model.User {
	clonedUser := user.DeepCopy()
	clonedUser.Sanitize(map[string]bool{})

	return clonedUser
}

func testUserStoreGetAllProfiles(t *testing.T, ss store.Store) {
	u1, err := ss.User().Save(&model.User{
		Email:    MakeEmail(),
		Username: "u1" + model.NewId(),
	})
	require.Nil(t, err)
	defer func() { require.Nil(t, ss.User().PermanentDelete(u1.Id)) }()

	u2, err := ss.User().Save(&model.User{
		Email:    MakeEmail(),
		Username: "u2" + model.NewId(),
	})
	require.Nil(t, err)
	defer func() { require.Nil(t, ss.User().PermanentDelete(u2.Id)) }()

	u3, err := ss.User().Save(&model.User{
		Email:    MakeEmail(),
		Username: "u3" + model.NewId(),
	})
	require.Nil(t, err)
	_, nErr := ss.Bot().Save(&model.Bot{
		UserId:   u3.Id,
		Username: u3.Username,
		OwnerId:  u1.Id,
	})
	require.Nil(t, nErr)
	u3.IsBot = true
	defer func() { require.Nil(t, ss.Bot().PermanentDelete(u3.Id)) }()
	defer func() { require.Nil(t, ss.User().PermanentDelete(u3.Id)) }()

	u4, err := ss.User().Save(&model.User{
		Email:    MakeEmail(),
		Username: "u4" + model.NewId(),
		Roles:    "system_user some-other-role",
	})
	require.Nil(t, err)
	defer func() { require.Nil(t, ss.User().PermanentDelete(u4.Id)) }()

	u5, err := ss.User().Save(&model.User{
		Email:    MakeEmail(),
		Username: "u5" + model.NewId(),
		Roles:    "system_admin",
	})
	require.Nil(t, err)
	defer func() { require.Nil(t, ss.User().PermanentDelete(u5.Id)) }()

	u6, err := ss.User().Save(&model.User{
		Email:    MakeEmail(),
		Username: "u6" + model.NewId(),
		DeleteAt: model.GetMillis(),
		Roles:    "system_admin",
	})
	require.Nil(t, err)
	defer func() { require.Nil(t, ss.User().PermanentDelete(u6.Id)) }()

	u7, err := ss.User().Save(&model.User{
		Email:    MakeEmail(),
		Username: "u7" + model.NewId(),
		DeleteAt: model.GetMillis(),
	})
	require.Nil(t, err)
	defer func() { require.Nil(t, ss.User().PermanentDelete(u7.Id)) }()

	t.Run("get offset 0, limit 100", func(t *testing.T) {
		options := &model.UserGetOptions{Page: 0, PerPage: 100}
		actual, err := ss.User().GetAllProfiles(options)
		require.Nil(t, err)

		require.Equal(t, []*model.User{
			sanitized(u1),
			sanitized(u2),
			sanitized(u3),
			sanitized(u4),
			sanitized(u5),
			sanitized(u6),
			sanitized(u7),
		}, actual)
	})

	t.Run("get offset 0, limit 1", func(t *testing.T) {
		actual, err := ss.User().GetAllProfiles(&model.UserGetOptions{
			Page:    0,
			PerPage: 1,
		})
		require.Nil(t, err)
		require.Equal(t, []*model.User{
			sanitized(u1),
		}, actual)
	})

	t.Run("get all", func(t *testing.T) {
		actual, err := ss.User().GetAll()
		require.Nil(t, err)

		require.Equal(t, []*model.User{
			u1,
			u2,
			u3,
			u4,
			u5,
			u6,
			u7,
		}, actual)
	})

	t.Run("etag changes for all after user creation", func(t *testing.T) {
		etag := ss.User().GetEtagForAllProfiles()

		uNew := &model.User{}
		uNew.Email = MakeEmail()
		_, err := ss.User().Save(uNew)
		require.Nil(t, err)
		defer func() { require.Nil(t, ss.User().PermanentDelete(uNew.Id)) }()

		updatedEtag := ss.User().GetEtagForAllProfiles()
		require.NotEqual(t, etag, updatedEtag)
	})

	t.Run("filter to system_admin role", func(t *testing.T) {
		actual, err := ss.User().GetAllProfiles(&model.UserGetOptions{
			Page:    0,
			PerPage: 10,
			Role:    "system_admin",
		})
		require.Nil(t, err)
		require.Equal(t, []*model.User{
			sanitized(u5),
			sanitized(u6),
		}, actual)
	})

	t.Run("filter to system_admin role, inactive", func(t *testing.T) {
		actual, err := ss.User().GetAllProfiles(&model.UserGetOptions{
			Page:     0,
			PerPage:  10,
			Role:     "system_admin",
			Inactive: true,
		})
		require.Nil(t, err)
		require.Equal(t, []*model.User{
			sanitized(u6),
		}, actual)
	})

	t.Run("filter to inactive", func(t *testing.T) {
		actual, err := ss.User().GetAllProfiles(&model.UserGetOptions{
			Page:     0,
			PerPage:  10,
			Inactive: true,
		})
		require.Nil(t, err)
		require.Equal(t, []*model.User{
			sanitized(u6),
			sanitized(u7),
		}, actual)
	})

	t.Run("filter to active", func(t *testing.T) {
		actual, err := ss.User().GetAllProfiles(&model.UserGetOptions{
			Page:    0,
			PerPage: 10,
			Active:  true,
		})
		require.Nil(t, err)
		require.Equal(t, []*model.User{
			sanitized(u1),
			sanitized(u2),
			sanitized(u3),
			sanitized(u4),
			sanitized(u5),
		}, actual)
	})

	t.Run("try to filter to active and inactive", func(t *testing.T) {
		actual, err := ss.User().GetAllProfiles(&model.UserGetOptions{
			Page:     0,
			PerPage:  10,
			Inactive: true,
			Active:   true,
		})
		require.Nil(t, err)
		require.Equal(t, []*model.User{
			sanitized(u6),
			sanitized(u7),
		}, actual)
	})
}

func testUserStoreGetProfiles(t *testing.T, ss store.Store) {
	teamId := model.NewId()

	u1, err := ss.User().Save(&model.User{
		Email:    MakeEmail(),
		Username: "u1" + model.NewId(),
	})
	require.Nil(t, err)
	defer func() { require.Nil(t, ss.User().PermanentDelete(u1.Id)) }()
	_, nErr := ss.Team().SaveMember(&model.TeamMember{TeamId: teamId, UserId: u1.Id}, -1)
	require.Nil(t, nErr)

	u2, err := ss.User().Save(&model.User{
		Email:    MakeEmail(),
		Username: "u2" + model.NewId(),
	})
	require.Nil(t, err)
	defer func() { require.Nil(t, ss.User().PermanentDelete(u2.Id)) }()
	_, nErr = ss.Team().SaveMember(&model.TeamMember{TeamId: teamId, UserId: u2.Id}, -1)
	require.Nil(t, nErr)

	u3, err := ss.User().Save(&model.User{
		Email:    MakeEmail(),
		Username: "u3" + model.NewId(),
	})
	require.Nil(t, err)
	_, nErr = ss.Bot().Save(&model.Bot{
		UserId:   u3.Id,
		Username: u3.Username,
		OwnerId:  u1.Id,
	})
	require.Nil(t, nErr)
	u3.IsBot = true
	defer func() { require.Nil(t, ss.Bot().PermanentDelete(u3.Id)) }()
	defer func() { require.Nil(t, ss.User().PermanentDelete(u3.Id)) }()
	_, nErr = ss.Team().SaveMember(&model.TeamMember{TeamId: teamId, UserId: u3.Id}, -1)
	require.Nil(t, nErr)

	u4, err := ss.User().Save(&model.User{
		Email:    MakeEmail(),
		Username: "u4" + model.NewId(),
		Roles:    "system_admin",
	})
	require.Nil(t, err)
	defer func() { require.Nil(t, ss.User().PermanentDelete(u4.Id)) }()
	_, nErr = ss.Team().SaveMember(&model.TeamMember{TeamId: teamId, UserId: u4.Id}, -1)
	require.Nil(t, nErr)

	u5, err := ss.User().Save(&model.User{
		Email:    MakeEmail(),
		Username: "u5" + model.NewId(),
		DeleteAt: model.GetMillis(),
	})
	require.Nil(t, err)
	defer func() { require.Nil(t, ss.User().PermanentDelete(u5.Id)) }()
	_, nErr = ss.Team().SaveMember(&model.TeamMember{TeamId: teamId, UserId: u5.Id}, -1)
	require.Nil(t, nErr)

	t.Run("get page 0, perPage 100", func(t *testing.T) {
		actual, err := ss.User().GetProfiles(&model.UserGetOptions{
			InTeamId: teamId,
			Page:     0,
			PerPage:  100,
		})
		require.Nil(t, err)

		require.Equal(t, []*model.User{
			sanitized(u1),
			sanitized(u2),
			sanitized(u3),
			sanitized(u4),
			sanitized(u5),
		}, actual)
	})

	t.Run("get page 0, perPage 1", func(t *testing.T) {
		actual, err := ss.User().GetProfiles(&model.UserGetOptions{
			InTeamId: teamId,
			Page:     0,
			PerPage:  1,
		})
		require.Nil(t, err)

		require.Equal(t, []*model.User{sanitized(u1)}, actual)
	})

	t.Run("get unknown team id", func(t *testing.T) {
		actual, err := ss.User().GetProfiles(&model.UserGetOptions{
			InTeamId: "123",
			Page:     0,
			PerPage:  100,
		})
		require.Nil(t, err)

		require.Equal(t, []*model.User{}, actual)
	})

	t.Run("etag changes for all after user creation", func(t *testing.T) {
		etag := ss.User().GetEtagForProfiles(teamId)

		uNew := &model.User{}
		uNew.Email = MakeEmail()
		_, err := ss.User().Save(uNew)
		require.Nil(t, err)
		defer func() { require.Nil(t, ss.User().PermanentDelete(uNew.Id)) }()
		_, nErr = ss.Team().SaveMember(&model.TeamMember{TeamId: teamId, UserId: uNew.Id}, -1)
		require.Nil(t, nErr)

		updatedEtag := ss.User().GetEtagForProfiles(teamId)
		require.NotEqual(t, etag, updatedEtag)
	})

	t.Run("filter to system_admin role", func(t *testing.T) {
		actual, err := ss.User().GetProfiles(&model.UserGetOptions{
			InTeamId: teamId,
			Page:     0,
			PerPage:  10,
			Role:     "system_admin",
		})
		require.Nil(t, err)
		require.Equal(t, []*model.User{
			sanitized(u4),
		}, actual)
	})

	t.Run("filter to inactive", func(t *testing.T) {
		actual, err := ss.User().GetProfiles(&model.UserGetOptions{
			InTeamId: teamId,
			Page:     0,
			PerPage:  10,
			Inactive: true,
		})
		require.Nil(t, err)
		require.Equal(t, []*model.User{
			sanitized(u5),
		}, actual)
	})

	t.Run("filter to active", func(t *testing.T) {
		actual, err := ss.User().GetProfiles(&model.UserGetOptions{
			InTeamId: teamId,
			Page:     0,
			PerPage:  10,
			Active:   true,
		})
		require.Nil(t, err)
		require.Equal(t, []*model.User{
			sanitized(u1),
			sanitized(u2),
			sanitized(u3),
			sanitized(u4),
		}, actual)
	})

	t.Run("try to filter to active and inactive", func(t *testing.T) {
		actual, err := ss.User().GetProfiles(&model.UserGetOptions{
			InTeamId: teamId,
			Page:     0,
			PerPage:  10,
			Inactive: true,
			Active:   true,
		})
		require.Nil(t, err)
		require.Equal(t, []*model.User{
			sanitized(u5),
		}, actual)
	})
}

func testUserStoreGetProfilesInChannel(t *testing.T, ss store.Store) {
	teamId := model.NewId()

	u1, err := ss.User().Save(&model.User{
		Email:    MakeEmail(),
		Username: "u1" + model.NewId(),
	})
	require.Nil(t, err)
	defer func() { require.Nil(t, ss.User().PermanentDelete(u1.Id)) }()
	_, nErr := ss.Team().SaveMember(&model.TeamMember{TeamId: teamId, UserId: u1.Id}, -1)
	require.Nil(t, nErr)

	u2, err := ss.User().Save(&model.User{
		Email:    MakeEmail(),
		Username: "u2" + model.NewId(),
	})
	require.Nil(t, err)
	defer func() { require.Nil(t, ss.User().PermanentDelete(u2.Id)) }()
	_, nErr = ss.Team().SaveMember(&model.TeamMember{TeamId: teamId, UserId: u2.Id}, -1)
	require.Nil(t, nErr)

	u3, err := ss.User().Save(&model.User{
		Email:    MakeEmail(),
		Username: "u3" + model.NewId(),
	})
	require.Nil(t, err)
	defer func() { require.Nil(t, ss.User().PermanentDelete(u3.Id)) }()
	_, nErr = ss.Team().SaveMember(&model.TeamMember{TeamId: teamId, UserId: u3.Id}, -1)
	require.Nil(t, nErr)
	_, nErr = ss.Bot().Save(&model.Bot{
		UserId:   u3.Id,
		Username: u3.Username,
		OwnerId:  u1.Id,
	})
	require.Nil(t, nErr)
	u3.IsBot = true
	defer func() { require.Nil(t, ss.Bot().PermanentDelete(u3.Id)) }()

	ch1 := &model.Channel{
		TeamId:      teamId,
		DisplayName: "Profiles in channel",
		Name:        "profiles-" + model.NewId(),
		Type:        model.CHANNEL_OPEN,
	}
	c1, nErr := ss.Channel().Save(ch1, -1)
	require.Nil(t, nErr)

	ch2 := &model.Channel{
		TeamId:      teamId,
		DisplayName: "Profiles in private",
		Name:        "profiles-" + model.NewId(),
		Type:        model.CHANNEL_PRIVATE,
	}
	c2, nErr := ss.Channel().Save(ch2, -1)
	require.Nil(t, nErr)

	_, err = ss.Channel().SaveMember(&model.ChannelMember{
		ChannelId:   c1.Id,
		UserId:      u1.Id,
		NotifyProps: model.GetDefaultChannelNotifyProps(),
	})
	require.Nil(t, err)

	_, err = ss.Channel().SaveMember(&model.ChannelMember{
		ChannelId:   c1.Id,
		UserId:      u2.Id,
		NotifyProps: model.GetDefaultChannelNotifyProps(),
	})
	require.Nil(t, err)

	_, err = ss.Channel().SaveMember(&model.ChannelMember{
		ChannelId:   c1.Id,
		UserId:      u3.Id,
		NotifyProps: model.GetDefaultChannelNotifyProps(),
	})
	require.Nil(t, err)

	_, err = ss.Channel().SaveMember(&model.ChannelMember{
		ChannelId:   c2.Id,
		UserId:      u1.Id,
		NotifyProps: model.GetDefaultChannelNotifyProps(),
	})
	require.Nil(t, err)
	t.Run("get in channel 1, offset 0, limit 100", func(t *testing.T) {
		users, err := ss.User().GetProfilesInChannel(c1.Id, 0, 100)
		require.Nil(t, err)
		assert.Equal(t, []*model.User{sanitized(u1), sanitized(u2), sanitized(u3)}, users)
	})

	t.Run("get in channel 1, offset 1, limit 2", func(t *testing.T) {
		users, err := ss.User().GetProfilesInChannel(c1.Id, 1, 2)
		require.Nil(t, err)
		assert.Equal(t, []*model.User{sanitized(u2), sanitized(u3)}, users)
	})

	t.Run("get in channel 2, offset 0, limit 1", func(t *testing.T) {
		users, err := ss.User().GetProfilesInChannel(c2.Id, 0, 1)
		require.Nil(t, err)
		assert.Equal(t, []*model.User{sanitized(u1)}, users)
	})
}

func testUserStoreGetProfilesInChannelByStatus(t *testing.T, ss store.Store, s SqlSupplier) {

	cleanupStatusStore(t, s)

	teamId := model.NewId()

	u1, err := ss.User().Save(&model.User{
		Email:    MakeEmail(),
		Username: "u1" + model.NewId(),
	})
	require.Nil(t, err)
	defer func() { require.Nil(t, ss.User().PermanentDelete(u1.Id)) }()
	_, nErr := ss.Team().SaveMember(&model.TeamMember{TeamId: teamId, UserId: u1.Id}, -1)
	require.Nil(t, nErr)

	u2, err := ss.User().Save(&model.User{
		Email:    MakeEmail(),
		Username: "u2" + model.NewId(),
	})
	require.Nil(t, err)
	defer func() { require.Nil(t, ss.User().PermanentDelete(u2.Id)) }()
	_, nErr = ss.Team().SaveMember(&model.TeamMember{TeamId: teamId, UserId: u2.Id}, -1)
	require.Nil(t, nErr)

	u3, err := ss.User().Save(&model.User{
		Email:    MakeEmail(),
		Username: "u3" + model.NewId(),
	})
	require.Nil(t, err)
	defer func() { require.Nil(t, ss.User().PermanentDelete(u3.Id)) }()
	_, nErr = ss.Team().SaveMember(&model.TeamMember{TeamId: teamId, UserId: u3.Id}, -1)
	require.Nil(t, nErr)
	_, nErr = ss.Bot().Save(&model.Bot{
		UserId:   u3.Id,
		Username: u3.Username,
		OwnerId:  u1.Id,
	})
	require.Nil(t, nErr)
	u3.IsBot = true
	defer func() { require.Nil(t, ss.Bot().PermanentDelete(u3.Id)) }()

	ch1 := &model.Channel{
		TeamId:      teamId,
		DisplayName: "Profiles in channel",
		Name:        "profiles-" + model.NewId(),
		Type:        model.CHANNEL_OPEN,
	}
	c1, nErr := ss.Channel().Save(ch1, -1)
	require.Nil(t, nErr)

	ch2 := &model.Channel{
		TeamId:      teamId,
		DisplayName: "Profiles in private",
		Name:        "profiles-" + model.NewId(),
		Type:        model.CHANNEL_PRIVATE,
	}
	c2, nErr := ss.Channel().Save(ch2, -1)
	require.Nil(t, nErr)

	_, err = ss.Channel().SaveMember(&model.ChannelMember{
		ChannelId:   c1.Id,
		UserId:      u1.Id,
		NotifyProps: model.GetDefaultChannelNotifyProps(),
	})
	require.Nil(t, err)

	_, err = ss.Channel().SaveMember(&model.ChannelMember{
		ChannelId:   c1.Id,
		UserId:      u2.Id,
		NotifyProps: model.GetDefaultChannelNotifyProps(),
	})
	require.Nil(t, err)

	_, err = ss.Channel().SaveMember(&model.ChannelMember{
		ChannelId:   c1.Id,
		UserId:      u3.Id,
		NotifyProps: model.GetDefaultChannelNotifyProps(),
	})
	require.Nil(t, err)

	_, err = ss.Channel().SaveMember(&model.ChannelMember{
		ChannelId:   c2.Id,
		UserId:      u1.Id,
		NotifyProps: model.GetDefaultChannelNotifyProps(),
	})
	require.Nil(t, err)
	require.Nil(t, ss.Status().SaveOrUpdate(&model.Status{
		UserId: u1.Id,
		Status: model.STATUS_DND,
	}))
	require.Nil(t, ss.Status().SaveOrUpdate(&model.Status{
		UserId: u2.Id,
		Status: model.STATUS_AWAY,
	}))
	require.Nil(t, ss.Status().SaveOrUpdate(&model.Status{
		UserId: u3.Id,
		Status: model.STATUS_ONLINE,
	}))

	t.Run("get in channel 1 by status, offset 0, limit 100", func(t *testing.T) {
		users, err := ss.User().GetProfilesInChannelByStatus(c1.Id, 0, 100)
		require.Nil(t, err)
		assert.Equal(t, []*model.User{sanitized(u3), sanitized(u2), sanitized(u1)}, users)
	})

	t.Run("get in channel 2 by status, offset 0, limit 1", func(t *testing.T) {
		users, err := ss.User().GetProfilesInChannelByStatus(c2.Id, 0, 1)
		require.Nil(t, err)
		assert.Equal(t, []*model.User{sanitized(u1)}, users)
	})
}

func testUserStoreGetProfilesWithoutTeam(t *testing.T, ss store.Store) {
	teamId := model.NewId()

	u1, err := ss.User().Save(&model.User{
		Email:    MakeEmail(),
		Username: "u1" + model.NewId(),
	})
	require.Nil(t, err)
	defer func() { require.Nil(t, ss.User().PermanentDelete(u1.Id)) }()
	_, nErr := ss.Team().SaveMember(&model.TeamMember{TeamId: teamId, UserId: u1.Id}, -1)
	require.Nil(t, nErr)

	u2, err := ss.User().Save(&model.User{
		Email:    MakeEmail(),
		Username: "u2" + model.NewId(),
	})
	require.Nil(t, err)
	defer func() { require.Nil(t, ss.User().PermanentDelete(u2.Id)) }()

	u3, err := ss.User().Save(&model.User{
		Email:    MakeEmail(),
		Username: "u3" + model.NewId(),
		DeleteAt: 1,
		Roles:    "system_admin",
	})
	require.Nil(t, err)
	defer func() { require.Nil(t, ss.User().PermanentDelete(u3.Id)) }()
	_, nErr = ss.Bot().Save(&model.Bot{
		UserId:   u3.Id,
		Username: u3.Username,
		OwnerId:  u1.Id,
	})
	require.Nil(t, nErr)
	u3.IsBot = true
	defer func() { require.Nil(t, ss.Bot().PermanentDelete(u3.Id)) }()

	t.Run("get, page 0, per_page 100", func(t *testing.T) {
		users, err := ss.User().GetProfilesWithoutTeam(&model.UserGetOptions{Page: 0, PerPage: 100})
		require.Nil(t, err)
		assert.Equal(t, []*model.User{sanitized(u2), sanitized(u3)}, users)
	})

	t.Run("get, page 1, per_page 1", func(t *testing.T) {
		users, err := ss.User().GetProfilesWithoutTeam(&model.UserGetOptions{Page: 1, PerPage: 1})
		require.Nil(t, err)
		assert.Equal(t, []*model.User{sanitized(u3)}, users)
	})

	t.Run("get, page 2, per_page 1", func(t *testing.T) {
		users, err := ss.User().GetProfilesWithoutTeam(&model.UserGetOptions{Page: 2, PerPage: 1})
		require.Nil(t, err)
		assert.Equal(t, []*model.User{}, users)
	})

	t.Run("get, page 0, per_page 100, inactive", func(t *testing.T) {
		users, err := ss.User().GetProfilesWithoutTeam(&model.UserGetOptions{Page: 0, PerPage: 100, Inactive: true})
		require.Nil(t, err)
		assert.Equal(t, []*model.User{sanitized(u3)}, users)
	})

	t.Run("get, page 0, per_page 100, role", func(t *testing.T) {
		users, err := ss.User().GetProfilesWithoutTeam(&model.UserGetOptions{Page: 0, PerPage: 100, Role: "system_admin"})
		require.Nil(t, err)
		assert.Equal(t, []*model.User{sanitized(u3)}, users)
	})
}

func testUserStoreGetAllProfilesInChannel(t *testing.T, ss store.Store) {
	teamId := model.NewId()

	u1, err := ss.User().Save(&model.User{
		Email:    MakeEmail(),
		Username: "u1" + model.NewId(),
	})
	require.Nil(t, err)
	defer func() { require.Nil(t, ss.User().PermanentDelete(u1.Id)) }()
	_, nErr := ss.Team().SaveMember(&model.TeamMember{TeamId: teamId, UserId: u1.Id}, -1)
	require.Nil(t, nErr)

	u2, err := ss.User().Save(&model.User{
		Email:    MakeEmail(),
		Username: "u2" + model.NewId(),
	})
	require.Nil(t, err)
	defer func() { require.Nil(t, ss.User().PermanentDelete(u2.Id)) }()
	_, nErr = ss.Team().SaveMember(&model.TeamMember{TeamId: teamId, UserId: u2.Id}, -1)
	require.Nil(t, nErr)

	u3, err := ss.User().Save(&model.User{
		Email:    MakeEmail(),
		Username: "u3" + model.NewId(),
	})
	require.Nil(t, err)
	defer func() { require.Nil(t, ss.User().PermanentDelete(u3.Id)) }()
	_, nErr = ss.Team().SaveMember(&model.TeamMember{TeamId: teamId, UserId: u3.Id}, -1)
	require.Nil(t, nErr)
	_, nErr = ss.Bot().Save(&model.Bot{
		UserId:   u3.Id,
		Username: u3.Username,
		OwnerId:  u1.Id,
	})
	require.Nil(t, nErr)
	u3.IsBot = true
	defer func() { require.Nil(t, ss.Bot().PermanentDelete(u3.Id)) }()

	ch1 := &model.Channel{
		TeamId:      teamId,
		DisplayName: "Profiles in channel",
		Name:        "profiles-" + model.NewId(),
		Type:        model.CHANNEL_OPEN,
	}
	c1, nErr := ss.Channel().Save(ch1, -1)
	require.Nil(t, nErr)

	ch2 := &model.Channel{
		TeamId:      teamId,
		DisplayName: "Profiles in private",
		Name:        "profiles-" + model.NewId(),
		Type:        model.CHANNEL_PRIVATE,
	}
	c2, nErr := ss.Channel().Save(ch2, -1)
	require.Nil(t, nErr)

	_, err = ss.Channel().SaveMember(&model.ChannelMember{
		ChannelId:   c1.Id,
		UserId:      u1.Id,
		NotifyProps: model.GetDefaultChannelNotifyProps(),
	})
	if err != nil {
		panic(err)
	}

	_, err = ss.Channel().SaveMember(&model.ChannelMember{
		ChannelId:   c1.Id,
		UserId:      u2.Id,
		NotifyProps: model.GetDefaultChannelNotifyProps(),
	})
	require.Nil(t, err)

	_, err = ss.Channel().SaveMember(&model.ChannelMember{
		ChannelId:   c1.Id,
		UserId:      u3.Id,
		NotifyProps: model.GetDefaultChannelNotifyProps(),
	})
	require.Nil(t, err)

	_, err = ss.Channel().SaveMember(&model.ChannelMember{
		ChannelId:   c2.Id,
		UserId:      u1.Id,
		NotifyProps: model.GetDefaultChannelNotifyProps(),
	})
	require.Nil(t, err)

	t.Run("all profiles in channel 1, no caching", func(t *testing.T) {
		var profiles map[string]*model.User
		profiles, err = ss.User().GetAllProfilesInChannel(c1.Id, false)
		require.Nil(t, err)
		assert.Equal(t, map[string]*model.User{
			u1.Id: sanitized(u1),
			u2.Id: sanitized(u2),
			u3.Id: sanitized(u3),
		}, profiles)
	})

	t.Run("all profiles in channel 2, no caching", func(t *testing.T) {
		var profiles map[string]*model.User
		profiles, err = ss.User().GetAllProfilesInChannel(c2.Id, false)
		require.Nil(t, err)
		assert.Equal(t, map[string]*model.User{
			u1.Id: sanitized(u1),
		}, profiles)
	})

	t.Run("all profiles in channel 2, caching", func(t *testing.T) {
		var profiles map[string]*model.User
		profiles, err = ss.User().GetAllProfilesInChannel(c2.Id, true)
		require.Nil(t, err)
		assert.Equal(t, map[string]*model.User{
			u1.Id: sanitized(u1),
		}, profiles)
	})

	t.Run("all profiles in channel 2, caching [repeated]", func(t *testing.T) {
		var profiles map[string]*model.User
		profiles, err = ss.User().GetAllProfilesInChannel(c2.Id, true)
		require.Nil(t, err)
		assert.Equal(t, map[string]*model.User{
			u1.Id: sanitized(u1),
		}, profiles)
	})

	ss.User().InvalidateProfilesInChannelCacheByUser(u1.Id)
	ss.User().InvalidateProfilesInChannelCache(c2.Id)
}

func testUserStoreGetProfilesNotInChannel(t *testing.T, ss store.Store) {
	teamId := model.NewId()

	u1, err := ss.User().Save(&model.User{
		Email:    MakeEmail(),
		Username: "u1" + model.NewId(),
	})
	require.Nil(t, err)
	defer func() { require.Nil(t, ss.User().PermanentDelete(u1.Id)) }()
	_, nErr := ss.Team().SaveMember(&model.TeamMember{TeamId: teamId, UserId: u1.Id}, -1)
	require.Nil(t, nErr)

	u2, err := ss.User().Save(&model.User{
		Email:    MakeEmail(),
		Username: "u2" + model.NewId(),
	})
	require.Nil(t, err)
	defer func() { require.Nil(t, ss.User().PermanentDelete(u2.Id)) }()
	_, nErr = ss.Team().SaveMember(&model.TeamMember{TeamId: teamId, UserId: u2.Id}, -1)
	require.Nil(t, nErr)

	u3, err := ss.User().Save(&model.User{
		Email:    MakeEmail(),
		Username: "u3" + model.NewId(),
	})
	require.Nil(t, err)
	defer func() { require.Nil(t, ss.User().PermanentDelete(u3.Id)) }()
	_, nErr = ss.Team().SaveMember(&model.TeamMember{TeamId: teamId, UserId: u3.Id}, -1)
	require.Nil(t, nErr)
	_, nErr = ss.Bot().Save(&model.Bot{
		UserId:   u3.Id,
		Username: u3.Username,
		OwnerId:  u1.Id,
	})
	require.Nil(t, nErr)
	u3.IsBot = true
	defer func() { require.Nil(t, ss.Bot().PermanentDelete(u3.Id)) }()

	ch1 := &model.Channel{
		TeamId:      teamId,
		DisplayName: "Profiles in channel",
		Name:        "profiles-" + model.NewId(),
		Type:        model.CHANNEL_OPEN,
	}
	c1, nErr := ss.Channel().Save(ch1, -1)
	require.Nil(t, nErr)

	ch2 := &model.Channel{
		TeamId:      teamId,
		DisplayName: "Profiles in private",
		Name:        "profiles-" + model.NewId(),
		Type:        model.CHANNEL_PRIVATE,
	}
	c2, nErr := ss.Channel().Save(ch2, -1)
	require.Nil(t, nErr)

	t.Run("get team 1, channel 1, offset 0, limit 100", func(t *testing.T) {
		var profiles []*model.User
		profiles, err = ss.User().GetProfilesNotInChannel(teamId, c1.Id, false, 0, 100, nil)
		require.Nil(t, err)
		assert.Equal(t, []*model.User{
			sanitized(u1),
			sanitized(u2),
			sanitized(u3),
		}, profiles)
	})

	t.Run("get team 1, channel 2, offset 0, limit 100", func(t *testing.T) {
		var profiles []*model.User
		profiles, err = ss.User().GetProfilesNotInChannel(teamId, c2.Id, false, 0, 100, nil)
		require.Nil(t, err)
		assert.Equal(t, []*model.User{
			sanitized(u1),
			sanitized(u2),
			sanitized(u3),
		}, profiles)
	})

	_, err = ss.Channel().SaveMember(&model.ChannelMember{
		ChannelId:   c1.Id,
		UserId:      u1.Id,
		NotifyProps: model.GetDefaultChannelNotifyProps(),
	})
	require.Nil(t, err)

	_, err = ss.Channel().SaveMember(&model.ChannelMember{
		ChannelId:   c1.Id,
		UserId:      u2.Id,
		NotifyProps: model.GetDefaultChannelNotifyProps(),
	})
	require.Nil(t, err)

	_, err = ss.Channel().SaveMember(&model.ChannelMember{
		ChannelId:   c1.Id,
		UserId:      u3.Id,
		NotifyProps: model.GetDefaultChannelNotifyProps(),
	})
	require.Nil(t, err)

	_, err = ss.Channel().SaveMember(&model.ChannelMember{
		ChannelId:   c2.Id,
		UserId:      u1.Id,
		NotifyProps: model.GetDefaultChannelNotifyProps(),
	})
	if err != nil {
		panic(err)
	}
	t.Run("get team 1, channel 1, offset 0, limit 100, after update", func(t *testing.T) {
		var profiles []*model.User
		profiles, err = ss.User().GetProfilesNotInChannel(teamId, c1.Id, false, 0, 100, nil)
		require.Nil(t, err)
		assert.Equal(t, []*model.User{}, profiles)
	})

	t.Run("get team 1, channel 2, offset 0, limit 100, after update", func(t *testing.T) {
		var profiles []*model.User
		profiles, err = ss.User().GetProfilesNotInChannel(teamId, c2.Id, false, 0, 100, nil)
		require.Nil(t, err)
		assert.Equal(t, []*model.User{
			sanitized(u2),
			sanitized(u3),
		}, profiles)
	})

	t.Run("get team 1, channel 2, offset 0, limit 0, setting group constrained when it's not", func(t *testing.T) {
		var profiles []*model.User
		profiles, err = ss.User().GetProfilesNotInChannel(teamId, c2.Id, true, 0, 100, nil)
		require.Nil(t, err)
		assert.Empty(t, profiles)
	})

	// create a group
	group, err := ss.Group().Create(&model.Group{
		Name:        model.NewString("n_" + model.NewId()),
		DisplayName: "dn_" + model.NewId(),
		Source:      model.GroupSourceLdap,
		RemoteId:    "ri_" + model.NewId(),
	})
	require.Nil(t, err)

	// add two members to the group
	for _, u := range []*model.User{u1, u2} {
		_, err = ss.Group().UpsertMember(group.Id, u.Id)
		require.Nil(t, err)
	}

	// associate the group with the channel
	_, err = ss.Group().CreateGroupSyncable(&model.GroupSyncable{
		GroupId:    group.Id,
		SyncableId: c2.Id,
		Type:       model.GroupSyncableTypeChannel,
	})
	require.Nil(t, err)

	t.Run("get team 1, channel 2, offset 0, limit 0, setting group constrained", func(t *testing.T) {
		profiles, err := ss.User().GetProfilesNotInChannel(teamId, c2.Id, true, 0, 100, nil)
		require.Nil(t, err)
		assert.Equal(t, []*model.User{
			sanitized(u2),
		}, profiles)
	})
}

func testUserStoreGetProfilesByIds(t *testing.T, ss store.Store) {
	teamId := model.NewId()

	u1, err := ss.User().Save(&model.User{
		Email:    MakeEmail(),
		Username: "u1" + model.NewId(),
	})
	require.Nil(t, err)
	defer func() { require.Nil(t, ss.User().PermanentDelete(u1.Id)) }()
	_, nErr := ss.Team().SaveMember(&model.TeamMember{TeamId: teamId, UserId: u1.Id}, -1)
	require.Nil(t, nErr)

	u2, err := ss.User().Save(&model.User{
		Email:    MakeEmail(),
		Username: "u2" + model.NewId(),
	})
	require.Nil(t, err)
	defer func() { require.Nil(t, ss.User().PermanentDelete(u2.Id)) }()
	_, nErr = ss.Team().SaveMember(&model.TeamMember{TeamId: teamId, UserId: u2.Id}, -1)
	require.Nil(t, nErr)

	u3, err := ss.User().Save(&model.User{
		Email:    MakeEmail(),
		Username: "u3" + model.NewId(),
	})
	require.Nil(t, err)
	defer func() { require.Nil(t, ss.User().PermanentDelete(u3.Id)) }()
	_, nErr = ss.Team().SaveMember(&model.TeamMember{TeamId: teamId, UserId: u3.Id}, -1)
	require.Nil(t, nErr)
	_, nErr = ss.Bot().Save(&model.Bot{
		UserId:   u3.Id,
		Username: u3.Username,
		OwnerId:  u1.Id,
	})
	require.Nil(t, nErr)
	u3.IsBot = true
	defer func() { require.Nil(t, ss.Bot().PermanentDelete(u3.Id)) }()

	u4, err := ss.User().Save(&model.User{
		Email:    MakeEmail(),
		Username: "u4" + model.NewId(),
	})
	require.Nil(t, err)
	defer func() { require.Nil(t, ss.User().PermanentDelete(u4.Id)) }()

	t.Run("get u1 by id, no caching", func(t *testing.T) {
		users, err := ss.User().GetProfileByIds([]string{u1.Id}, nil, false)
		require.Nil(t, err)
		assert.Equal(t, []*model.User{u1}, users)
	})

	t.Run("get u1 by id, caching", func(t *testing.T) {
		users, err := ss.User().GetProfileByIds([]string{u1.Id}, nil, true)
		require.Nil(t, err)
		assert.Equal(t, []*model.User{u1}, users)
	})

	t.Run("get u1, u2, u3 by id, no caching", func(t *testing.T) {
		users, err := ss.User().GetProfileByIds([]string{u1.Id, u2.Id, u3.Id}, nil, false)
		require.Nil(t, err)
		assert.Equal(t, []*model.User{u1, u2, u3}, users)
	})

	t.Run("get u1, u2, u3 by id, caching", func(t *testing.T) {
		users, err := ss.User().GetProfileByIds([]string{u1.Id, u2.Id, u3.Id}, nil, true)
		require.Nil(t, err)
		assert.Equal(t, []*model.User{u1, u2, u3}, users)
	})

	t.Run("get unknown id, caching", func(t *testing.T) {
		users, err := ss.User().GetProfileByIds([]string{"123"}, nil, true)
		require.Nil(t, err)
		assert.Equal(t, []*model.User{}, users)
	})

	t.Run("should only return users with UpdateAt greater than the since time", func(t *testing.T) {
		users, err := ss.User().GetProfileByIds([]string{u1.Id, u2.Id, u3.Id, u4.Id}, &store.UserGetByIdsOpts{
			Since: u2.CreateAt,
		}, true)
		require.Nil(t, err)

		// u3 comes from the cache, and u4 does not
		assert.Equal(t, []*model.User{u3, u4}, users)
	})
}

func testUserStoreGetProfileByGroupChannelIdsForUser(t *testing.T, ss store.Store) {
	u1, err := ss.User().Save(&model.User{
		Email:    MakeEmail(),
		Username: "u1" + model.NewId(),
	})
	require.Nil(t, err)
	defer func() { require.Nil(t, ss.User().PermanentDelete(u1.Id)) }()

	u2, err := ss.User().Save(&model.User{
		Email:    MakeEmail(),
		Username: "u2" + model.NewId(),
	})
	require.Nil(t, err)
	defer func() { require.Nil(t, ss.User().PermanentDelete(u2.Id)) }()

	u3, err := ss.User().Save(&model.User{
		Email:    MakeEmail(),
		Username: "u3" + model.NewId(),
	})
	require.Nil(t, err)
	defer func() { require.Nil(t, ss.User().PermanentDelete(u3.Id)) }()

	u4, err := ss.User().Save(&model.User{
		Email:    MakeEmail(),
		Username: "u4" + model.NewId(),
	})
	require.Nil(t, err)
	defer func() { require.Nil(t, ss.User().PermanentDelete(u4.Id)) }()

	gc1, nErr := ss.Channel().Save(&model.Channel{
		DisplayName: "Profiles in private",
		Name:        "profiles-" + model.NewId(),
		Type:        model.CHANNEL_GROUP,
	}, -1)
	require.Nil(t, nErr)

	for _, uId := range []string{u1.Id, u2.Id, u3.Id} {
		_, err = ss.Channel().SaveMember(&model.ChannelMember{
			ChannelId:   gc1.Id,
			UserId:      uId,
			NotifyProps: model.GetDefaultChannelNotifyProps(),
		})
		require.Nil(t, err)
	}

	gc2, nErr := ss.Channel().Save(&model.Channel{
		DisplayName: "Profiles in private",
		Name:        "profiles-" + model.NewId(),
		Type:        model.CHANNEL_GROUP,
	}, -1)
	require.Nil(t, nErr)

	for _, uId := range []string{u1.Id, u3.Id, u4.Id} {
		_, err = ss.Channel().SaveMember(&model.ChannelMember{
			ChannelId:   gc2.Id,
			UserId:      uId,
			NotifyProps: model.GetDefaultChannelNotifyProps(),
		})
		require.Nil(t, err)
	}

	testCases := []struct {
		Name                       string
		UserId                     string
		ChannelIds                 []string
		ExpectedUserIdsByChannel   map[string][]string
		EnsureChannelsNotInResults []string
	}{
		{
			Name:       "Get group 1 as user 1",
			UserId:     u1.Id,
			ChannelIds: []string{gc1.Id},
			ExpectedUserIdsByChannel: map[string][]string{
				gc1.Id: {u2.Id, u3.Id},
			},
			EnsureChannelsNotInResults: []string{},
		},
		{
			Name:       "Get groups 1 and 2 as user 1",
			UserId:     u1.Id,
			ChannelIds: []string{gc1.Id, gc2.Id},
			ExpectedUserIdsByChannel: map[string][]string{
				gc1.Id: {u2.Id, u3.Id},
				gc2.Id: {u3.Id, u4.Id},
			},
			EnsureChannelsNotInResults: []string{},
		},
		{
			Name:       "Get groups 1 and 2 as user 2",
			UserId:     u2.Id,
			ChannelIds: []string{gc1.Id, gc2.Id},
			ExpectedUserIdsByChannel: map[string][]string{
				gc1.Id: {u1.Id, u3.Id},
			},
			EnsureChannelsNotInResults: []string{gc2.Id},
		},
	}

	for _, tc := range testCases {
		t.Run(tc.Name, func(t *testing.T) {
			res, err := ss.User().GetProfileByGroupChannelIdsForUser(tc.UserId, tc.ChannelIds)
			require.Nil(t, err)

			for channelId, expectedUsers := range tc.ExpectedUserIdsByChannel {
				users, ok := res[channelId]
				require.True(t, ok)

				var userIds []string
				for _, user := range users {
					userIds = append(userIds, user.Id)
				}
				require.ElementsMatch(t, expectedUsers, userIds)
			}

			for _, channelId := range tc.EnsureChannelsNotInResults {
				_, ok := res[channelId]
				require.False(t, ok)
			}
		})
	}
}

func testUserStoreGetProfilesByUsernames(t *testing.T, ss store.Store) {
	teamId := model.NewId()
	team2Id := model.NewId()

	u1, err := ss.User().Save(&model.User{
		Email:    MakeEmail(),
		Username: "u1" + model.NewId(),
	})
	require.Nil(t, err)
	defer func() { require.Nil(t, ss.User().PermanentDelete(u1.Id)) }()
	_, nErr := ss.Team().SaveMember(&model.TeamMember{TeamId: teamId, UserId: u1.Id}, -1)
	require.Nil(t, nErr)

	u2, err := ss.User().Save(&model.User{
		Email:    MakeEmail(),
		Username: "u2" + model.NewId(),
	})
	require.Nil(t, err)
	defer func() { require.Nil(t, ss.User().PermanentDelete(u2.Id)) }()
	_, nErr = ss.Team().SaveMember(&model.TeamMember{TeamId: teamId, UserId: u2.Id}, -1)
	require.Nil(t, nErr)

	u3, err := ss.User().Save(&model.User{
		Email:    MakeEmail(),
		Username: "u3" + model.NewId(),
	})
	require.Nil(t, err)
	defer func() { require.Nil(t, ss.User().PermanentDelete(u3.Id)) }()
	_, nErr = ss.Team().SaveMember(&model.TeamMember{TeamId: team2Id, UserId: u3.Id}, -1)
	require.Nil(t, nErr)
	_, nErr = ss.Bot().Save(&model.Bot{
		UserId:   u3.Id,
		Username: u3.Username,
		OwnerId:  u1.Id,
	})
	require.Nil(t, nErr)
	u3.IsBot = true
	defer func() { require.Nil(t, ss.Bot().PermanentDelete(u3.Id)) }()

	t.Run("get by u1 and u2 usernames, team id 1", func(t *testing.T) {
		users, err := ss.User().GetProfilesByUsernames([]string{u1.Username, u2.Username}, &model.ViewUsersRestrictions{Teams: []string{teamId}})
		require.Nil(t, err)
		assert.Equal(t, []*model.User{u1, u2}, users)
	})

	t.Run("get by u1 username, team id 1", func(t *testing.T) {
		users, err := ss.User().GetProfilesByUsernames([]string{u1.Username}, &model.ViewUsersRestrictions{Teams: []string{teamId}})
		require.Nil(t, err)
		assert.Equal(t, []*model.User{u1}, users)
	})

	t.Run("get by u1 and u3 usernames, no team id", func(t *testing.T) {
		users, err := ss.User().GetProfilesByUsernames([]string{u1.Username, u3.Username}, nil)
		require.Nil(t, err)
		assert.Equal(t, []*model.User{u1, u3}, users)
	})

	t.Run("get by u1 and u3 usernames, team id 1", func(t *testing.T) {
		users, err := ss.User().GetProfilesByUsernames([]string{u1.Username, u3.Username}, &model.ViewUsersRestrictions{Teams: []string{teamId}})
		require.Nil(t, err)
		assert.Equal(t, []*model.User{u1}, users)
	})

	t.Run("get by u1 and u3 usernames, team id 2", func(t *testing.T) {
		users, err := ss.User().GetProfilesByUsernames([]string{u1.Username, u3.Username}, &model.ViewUsersRestrictions{Teams: []string{team2Id}})
		require.Nil(t, err)
		assert.Equal(t, []*model.User{u3}, users)
	})
}

func testUserStoreGetSystemAdminProfiles(t *testing.T, ss store.Store) {
	teamId := model.NewId()

	u1, err := ss.User().Save(&model.User{
		Email:    MakeEmail(),
		Roles:    model.SYSTEM_USER_ROLE_ID + " " + model.SYSTEM_ADMIN_ROLE_ID,
		Username: "u1" + model.NewId(),
	})
	require.Nil(t, err)
	defer func() { require.Nil(t, ss.User().PermanentDelete(u1.Id)) }()
	_, nErr := ss.Team().SaveMember(&model.TeamMember{TeamId: teamId, UserId: u1.Id}, -1)
	require.Nil(t, nErr)

	u2, err := ss.User().Save(&model.User{
		Email:    MakeEmail(),
		Username: "u2" + model.NewId(),
	})
	require.Nil(t, err)
	defer func() { require.Nil(t, ss.User().PermanentDelete(u2.Id)) }()
	_, nErr = ss.Team().SaveMember(&model.TeamMember{TeamId: teamId, UserId: u2.Id}, -1)
	require.Nil(t, nErr)

	u3, err := ss.User().Save(&model.User{
		Email:    MakeEmail(),
		Roles:    model.SYSTEM_USER_ROLE_ID + " " + model.SYSTEM_ADMIN_ROLE_ID,
		Username: "u3" + model.NewId(),
	})
	require.Nil(t, err)
	defer func() { require.Nil(t, ss.User().PermanentDelete(u3.Id)) }()
	_, nErr = ss.Team().SaveMember(&model.TeamMember{TeamId: teamId, UserId: u3.Id}, -1)
	require.Nil(t, nErr)
	_, nErr = ss.Bot().Save(&model.Bot{
		UserId:   u3.Id,
		Username: u3.Username,
		OwnerId:  u1.Id,
	})
	require.Nil(t, nErr)
	u3.IsBot = true
	defer func() { require.Nil(t, ss.Bot().PermanentDelete(u3.Id)) }()

	t.Run("all system admin profiles", func(t *testing.T) {
		result, userError := ss.User().GetSystemAdminProfiles()
		require.Nil(t, userError)
		assert.Equal(t, map[string]*model.User{
			u1.Id: sanitized(u1),
			u3.Id: sanitized(u3),
		}, result)
	})
}

func testUserStoreGetByEmail(t *testing.T, ss store.Store) {
	teamId := model.NewId()

	u1, err := ss.User().Save(&model.User{
		Email:    MakeEmail(),
		Username: "u1" + model.NewId(),
	})
	require.Nil(t, err)
	defer func() { require.Nil(t, ss.User().PermanentDelete(u1.Id)) }()
	_, nErr := ss.Team().SaveMember(&model.TeamMember{TeamId: teamId, UserId: u1.Id}, -1)
	require.Nil(t, nErr)

	u2, err := ss.User().Save(&model.User{
		Email:    MakeEmail(),
		Username: "u2" + model.NewId(),
	})
	require.Nil(t, err)
	defer func() { require.Nil(t, ss.User().PermanentDelete(u2.Id)) }()
	_, nErr = ss.Team().SaveMember(&model.TeamMember{TeamId: teamId, UserId: u2.Id}, -1)
	require.Nil(t, nErr)

	u3, err := ss.User().Save(&model.User{
		Email:    MakeEmail(),
		Username: "u3" + model.NewId(),
	})
	require.Nil(t, err)
	defer func() { require.Nil(t, ss.User().PermanentDelete(u3.Id)) }()
	_, nErr = ss.Team().SaveMember(&model.TeamMember{TeamId: teamId, UserId: u3.Id}, -1)
	require.Nil(t, nErr)
	_, nErr = ss.Bot().Save(&model.Bot{
		UserId:   u3.Id,
		Username: u3.Username,
		OwnerId:  u1.Id,
	})
	require.Nil(t, nErr)
	u3.IsBot = true
	defer func() { require.Nil(t, ss.Bot().PermanentDelete(u3.Id)) }()

	t.Run("get u1 by email", func(t *testing.T) {
		u, err := ss.User().GetByEmail(u1.Email)
		require.Nil(t, err)
		assert.Equal(t, u1, u)
	})

	t.Run("get u2 by email", func(t *testing.T) {
		u, err := ss.User().GetByEmail(u2.Email)
		require.Nil(t, err)
		assert.Equal(t, u2, u)
	})

	t.Run("get u3 by email", func(t *testing.T) {
		u, err := ss.User().GetByEmail(u3.Email)
		require.Nil(t, err)
		assert.Equal(t, u3, u)
	})

	t.Run("get by empty email", func(t *testing.T) {
		_, err := ss.User().GetByEmail("")
		require.NotNil(t, err)
		require.Equal(t, err.Id, store.MISSING_ACCOUNT_ERROR)
	})

	t.Run("get by unknown", func(t *testing.T) {
		_, err := ss.User().GetByEmail("unknown")
		require.NotNil(t, err)
		require.Equal(t, err.Id, store.MISSING_ACCOUNT_ERROR)
	})
}

func testUserStoreGetByAuthData(t *testing.T, ss store.Store) {
	teamId := model.NewId()
	auth1 := model.NewId()
	auth3 := model.NewId()

	u1, err := ss.User().Save(&model.User{
		Email:       MakeEmail(),
		Username:    "u1" + model.NewId(),
		AuthData:    &auth1,
		AuthService: "service",
	})
	require.Nil(t, err)
	defer func() { require.Nil(t, ss.User().PermanentDelete(u1.Id)) }()
	_, nErr := ss.Team().SaveMember(&model.TeamMember{TeamId: teamId, UserId: u1.Id}, -1)
	require.Nil(t, nErr)

	u2, err := ss.User().Save(&model.User{
		Email:    MakeEmail(),
		Username: "u2" + model.NewId(),
	})
	require.Nil(t, err)
	defer func() { require.Nil(t, ss.User().PermanentDelete(u2.Id)) }()
	_, nErr = ss.Team().SaveMember(&model.TeamMember{TeamId: teamId, UserId: u2.Id}, -1)
	require.Nil(t, nErr)

	u3, err := ss.User().Save(&model.User{
		Email:       MakeEmail(),
		Username:    "u3" + model.NewId(),
		AuthData:    &auth3,
		AuthService: "service2",
	})
	require.Nil(t, err)
	defer func() { require.Nil(t, ss.User().PermanentDelete(u3.Id)) }()
	_, nErr = ss.Team().SaveMember(&model.TeamMember{TeamId: teamId, UserId: u3.Id}, -1)
	require.Nil(t, nErr)
	_, nErr = ss.Bot().Save(&model.Bot{
		UserId:   u3.Id,
		Username: u3.Username,
		OwnerId:  u1.Id,
	})
	require.Nil(t, nErr)
	u3.IsBot = true
	defer func() { require.Nil(t, ss.Bot().PermanentDelete(u3.Id)) }()

	t.Run("get by u1 auth", func(t *testing.T) {
		u, err := ss.User().GetByAuth(u1.AuthData, u1.AuthService)
		require.Nil(t, err)
		assert.Equal(t, u1, u)
	})

	t.Run("get by u3 auth", func(t *testing.T) {
		u, err := ss.User().GetByAuth(u3.AuthData, u3.AuthService)
		require.Nil(t, err)
		assert.Equal(t, u3, u)
	})

	t.Run("get by u1 auth, unknown service", func(t *testing.T) {
		_, err := ss.User().GetByAuth(u1.AuthData, "unknown")
		require.NotNil(t, err)
		require.Equal(t, err.Id, store.MISSING_AUTH_ACCOUNT_ERROR)
	})

	t.Run("get by unknown auth, u1 service", func(t *testing.T) {
		unknownAuth := ""
		_, err := ss.User().GetByAuth(&unknownAuth, u1.AuthService)
		require.NotNil(t, err)
		require.Equal(t, err.Id, store.MISSING_AUTH_ACCOUNT_ERROR)
	})

	t.Run("get by unknown auth, unknown service", func(t *testing.T) {
		unknownAuth := ""
		_, err := ss.User().GetByAuth(&unknownAuth, "unknown")
		require.NotNil(t, err)
		require.Equal(t, err.Id, store.MISSING_AUTH_ACCOUNT_ERROR)
	})
}

func testUserStoreGetByUsername(t *testing.T, ss store.Store) {
	teamId := model.NewId()

	u1, err := ss.User().Save(&model.User{
		Email:    MakeEmail(),
		Username: "u1" + model.NewId(),
	})
	require.Nil(t, err)
	defer func() { require.Nil(t, ss.User().PermanentDelete(u1.Id)) }()
	_, nErr := ss.Team().SaveMember(&model.TeamMember{TeamId: teamId, UserId: u1.Id}, -1)
	require.Nil(t, nErr)

	u2, err := ss.User().Save(&model.User{
		Email:    MakeEmail(),
		Username: "u2" + model.NewId(),
	})
	require.Nil(t, err)
	defer func() { require.Nil(t, ss.User().PermanentDelete(u2.Id)) }()
	_, nErr = ss.Team().SaveMember(&model.TeamMember{TeamId: teamId, UserId: u2.Id}, -1)
	require.Nil(t, nErr)

	u3, err := ss.User().Save(&model.User{
		Email:    MakeEmail(),
		Username: "u3" + model.NewId(),
	})
	require.Nil(t, err)
	defer func() { require.Nil(t, ss.User().PermanentDelete(u3.Id)) }()
	_, nErr = ss.Team().SaveMember(&model.TeamMember{TeamId: teamId, UserId: u3.Id}, -1)
	require.Nil(t, nErr)
	_, nErr = ss.Bot().Save(&model.Bot{
		UserId:   u3.Id,
		Username: u3.Username,
		OwnerId:  u1.Id,
	})
	require.Nil(t, nErr)
	u3.IsBot = true
	defer func() { require.Nil(t, ss.Bot().PermanentDelete(u3.Id)) }()

	t.Run("get u1 by username", func(t *testing.T) {
		result, err := ss.User().GetByUsername(u1.Username)
		require.Nil(t, err)
		assert.Equal(t, u1, result)
	})

	t.Run("get u2 by username", func(t *testing.T) {
		result, err := ss.User().GetByUsername(u2.Username)
		require.Nil(t, err)
		assert.Equal(t, u2, result)
	})

	t.Run("get u3 by username", func(t *testing.T) {
		result, err := ss.User().GetByUsername(u3.Username)
		require.Nil(t, err)
		assert.Equal(t, u3, result)
	})

	t.Run("get by empty username", func(t *testing.T) {
		_, err := ss.User().GetByUsername("")
		require.NotNil(t, err)
		require.Equal(t, err.Id, "store.sql_user.get_by_username.app_error")
	})

	t.Run("get by unknown", func(t *testing.T) {
		_, err := ss.User().GetByUsername("unknown")
		require.NotNil(t, err)
		require.Equal(t, err.Id, "store.sql_user.get_by_username.app_error")
	})
}

func testUserStoreGetForLogin(t *testing.T, ss store.Store) {
	teamId := model.NewId()
	auth := model.NewId()
	auth2 := model.NewId()
	auth3 := model.NewId()

	u1, err := ss.User().Save(&model.User{
		Email:       MakeEmail(),
		Username:    "u1" + model.NewId(),
		AuthService: model.USER_AUTH_SERVICE_GITLAB,
		AuthData:    &auth,
	})
	require.Nil(t, err)
	defer func() { require.Nil(t, ss.User().PermanentDelete(u1.Id)) }()
	_, nErr := ss.Team().SaveMember(&model.TeamMember{TeamId: teamId, UserId: u1.Id}, -1)
	require.Nil(t, nErr)

	u2, err := ss.User().Save(&model.User{
		Email:       MakeEmail(),
		Username:    "u2" + model.NewId(),
		AuthService: model.USER_AUTH_SERVICE_LDAP,
		AuthData:    &auth2,
	})
	require.Nil(t, err)
	defer func() { require.Nil(t, ss.User().PermanentDelete(u2.Id)) }()
	_, nErr = ss.Team().SaveMember(&model.TeamMember{TeamId: teamId, UserId: u2.Id}, -1)
	require.Nil(t, nErr)

	u3, err := ss.User().Save(&model.User{
		Email:       MakeEmail(),
		Username:    "u3" + model.NewId(),
		AuthService: model.USER_AUTH_SERVICE_LDAP,
		AuthData:    &auth3,
	})
	require.Nil(t, err)
	defer func() { require.Nil(t, ss.User().PermanentDelete(u3.Id)) }()
	_, nErr = ss.Team().SaveMember(&model.TeamMember{TeamId: teamId, UserId: u3.Id}, -1)
	require.Nil(t, nErr)
	_, nErr = ss.Bot().Save(&model.Bot{
		UserId:   u3.Id,
		Username: u3.Username,
		OwnerId:  u1.Id,
	})
	require.Nil(t, nErr)
	u3.IsBot = true
	defer func() { require.Nil(t, ss.Bot().PermanentDelete(u3.Id)) }()

	t.Run("get u1 by username, allow both", func(t *testing.T) {
		user, err := ss.User().GetForLogin(u1.Username, true, true)
		require.Nil(t, err)
		assert.Equal(t, u1, user)
	})

	t.Run("get u1 by username, allow only email", func(t *testing.T) {
		_, err := ss.User().GetForLogin(u1.Username, false, true)
		require.NotNil(t, err)
		require.Equal(t, err.Id, "store.sql_user.get_for_login.app_error")
	})

	t.Run("get u1 by email, allow both", func(t *testing.T) {
		user, err := ss.User().GetForLogin(u1.Email, true, true)
		require.Nil(t, err)
		assert.Equal(t, u1, user)
	})

	t.Run("get u1 by email, allow only username", func(t *testing.T) {
		_, err := ss.User().GetForLogin(u1.Email, true, false)
		require.NotNil(t, err)
		require.Equal(t, err.Id, "store.sql_user.get_for_login.app_error")
	})

	t.Run("get u2 by username, allow both", func(t *testing.T) {
		user, err := ss.User().GetForLogin(u2.Username, true, true)
		require.Nil(t, err)
		assert.Equal(t, u2, user)
	})

	t.Run("get u2 by email, allow both", func(t *testing.T) {
		user, err := ss.User().GetForLogin(u2.Email, true, true)
		require.Nil(t, err)
		assert.Equal(t, u2, user)
	})

	t.Run("get u2 by username, allow neither", func(t *testing.T) {
		_, err := ss.User().GetForLogin(u2.Username, false, false)
		require.NotNil(t, err)
		require.Equal(t, err.Id, "store.sql_user.get_for_login.app_error")
	})
}

func testUserStoreUpdatePassword(t *testing.T, ss store.Store) {
	teamId := model.NewId()

	u1 := &model.User{}
	u1.Email = MakeEmail()
	_, err := ss.User().Save(u1)
	require.Nil(t, err)
	defer func() { require.Nil(t, ss.User().PermanentDelete(u1.Id)) }()
	_, nErr := ss.Team().SaveMember(&model.TeamMember{TeamId: teamId, UserId: u1.Id}, -1)
	require.Nil(t, nErr)

	hashedPassword := model.HashPassword("newpwd")

	err = ss.User().UpdatePassword(u1.Id, hashedPassword)
	require.Nil(t, err)

	user, err := ss.User().GetByEmail(u1.Email)
	require.Nil(t, err)
	require.Equal(t, user.Password, hashedPassword, "Password was not updated correctly")
}

func testUserStoreDelete(t *testing.T, ss store.Store) {
	u1 := &model.User{}
	u1.Email = MakeEmail()
	_, err := ss.User().Save(u1)
	require.Nil(t, err)
	defer func() { require.Nil(t, ss.User().PermanentDelete(u1.Id)) }()
	_, nErr := ss.Team().SaveMember(&model.TeamMember{TeamId: model.NewId(), UserId: u1.Id}, -1)
	require.Nil(t, nErr)

	err = ss.User().PermanentDelete(u1.Id)
	require.Nil(t, err)
}

func testUserStoreUpdateAuthData(t *testing.T, ss store.Store) {
	teamId := model.NewId()

	u1 := &model.User{}
	u1.Email = MakeEmail()
	_, err := ss.User().Save(u1)
	require.Nil(t, err)
	defer func() { require.Nil(t, ss.User().PermanentDelete(u1.Id)) }()
	_, nErr := ss.Team().SaveMember(&model.TeamMember{TeamId: teamId, UserId: u1.Id}, -1)
	require.Nil(t, nErr)

	service := "someservice"
	authData := model.NewId()

	_, err = ss.User().UpdateAuthData(u1.Id, service, &authData, "", true)
	require.Nil(t, err)

	user, err := ss.User().GetByEmail(u1.Email)
	require.Nil(t, err)
	require.Equal(t, service, user.AuthService, "AuthService was not updated correctly")
	require.Equal(t, authData, *user.AuthData, "AuthData was not updated correctly")
	require.Equal(t, "", user.Password, "Password was not cleared properly")
}

func testUserUnreadCount(t *testing.T, ss store.Store) {
	teamId := model.NewId()

	c1 := model.Channel{}
	c1.TeamId = teamId
	c1.DisplayName = "Unread Messages"
	c1.Name = "unread-messages-" + model.NewId()
	c1.Type = model.CHANNEL_OPEN

	c2 := model.Channel{}
	c2.TeamId = teamId
	c2.DisplayName = "Unread Direct"
	c2.Name = "unread-direct-" + model.NewId()
	c2.Type = model.CHANNEL_DIRECT

	u1 := &model.User{}
	u1.Username = "user1" + model.NewId()
	u1.Email = MakeEmail()
	_, err := ss.User().Save(u1)
	require.Nil(t, err)
	defer func() { require.Nil(t, ss.User().PermanentDelete(u1.Id)) }()
	_, nErr := ss.Team().SaveMember(&model.TeamMember{TeamId: teamId, UserId: u1.Id}, -1)
	require.Nil(t, nErr)

	u2 := &model.User{}
	u2.Email = MakeEmail()
	u2.Username = "user2" + model.NewId()
	_, err = ss.User().Save(u2)
	require.Nil(t, err)
	defer func() { require.Nil(t, ss.User().PermanentDelete(u2.Id)) }()
	_, nErr = ss.Team().SaveMember(&model.TeamMember{TeamId: teamId, UserId: u2.Id}, -1)
	require.Nil(t, nErr)

	_, nErr = ss.Channel().Save(&c1, -1)
	require.Nil(t, nErr, "couldn't save item")

	m1 := model.ChannelMember{}
	m1.ChannelId = c1.Id
	m1.UserId = u1.Id
	m1.NotifyProps = model.GetDefaultChannelNotifyProps()

	m2 := model.ChannelMember{}
	m2.ChannelId = c1.Id
	m2.UserId = u2.Id
	m2.NotifyProps = model.GetDefaultChannelNotifyProps()

	_, err = ss.Channel().SaveMember(&m2)
	require.Nil(t, err)

	m1.ChannelId = c2.Id
	m2.ChannelId = c2.Id

	_, nErr = ss.Channel().SaveDirectChannel(&c2, &m1, &m2)
	require.Nil(t, nErr, "couldn't save direct channel")

	p1 := model.Post{}
	p1.ChannelId = c1.Id
	p1.UserId = u1.Id
	p1.Message = "this is a message for @" + u2.Username

	// Post one message with mention to open channel
	_, err = ss.Post().Save(&p1)
	require.Nil(t, err)
	err = ss.Channel().IncrementMentionCount(c1.Id, u2.Id)
	require.Nil(t, err)

	// Post 2 messages without mention to direct channel
	p2 := model.Post{}
	p2.ChannelId = c2.Id
	p2.UserId = u1.Id
	p2.Message = "first message"

	_, err = ss.Post().Save(&p2)
	require.Nil(t, err)
	err = ss.Channel().IncrementMentionCount(c2.Id, u2.Id)
	require.Nil(t, err)

	p3 := model.Post{}
	p3.ChannelId = c2.Id
	p3.UserId = u1.Id
	p3.Message = "second message"
	_, err = ss.Post().Save(&p3)
	require.Nil(t, err)

	err = ss.Channel().IncrementMentionCount(c2.Id, u2.Id)
	require.Nil(t, err)

	badge, unreadCountErr := ss.User().GetUnreadCount(u2.Id)
	require.Nil(t, unreadCountErr)
	require.Equal(t, int64(3), badge, "should have 3 unread messages")

	badge, unreadCountErr = ss.User().GetUnreadCountForChannel(u2.Id, c1.Id)
	require.Nil(t, unreadCountErr)
	require.Equal(t, int64(1), badge, "should have 1 unread messages for that channel")

	badge, unreadCountErr = ss.User().GetUnreadCountForChannel(u2.Id, c2.Id)
	require.Nil(t, unreadCountErr)
	require.Equal(t, int64(2), badge, "should have 2 unread messages for that channel")
}

func testUserStoreUpdateMfaSecret(t *testing.T, ss store.Store) {
	u1 := model.User{}
	u1.Email = MakeEmail()
	_, err := ss.User().Save(&u1)
	require.Nil(t, err)
	defer func() { require.Nil(t, ss.User().PermanentDelete(u1.Id)) }()

	err = ss.User().UpdateMfaSecret(u1.Id, "12345")
	require.Nil(t, err)

	// should pass, no update will occur though
	err = ss.User().UpdateMfaSecret("junk", "12345")
	require.Nil(t, err)
}

func testUserStoreUpdateMfaActive(t *testing.T, ss store.Store) {
	u1 := model.User{}
	u1.Email = MakeEmail()
	_, err := ss.User().Save(&u1)
	require.Nil(t, err)
	defer func() { require.Nil(t, ss.User().PermanentDelete(u1.Id)) }()

	time.Sleep(time.Millisecond)

	err = ss.User().UpdateMfaActive(u1.Id, true)
	require.Nil(t, err)

	err = ss.User().UpdateMfaActive(u1.Id, false)
	require.Nil(t, err)

	// should pass, no update will occur though
	err = ss.User().UpdateMfaActive("junk", true)
	require.Nil(t, err)
}

func testUserStoreGetRecentlyActiveUsersForTeam(t *testing.T, ss store.Store, s SqlSupplier) {

	cleanupStatusStore(t, s)

	teamId := model.NewId()

	u1, err := ss.User().Save(&model.User{
		Email:    MakeEmail(),
		Username: "u1" + model.NewId(),
	})
	require.Nil(t, err)
	defer func() { require.Nil(t, ss.User().PermanentDelete(u1.Id)) }()
	_, nErr := ss.Team().SaveMember(&model.TeamMember{TeamId: teamId, UserId: u1.Id}, -1)
	require.Nil(t, nErr)

	u2, err := ss.User().Save(&model.User{
		Email:    MakeEmail(),
		Username: "u2" + model.NewId(),
	})
	require.Nil(t, err)
	defer func() { require.Nil(t, ss.User().PermanentDelete(u2.Id)) }()
	_, nErr = ss.Team().SaveMember(&model.TeamMember{TeamId: teamId, UserId: u2.Id}, -1)
	require.Nil(t, nErr)

	u3, err := ss.User().Save(&model.User{
		Email:    MakeEmail(),
		Username: "u3" + model.NewId(),
	})
	require.Nil(t, err)
	defer func() { require.Nil(t, ss.User().PermanentDelete(u3.Id)) }()
	_, nErr = ss.Team().SaveMember(&model.TeamMember{TeamId: teamId, UserId: u3.Id}, -1)
	require.Nil(t, nErr)
	_, nErr = ss.Bot().Save(&model.Bot{
		UserId:   u3.Id,
		Username: u3.Username,
		OwnerId:  u1.Id,
	})
	require.Nil(t, nErr)
	u3.IsBot = true
	defer func() { require.Nil(t, ss.Bot().PermanentDelete(u3.Id)) }()

	millis := model.GetMillis()
	u3.LastActivityAt = millis
	u2.LastActivityAt = millis - 1
	u1.LastActivityAt = millis - 1

	require.Nil(t, ss.Status().SaveOrUpdate(&model.Status{UserId: u1.Id, Status: model.STATUS_ONLINE, Manual: false, LastActivityAt: u1.LastActivityAt, ActiveChannel: ""}))
	require.Nil(t, ss.Status().SaveOrUpdate(&model.Status{UserId: u2.Id, Status: model.STATUS_ONLINE, Manual: false, LastActivityAt: u2.LastActivityAt, ActiveChannel: ""}))
	require.Nil(t, ss.Status().SaveOrUpdate(&model.Status{UserId: u3.Id, Status: model.STATUS_ONLINE, Manual: false, LastActivityAt: u3.LastActivityAt, ActiveChannel: ""}))

	t.Run("get team 1, offset 0, limit 100", func(t *testing.T) {
		users, err := ss.User().GetRecentlyActiveUsersForTeam(teamId, 0, 100, nil)
		require.Nil(t, err)
		assert.Equal(t, []*model.User{
			sanitized(u3),
			sanitized(u1),
			sanitized(u2),
		}, users)
	})

	t.Run("get team 1, offset 0, limit 1", func(t *testing.T) {
		users, err := ss.User().GetRecentlyActiveUsersForTeam(teamId, 0, 1, nil)
		require.Nil(t, err)
		assert.Equal(t, []*model.User{
			sanitized(u3),
		}, users)
	})

	t.Run("get team 1, offset 2, limit 1", func(t *testing.T) {
		users, err := ss.User().GetRecentlyActiveUsersForTeam(teamId, 2, 1, nil)
		require.Nil(t, err)
		assert.Equal(t, []*model.User{
			sanitized(u2),
		}, users)
	})
}

func testUserStoreGetNewUsersForTeam(t *testing.T, ss store.Store) {
	teamId := model.NewId()
	teamId2 := model.NewId()

	u1, err := ss.User().Save(&model.User{
		Email:    MakeEmail(),
		Username: "u1" + model.NewId(),
	})
	require.Nil(t, err)
	defer func() { require.Nil(t, ss.User().PermanentDelete(u1.Id)) }()
	_, nErr := ss.Team().SaveMember(&model.TeamMember{TeamId: teamId, UserId: u1.Id}, -1)
	require.Nil(t, nErr)

	u2, err := ss.User().Save(&model.User{
		Email:    MakeEmail(),
		Username: "u2" + model.NewId(),
	})
	require.Nil(t, err)
	defer func() { require.Nil(t, ss.User().PermanentDelete(u2.Id)) }()
	_, nErr = ss.Team().SaveMember(&model.TeamMember{TeamId: teamId, UserId: u2.Id}, -1)
	require.Nil(t, nErr)

	u3, err := ss.User().Save(&model.User{
		Email:    MakeEmail(),
		Username: "u3" + model.NewId(),
	})
	require.Nil(t, err)
	defer func() { require.Nil(t, ss.User().PermanentDelete(u3.Id)) }()
	_, nErr = ss.Team().SaveMember(&model.TeamMember{TeamId: teamId, UserId: u3.Id}, -1)
	require.Nil(t, nErr)
	_, nErr = ss.Bot().Save(&model.Bot{
		UserId:   u3.Id,
		Username: u3.Username,
		OwnerId:  u1.Id,
	})
	require.Nil(t, nErr)
	u3.IsBot = true
	defer func() { require.Nil(t, ss.Bot().PermanentDelete(u3.Id)) }()

	u4, err := ss.User().Save(&model.User{
		Email:    MakeEmail(),
		Username: "u4" + model.NewId(),
	})
	require.Nil(t, err)
	defer func() { require.Nil(t, ss.User().PermanentDelete(u4.Id)) }()
	_, nErr = ss.Team().SaveMember(&model.TeamMember{TeamId: teamId2, UserId: u4.Id}, -1)
	require.Nil(t, nErr)

	t.Run("get team 1, offset 0, limit 100", func(t *testing.T) {
		result, err := ss.User().GetNewUsersForTeam(teamId, 0, 100, nil)
		require.Nil(t, err)
		assert.Equal(t, []*model.User{
			sanitized(u3),
			sanitized(u2),
			sanitized(u1),
		}, result)
	})

	t.Run("get team 1, offset 0, limit 1", func(t *testing.T) {
		result, err := ss.User().GetNewUsersForTeam(teamId, 0, 1, nil)
		require.Nil(t, err)
		assert.Equal(t, []*model.User{
			sanitized(u3),
		}, result)
	})

	t.Run("get team 1, offset 2, limit 1", func(t *testing.T) {
		result, err := ss.User().GetNewUsersForTeam(teamId, 2, 1, nil)
		require.Nil(t, err)
		assert.Equal(t, []*model.User{
			sanitized(u1),
		}, result)
	})

	t.Run("get team 2, offset 0, limit 100", func(t *testing.T) {
		result, err := ss.User().GetNewUsersForTeam(teamId2, 0, 100, nil)
		require.Nil(t, err)
		assert.Equal(t, []*model.User{
			sanitized(u4),
		}, result)
	})
}

func assertUsers(t *testing.T, expected, actual []*model.User) {
	expectedUsernames := make([]string, 0, len(expected))
	for _, user := range expected {
		expectedUsernames = append(expectedUsernames, user.Username)
	}

	actualUsernames := make([]string, 0, len(actual))
	for _, user := range actual {
		actualUsernames = append(actualUsernames, user.Username)
	}

	if assert.Equal(t, expectedUsernames, actualUsernames) {
		assert.Equal(t, expected, actual)
	}
}

func testUserStoreSearch(t *testing.T, ss store.Store) {
	u1 := &model.User{
		Username:  "jimbo1" + model.NewId(),
		FirstName: "Tim",
		LastName:  "Bill",
		Nickname:  "Rob",
		Email:     "harold" + model.NewId() + "@simulator.amazonses.com",
		Roles:     "system_user system_admin",
	}
	_, err := ss.User().Save(u1)
	require.Nil(t, err)
	defer func() { require.Nil(t, ss.User().PermanentDelete(u1.Id)) }()

	u2 := &model.User{
		Username: "jim2-bobby" + model.NewId(),
		Email:    MakeEmail(),
		Roles:    "system_user",
	}
	_, err = ss.User().Save(u2)
	require.Nil(t, err)
	defer func() { require.Nil(t, ss.User().PermanentDelete(u2.Id)) }()

	u3 := &model.User{
		Username: "jimbo3" + model.NewId(),
		Email:    MakeEmail(),
		Roles:    "system_guest",
	}
	_, err = ss.User().Save(u3)
	require.Nil(t, err)
	defer func() { require.Nil(t, ss.User().PermanentDelete(u3.Id)) }()

	// The users returned from the database will have AuthData as an empty string.
	nilAuthData := new(string)
	*nilAuthData = ""
	u1.AuthData = nilAuthData
	u2.AuthData = nilAuthData
	u3.AuthData = nilAuthData

	t1id := model.NewId()
	_, err = ss.Team().SaveMember(&model.TeamMember{TeamId: t1id, UserId: u1.Id, SchemeAdmin: true, SchemeUser: true}, -1)
	require.Nil(t, err)
	_, err = ss.Team().SaveMember(&model.TeamMember{TeamId: t1id, UserId: u2.Id, SchemeAdmin: true, SchemeUser: true}, -1)
	require.Nil(t, err)
	_, err = ss.Team().SaveMember(&model.TeamMember{TeamId: t1id, UserId: u3.Id, SchemeAdmin: false, SchemeUser: false, SchemeGuest: true}, -1)
	require.Nil(t, err)

	testCases := []struct {
		Description string
		TeamId      string
		Term        string
		Options     *model.UserSearchOptions
		Expected    []*model.User
	}{
		{
			"search jimb, team 1",
			t1id,
			"jimb",
			&model.UserSearchOptions{
				AllowFullNames: true,
				Limit:          model.USER_SEARCH_DEFAULT_LIMIT,
			},
			[]*model.User{u1, u3},
		},
		{
			"search jimb, team 1 with team guest and team admin filters without sys admin filter",
			t1id,
			"jimb",
			&model.UserSearchOptions{
				AllowFullNames: true,
				Limit:          model.USER_SEARCH_DEFAULT_LIMIT,
				TeamRoles:      []string{model.TEAM_GUEST_ROLE_ID, model.TEAM_ADMIN_ROLE_ID},
			},
			[]*model.User{u3},
		},
		{
			"search jimb, team 1 with team admin filter and sys admin filter",
			t1id,
			"jimb",
			&model.UserSearchOptions{
				AllowFullNames: true,
				Limit:          model.USER_SEARCH_DEFAULT_LIMIT,
				Roles:          []string{model.SYSTEM_ADMIN_ROLE_ID},
				TeamRoles:      []string{model.TEAM_ADMIN_ROLE_ID},
			},
			[]*model.User{u1},
		},
		{
			"search jim, team 1 with team admin filter",
			t1id,
			"jim",
			&model.UserSearchOptions{
				AllowFullNames: true,
				Limit:          model.USER_SEARCH_DEFAULT_LIMIT,
				TeamRoles:      []string{model.TEAM_ADMIN_ROLE_ID},
			},
			[]*model.User{u2},
		},
		{
			"search jim, team 1 with team admin and team guest filter",
			t1id,
			"jim",
			&model.UserSearchOptions{
				AllowFullNames: true,
				Limit:          model.USER_SEARCH_DEFAULT_LIMIT,
				TeamRoles:      []string{model.TEAM_ADMIN_ROLE_ID, model.TEAM_GUEST_ROLE_ID},
			},
			[]*model.User{u2, u3},
		},
		{
			"search jim, team 1 with team admin and system admin filters",
			t1id,
			"jim",
			&model.UserSearchOptions{
				AllowFullNames: true,
				Limit:          model.USER_SEARCH_DEFAULT_LIMIT,
				Roles:          []string{model.SYSTEM_ADMIN_ROLE_ID},
				TeamRoles:      []string{model.TEAM_ADMIN_ROLE_ID},
			},
			[]*model.User{u2, u1},
		},
		{
			"search jim, team 1 with system guest filter",
			t1id,
			"jim",
			&model.UserSearchOptions{
				AllowFullNames: true,
				Limit:          model.USER_SEARCH_DEFAULT_LIMIT,
				Roles:          []string{model.SYSTEM_GUEST_ROLE_ID},
				TeamRoles:      []string{},
			},
			[]*model.User{u3},
		},
	}

	for _, testCase := range testCases {
		t.Run(testCase.Description, func(t *testing.T) {
			users, err := ss.User().Search(
				testCase.TeamId,
				testCase.Term,
				testCase.Options,
			)
			require.Nil(t, err)
			assertUsers(t, testCase.Expected, users)
		})
	}
}

func testUserStoreSearchNotInChannel(t *testing.T, ss store.Store) {
	u1 := &model.User{
		Username:  "jimbo1" + model.NewId(),
		FirstName: "Tim",
		LastName:  "Bill",
		Nickname:  "Rob",
		Email:     "harold" + model.NewId() + "@simulator.amazonses.com",
	}
	_, err := ss.User().Save(u1)
	require.Nil(t, err)
	defer func() { require.Nil(t, ss.User().PermanentDelete(u1.Id)) }()

	u2 := &model.User{
		Username: "jim2-bobby" + model.NewId(),
		Email:    MakeEmail(),
	}
	_, err = ss.User().Save(u2)
	require.Nil(t, err)
	defer func() { require.Nil(t, ss.User().PermanentDelete(u2.Id)) }()

	u3 := &model.User{
		Username: "jimbo3" + model.NewId(),
		Email:    MakeEmail(),
		DeleteAt: 1,
	}
	_, err = ss.User().Save(u3)
	require.Nil(t, err)
	defer func() { require.Nil(t, ss.User().PermanentDelete(u3.Id)) }()
	_, nErr := ss.Bot().Save(&model.Bot{
		UserId:   u3.Id,
		Username: u3.Username,
		OwnerId:  u1.Id,
	})
	require.Nil(t, nErr)
	u3.IsBot = true
	defer func() { require.Nil(t, ss.Bot().PermanentDelete(u3.Id)) }()

	tid := model.NewId()
	_, nErr = ss.Team().SaveMember(&model.TeamMember{TeamId: tid, UserId: u1.Id}, -1)
	require.Nil(t, nErr)
	_, nErr = ss.Team().SaveMember(&model.TeamMember{TeamId: tid, UserId: u2.Id}, -1)
	require.Nil(t, nErr)
	_, nErr = ss.Team().SaveMember(&model.TeamMember{TeamId: tid, UserId: u3.Id}, -1)
	require.Nil(t, nErr)

	// The users returned from the database will have AuthData as an empty string.
	nilAuthData := new(string)
	*nilAuthData = ""

	u1.AuthData = nilAuthData
	u2.AuthData = nilAuthData
	u3.AuthData = nilAuthData

	ch1 := model.Channel{
		TeamId:      tid,
		DisplayName: "NameName",
		Name:        "zz" + model.NewId() + "b",
		Type:        model.CHANNEL_OPEN,
	}
	c1, nErr := ss.Channel().Save(&ch1, -1)
	require.Nil(t, nErr)

	ch2 := model.Channel{
		TeamId:      tid,
		DisplayName: "NameName",
		Name:        "zz" + model.NewId() + "b",
		Type:        model.CHANNEL_OPEN,
	}
	c2, nErr := ss.Channel().Save(&ch2, -1)
	require.Nil(t, nErr)

	_, err = ss.Channel().SaveMember(&model.ChannelMember{
		ChannelId:   c2.Id,
		UserId:      u1.Id,
		NotifyProps: model.GetDefaultChannelNotifyProps(),
	})
	require.Nil(t, err)
	_, err = ss.Channel().SaveMember(&model.ChannelMember{
		ChannelId:   c1.Id,
		UserId:      u3.Id,
		NotifyProps: model.GetDefaultChannelNotifyProps(),
	})
	require.Nil(t, err)
	_, err = ss.Channel().SaveMember(&model.ChannelMember{
		ChannelId:   c2.Id,
		UserId:      u2.Id,
		NotifyProps: model.GetDefaultChannelNotifyProps(),
	})
	require.Nil(t, err)

	testCases := []struct {
		Description string
		TeamId      string
		ChannelId   string
		Term        string
		Options     *model.UserSearchOptions
		Expected    []*model.User
	}{
		{
			"search jimb, channel 1",
			tid,
			c1.Id,
			"jimb",
			&model.UserSearchOptions{
				AllowFullNames: true,
				Limit:          model.USER_SEARCH_DEFAULT_LIMIT,
			},
			[]*model.User{u1},
		},
		{
			"search jimb, allow inactive, channel 1",
			tid,
			c1.Id,
			"jimb",
			&model.UserSearchOptions{
				AllowFullNames: true,
				AllowInactive:  true,
				Limit:          model.USER_SEARCH_DEFAULT_LIMIT,
			},
			[]*model.User{u1},
		},
		{
			"search jimb, channel 1, no team id",
			"",
			c1.Id,
			"jimb",
			&model.UserSearchOptions{
				AllowFullNames: true,
				Limit:          model.USER_SEARCH_DEFAULT_LIMIT,
			},
			[]*model.User{u1},
		},
		{
			"search jimb, channel 1, junk team id",
			"junk",
			c1.Id,
			"jimb",
			&model.UserSearchOptions{
				AllowFullNames: true,
				Limit:          model.USER_SEARCH_DEFAULT_LIMIT,
			},
			[]*model.User{},
		},
		{
			"search jimb, channel 2",
			tid,
			c2.Id,
			"jimb",
			&model.UserSearchOptions{
				AllowFullNames: true,
				Limit:          model.USER_SEARCH_DEFAULT_LIMIT,
			},
			[]*model.User{},
		},
		{
			"search jimb, allow inactive, channel 2",
			tid,
			c2.Id,
			"jimb",
			&model.UserSearchOptions{
				AllowFullNames: true,
				AllowInactive:  true,
				Limit:          model.USER_SEARCH_DEFAULT_LIMIT,
			},
			[]*model.User{u3},
		},
		{
			"search jimb, channel 2, no team id",
			"",
			c2.Id,
			"jimb",
			&model.UserSearchOptions{
				AllowFullNames: true,
				Limit:          model.USER_SEARCH_DEFAULT_LIMIT,
			},
			[]*model.User{},
		},
		{
			"search jimb, channel 2, junk team id",
			"junk",
			c2.Id,
			"jimb",
			&model.UserSearchOptions{
				AllowFullNames: true,
				Limit:          model.USER_SEARCH_DEFAULT_LIMIT,
			},
			[]*model.User{},
		},
		{
			"search jim, channel 1",
			tid,
			c1.Id,
			"jim",
			&model.UserSearchOptions{
				AllowFullNames: true,
				Limit:          model.USER_SEARCH_DEFAULT_LIMIT,
			},
			[]*model.User{u2, u1},
		},
		{
			"search jim, channel 1, limit 1",
			tid,
			c1.Id,
			"jim",
			&model.UserSearchOptions{
				AllowFullNames: true,
				Limit:          1,
			},
			[]*model.User{u2},
		},
	}

	for _, testCase := range testCases {
		t.Run(testCase.Description, func(t *testing.T) {
			users, err := ss.User().SearchNotInChannel(
				testCase.TeamId,
				testCase.ChannelId,
				testCase.Term,
				testCase.Options,
			)
			require.Nil(t, err)
			assertUsers(t, testCase.Expected, users)
		})
	}
}

func testUserStoreSearchInChannel(t *testing.T, ss store.Store) {
	u1 := &model.User{
		Username:  "jimbo1" + model.NewId(),
		FirstName: "Tim",
		LastName:  "Bill",
		Nickname:  "Rob",
		Email:     "harold" + model.NewId() + "@simulator.amazonses.com",
		Roles:     "system_user system_admin",
	}
	_, err := ss.User().Save(u1)
	require.Nil(t, err)
	defer func() { require.Nil(t, ss.User().PermanentDelete(u1.Id)) }()

	u2 := &model.User{
		Username: "jim-bobby" + model.NewId(),
		Email:    MakeEmail(),
		Roles:    "system_user",
	}
	_, err = ss.User().Save(u2)
	require.Nil(t, err)
	defer func() { require.Nil(t, ss.User().PermanentDelete(u2.Id)) }()

	u3 := &model.User{
		Username: "jimbo3" + model.NewId(),
		Email:    MakeEmail(),
		DeleteAt: 1,
		Roles:    "system_user",
	}
	_, err = ss.User().Save(u3)
	require.Nil(t, err)
	defer func() { require.Nil(t, ss.User().PermanentDelete(u3.Id)) }()
	_, nErr := ss.Bot().Save(&model.Bot{
		UserId:   u3.Id,
		Username: u3.Username,
		OwnerId:  u1.Id,
	})
	require.Nil(t, nErr)
	u3.IsBot = true
	defer func() { require.Nil(t, ss.Bot().PermanentDelete(u3.Id)) }()

	tid := model.NewId()
	_, nErr = ss.Team().SaveMember(&model.TeamMember{TeamId: tid, UserId: u1.Id}, -1)
	require.Nil(t, nErr)
	_, nErr = ss.Team().SaveMember(&model.TeamMember{TeamId: tid, UserId: u2.Id}, -1)
	require.Nil(t, nErr)
	_, nErr = ss.Team().SaveMember(&model.TeamMember{TeamId: tid, UserId: u3.Id}, -1)
	require.Nil(t, nErr)

	// The users returned from the database will have AuthData as an empty string.
	nilAuthData := new(string)
	*nilAuthData = ""

	u1.AuthData = nilAuthData
	u2.AuthData = nilAuthData
	u3.AuthData = nilAuthData

	ch1 := model.Channel{
		TeamId:      tid,
		DisplayName: "NameName",
		Name:        "zz" + model.NewId() + "b",
		Type:        model.CHANNEL_OPEN,
	}
	c1, nErr := ss.Channel().Save(&ch1, -1)
	require.Nil(t, nErr)

	ch2 := model.Channel{
		TeamId:      tid,
		DisplayName: "NameName",
		Name:        "zz" + model.NewId() + "b",
		Type:        model.CHANNEL_OPEN,
	}
	c2, nErr := ss.Channel().Save(&ch2, -1)
	require.Nil(t, nErr)

	_, err = ss.Channel().SaveMember(&model.ChannelMember{
		ChannelId:   c1.Id,
		UserId:      u1.Id,
		NotifyProps: model.GetDefaultChannelNotifyProps(),
		SchemeAdmin: true,
		SchemeUser:  true,
	})
	require.Nil(t, err)
	_, err = ss.Channel().SaveMember(&model.ChannelMember{
		ChannelId:   c2.Id,
		UserId:      u2.Id,
		NotifyProps: model.GetDefaultChannelNotifyProps(),
		SchemeAdmin: false,
		SchemeUser:  true,
	})
	require.Nil(t, err)
	_, err = ss.Channel().SaveMember(&model.ChannelMember{
		ChannelId:   c1.Id,
		UserId:      u3.Id,
		NotifyProps: model.GetDefaultChannelNotifyProps(),
		SchemeAdmin: false,
		SchemeUser:  true,
	})
	require.Nil(t, err)

	testCases := []struct {
		Description string
		ChannelId   string
		Term        string
		Options     *model.UserSearchOptions
		Expected    []*model.User
	}{
		{
			"search jimb, channel 1",
			c1.Id,
			"jimb",
			&model.UserSearchOptions{
				AllowFullNames: true,
				Limit:          model.USER_SEARCH_DEFAULT_LIMIT,
			},
			[]*model.User{u1},
		},
		{
			"search jimb, allow inactive, channel 1",
			c1.Id,
			"jimb",
			&model.UserSearchOptions{
				AllowFullNames: true,
				AllowInactive:  true,
				Limit:          model.USER_SEARCH_DEFAULT_LIMIT,
			},
			[]*model.User{u1, u3},
		},
		{
			"search jimb, allow inactive, channel 1, limit 1",
			c1.Id,
			"jimb",
			&model.UserSearchOptions{
				AllowFullNames: true,
				AllowInactive:  true,
				Limit:          1,
			},
			[]*model.User{u1},
		},
		{
			"search jimb, channel 2",
			c2.Id,
			"jimb",
			&model.UserSearchOptions{
				AllowFullNames: true,
				Limit:          model.USER_SEARCH_DEFAULT_LIMIT,
			},
			[]*model.User{},
		},
		{
			"search jimb, allow inactive, channel 2",
			c2.Id,
			"jimb",
			&model.UserSearchOptions{
				AllowFullNames: true,
				AllowInactive:  true,
				Limit:          model.USER_SEARCH_DEFAULT_LIMIT,
			},
			[]*model.User{},
		},
		{
			"search jim, allow inactive, channel 1 with system admin filter",
			c1.Id,
			"jim",
			&model.UserSearchOptions{
				AllowFullNames: true,
				AllowInactive:  true,
				Limit:          model.USER_SEARCH_DEFAULT_LIMIT,
				Roles:          []string{model.SYSTEM_ADMIN_ROLE_ID},
			},
			[]*model.User{u1},
		},
		{
			"search jim, allow inactive, channel 1 with system admin and system user filter",
			c1.Id,
			"jim",
			&model.UserSearchOptions{
				AllowFullNames: true,
				AllowInactive:  true,
				Limit:          model.USER_SEARCH_DEFAULT_LIMIT,
				Roles:          []string{model.SYSTEM_ADMIN_ROLE_ID, model.SYSTEM_USER_ROLE_ID},
			},
			[]*model.User{u1, u3},
		},
		{
			"search jim, allow inactive, channel 1 with channel user filter",
			c1.Id,
			"jim",
			&model.UserSearchOptions{
				AllowFullNames: true,
				AllowInactive:  true,
				Limit:          model.USER_SEARCH_DEFAULT_LIMIT,
				ChannelRoles:   []string{model.CHANNEL_USER_ROLE_ID},
			},
			[]*model.User{u3},
		},
		{
			"search jim, allow inactive, channel 1 with channel user and channel admin filter",
			c1.Id,
			"jim",
			&model.UserSearchOptions{
				AllowFullNames: true,
				AllowInactive:  true,
				Limit:          model.USER_SEARCH_DEFAULT_LIMIT,
				ChannelRoles:   []string{model.CHANNEL_USER_ROLE_ID, model.CHANNEL_ADMIN_ROLE_ID},
			},
			[]*model.User{u3},
		},
		{
			"search jim, allow inactive, channel 2 with channel user filter",
			c2.Id,
			"jim",
			&model.UserSearchOptions{
				AllowFullNames: true,
				AllowInactive:  true,
				Limit:          model.USER_SEARCH_DEFAULT_LIMIT,
				ChannelRoles:   []string{model.CHANNEL_USER_ROLE_ID},
			},
			[]*model.User{u2},
		},
	}

	for _, testCase := range testCases {
		t.Run(testCase.Description, func(t *testing.T) {
			users, err := ss.User().SearchInChannel(
				testCase.ChannelId,
				testCase.Term,
				testCase.Options,
			)
			require.Nil(t, err)
			assertUsers(t, testCase.Expected, users)
		})
	}
}

func testUserStoreSearchNotInTeam(t *testing.T, ss store.Store) {
	u1 := &model.User{
		Username:  "jimbo1" + model.NewId(),
		FirstName: "Tim",
		LastName:  "Bill",
		Nickname:  "Rob",
		Email:     "harold" + model.NewId() + "@simulator.amazonses.com",
	}
	_, err := ss.User().Save(u1)
	require.Nil(t, err)
	defer func() { require.Nil(t, ss.User().PermanentDelete(u1.Id)) }()

	u2 := &model.User{
		Username: "jim-bobby" + model.NewId(),
		Email:    MakeEmail(),
	}
	_, err = ss.User().Save(u2)
	require.Nil(t, err)
	defer func() { require.Nil(t, ss.User().PermanentDelete(u2.Id)) }()

	u3 := &model.User{
		Username: "jimbo3" + model.NewId(),
		Email:    MakeEmail(),
		DeleteAt: 1,
	}
	_, err = ss.User().Save(u3)
	require.Nil(t, err)
	defer func() { require.Nil(t, ss.User().PermanentDelete(u3.Id)) }()
	_, nErr := ss.Bot().Save(&model.Bot{
		UserId:   u3.Id,
		Username: u3.Username,
		OwnerId:  u1.Id,
	})
	require.Nil(t, nErr)
	u3.IsBot = true
	defer func() { require.Nil(t, ss.Bot().PermanentDelete(u3.Id)) }()

	u4 := &model.User{
		Username: "simon" + model.NewId(),
		Email:    MakeEmail(),
		DeleteAt: 0,
	}
	_, err = ss.User().Save(u4)
	require.Nil(t, err)
	defer func() { require.Nil(t, ss.User().PermanentDelete(u4.Id)) }()

	u5 := &model.User{
		Username:  "yu" + model.NewId(),
		FirstName: "En",
		LastName:  "Yu",
		Nickname:  "enyu",
		Email:     MakeEmail(),
	}
	_, err = ss.User().Save(u5)
	require.Nil(t, err)
	defer func() { require.Nil(t, ss.User().PermanentDelete(u5.Id)) }()

	u6 := &model.User{
		Username:  "underscore" + model.NewId(),
		FirstName: "Du_",
		LastName:  "_DE",
		Nickname:  "lodash",
		Email:     MakeEmail(),
	}
	_, err = ss.User().Save(u6)
	require.Nil(t, err)
	defer func() { require.Nil(t, ss.User().PermanentDelete(u6.Id)) }()

	teamId1 := model.NewId()
	_, nErr = ss.Team().SaveMember(&model.TeamMember{TeamId: teamId1, UserId: u1.Id}, -1)
	require.Nil(t, nErr)
	_, nErr = ss.Team().SaveMember(&model.TeamMember{TeamId: teamId1, UserId: u2.Id}, -1)
	require.Nil(t, nErr)
	_, nErr = ss.Team().SaveMember(&model.TeamMember{TeamId: teamId1, UserId: u3.Id}, -1)
	require.Nil(t, nErr)
	// u4 is not in team 1
	_, nErr = ss.Team().SaveMember(&model.TeamMember{TeamId: teamId1, UserId: u5.Id}, -1)
	require.Nil(t, nErr)
	_, nErr = ss.Team().SaveMember(&model.TeamMember{TeamId: teamId1, UserId: u6.Id}, -1)
	require.Nil(t, nErr)

	teamId2 := model.NewId()
	_, nErr = ss.Team().SaveMember(&model.TeamMember{TeamId: teamId2, UserId: u4.Id}, -1)
	require.Nil(t, nErr)

	// The users returned from the database will have AuthData as an empty string.
	nilAuthData := new(string)
	*nilAuthData = ""

	u1.AuthData = nilAuthData
	u2.AuthData = nilAuthData
	u3.AuthData = nilAuthData
	u4.AuthData = nilAuthData
	u5.AuthData = nilAuthData
	u6.AuthData = nilAuthData

	testCases := []struct {
		Description string
		TeamId      string
		Term        string
		Options     *model.UserSearchOptions
		Expected    []*model.User
	}{
		{
			"search simo, team 1",
			teamId1,
			"simo",
			&model.UserSearchOptions{
				AllowFullNames: true,
				Limit:          model.USER_SEARCH_DEFAULT_LIMIT,
			},
			[]*model.User{u4},
		},

		{
			"search jimb, team 1",
			teamId1,
			"jimb",
			&model.UserSearchOptions{
				AllowFullNames: true,
				Limit:          model.USER_SEARCH_DEFAULT_LIMIT,
			},
			[]*model.User{},
		},
		{
			"search jimb, allow inactive, team 1",
			teamId1,
			"jimb",
			&model.UserSearchOptions{
				AllowFullNames: true,
				AllowInactive:  true,
				Limit:          model.USER_SEARCH_DEFAULT_LIMIT,
			},
			[]*model.User{},
		},
		{
			"search simo, team 2",
			teamId2,
			"simo",
			&model.UserSearchOptions{
				AllowFullNames: true,
				Limit:          model.USER_SEARCH_DEFAULT_LIMIT,
			},
			[]*model.User{},
		},
		{
			"search jimb, team2",
			teamId2,
			"jimb",
			&model.UserSearchOptions{
				AllowFullNames: true,
				Limit:          model.USER_SEARCH_DEFAULT_LIMIT,
			},
			[]*model.User{u1},
		},
		{
			"search jimb, allow inactive, team 2",
			teamId2,
			"jimb",
			&model.UserSearchOptions{
				AllowFullNames: true,
				AllowInactive:  true,
				Limit:          model.USER_SEARCH_DEFAULT_LIMIT,
			},
			[]*model.User{u1, u3},
		},
		{
			"search jimb, allow inactive, team 2, limit 1",
			teamId2,
			"jimb",
			&model.UserSearchOptions{
				AllowFullNames: true,
				AllowInactive:  true,
				Limit:          1,
			},
			[]*model.User{u1},
		},
	}

	for _, testCase := range testCases {
		t.Run(testCase.Description, func(t *testing.T) {
			users, err := ss.User().SearchNotInTeam(
				testCase.TeamId,
				testCase.Term,
				testCase.Options,
			)
			require.Nil(t, err)
			assertUsers(t, testCase.Expected, users)
		})
	}
}

func testUserStoreSearchWithoutTeam(t *testing.T, ss store.Store) {
	u1 := &model.User{
		Username:  "jimbo1" + model.NewId(),
		FirstName: "Tim",
		LastName:  "Bill",
		Nickname:  "Rob",
		Email:     "harold" + model.NewId() + "@simulator.amazonses.com",
	}
	_, err := ss.User().Save(u1)
	require.Nil(t, err)
	defer func() { require.Nil(t, ss.User().PermanentDelete(u1.Id)) }()

	u2 := &model.User{
		Username: "jim2-bobby" + model.NewId(),
		Email:    MakeEmail(),
	}
	_, err = ss.User().Save(u2)
	require.Nil(t, err)
	defer func() { require.Nil(t, ss.User().PermanentDelete(u2.Id)) }()

	u3 := &model.User{
		Username: "jimbo3" + model.NewId(),
		Email:    MakeEmail(),
		DeleteAt: 1,
	}
	_, err = ss.User().Save(u3)
	require.Nil(t, err)
	defer func() { require.Nil(t, ss.User().PermanentDelete(u3.Id)) }()
	_, nErr := ss.Bot().Save(&model.Bot{
		UserId:   u3.Id,
		Username: u3.Username,
		OwnerId:  u1.Id,
	})
	require.Nil(t, nErr)
	u3.IsBot = true
	defer func() { require.Nil(t, ss.Bot().PermanentDelete(u3.Id)) }()

	tid := model.NewId()
	_, nErr = ss.Team().SaveMember(&model.TeamMember{TeamId: tid, UserId: u3.Id}, -1)
	require.Nil(t, nErr)

	// The users returned from the database will have AuthData as an empty string.
	nilAuthData := new(string)
	*nilAuthData = ""

	u1.AuthData = nilAuthData
	u2.AuthData = nilAuthData
	u3.AuthData = nilAuthData

	testCases := []struct {
		Description string
		Term        string
		Options     *model.UserSearchOptions
		Expected    []*model.User
	}{
		{
			"empty string",
			"",
			&model.UserSearchOptions{
				AllowFullNames: true,
				Limit:          model.USER_SEARCH_DEFAULT_LIMIT,
			},
			[]*model.User{u2, u1},
		},
		{
			"jim",
			"jim",
			&model.UserSearchOptions{
				AllowFullNames: true,
				Limit:          model.USER_SEARCH_DEFAULT_LIMIT,
			},
			[]*model.User{u2, u1},
		},
		{
			"PLT-8354",
			"* ",
			&model.UserSearchOptions{
				AllowFullNames: true,
				Limit:          model.USER_SEARCH_DEFAULT_LIMIT,
			},
			[]*model.User{u2, u1},
		},
		{
			"jim, limit 1",
			"jim",
			&model.UserSearchOptions{
				AllowFullNames: true,
				Limit:          1,
			},
			[]*model.User{u2},
		},
	}

	for _, testCase := range testCases {
		t.Run(testCase.Description, func(t *testing.T) {
			users, err := ss.User().SearchWithoutTeam(
				testCase.Term,
				testCase.Options,
			)
			require.Nil(t, err)
			assertUsers(t, testCase.Expected, users)
		})
	}
}

func testUserStoreSearchInGroup(t *testing.T, ss store.Store) {
	u1 := &model.User{
		Username:  "jimbo1" + model.NewId(),
		FirstName: "Tim",
		LastName:  "Bill",
		Nickname:  "Rob",
		Email:     "harold" + model.NewId() + "@simulator.amazonses.com",
	}
	_, err := ss.User().Save(u1)
	require.Nil(t, err)
	defer func() { require.Nil(t, ss.User().PermanentDelete(u1.Id)) }()

	u2 := &model.User{
		Username: "jim-bobby" + model.NewId(),
		Email:    MakeEmail(),
	}
	_, err = ss.User().Save(u2)
	require.Nil(t, err)
	defer func() { require.Nil(t, ss.User().PermanentDelete(u2.Id)) }()

	u3 := &model.User{
		Username: "jimbo3" + model.NewId(),
		Email:    MakeEmail(),
		DeleteAt: 1,
	}
	_, err = ss.User().Save(u3)
	require.Nil(t, err)
	defer func() { require.Nil(t, ss.User().PermanentDelete(u3.Id)) }()

	// The users returned from the database will have AuthData as an empty string.
	nilAuthData := model.NewString("")

	u1.AuthData = nilAuthData
	u2.AuthData = nilAuthData
	u3.AuthData = nilAuthData

	g1 := &model.Group{
		Name:        model.NewString(model.NewId()),
		DisplayName: model.NewId(),
		Description: model.NewId(),
		Source:      model.GroupSourceLdap,
		RemoteId:    model.NewId(),
	}
	_, err = ss.Group().Create(g1)
	require.Nil(t, err)

	g2 := &model.Group{
		Name:        model.NewString(model.NewId()),
		DisplayName: model.NewId(),
		Description: model.NewId(),
		Source:      model.GroupSourceLdap,
		RemoteId:    model.NewId(),
	}
	_, err = ss.Group().Create(g2)
	require.Nil(t, err)

	_, err = ss.Group().UpsertMember(g1.Id, u1.Id)
	require.Nil(t, err)

	_, err = ss.Group().UpsertMember(g2.Id, u2.Id)
	require.Nil(t, err)

	_, err = ss.Group().UpsertMember(g1.Id, u3.Id)
	require.Nil(t, err)

	testCases := []struct {
		Description string
		GroupId     string
		Term        string
		Options     *model.UserSearchOptions
		Expected    []*model.User
	}{
		{
			"search jimb, group 1",
			g1.Id,
			"jimb",
			&model.UserSearchOptions{
				AllowFullNames: true,
				Limit:          model.USER_SEARCH_DEFAULT_LIMIT,
			},
			[]*model.User{u1},
		},
		{
			"search jimb, group 1, allow inactive",
			g1.Id,
			"jimb",
			&model.UserSearchOptions{
				AllowFullNames: true,
				AllowInactive:  true,
				Limit:          model.USER_SEARCH_DEFAULT_LIMIT,
			},
			[]*model.User{u1, u3},
		},
		{
			"search jimb, group 1, limit 1",
			g1.Id,
			"jimb",
			&model.UserSearchOptions{
				AllowFullNames: true,
				AllowInactive:  true,
				Limit:          1,
			},
			[]*model.User{u1},
		},
		{
			"search jimb, group 2",
			g2.Id,
			"jimb",
			&model.UserSearchOptions{
				AllowFullNames: true,
				Limit:          model.USER_SEARCH_DEFAULT_LIMIT,
			},
			[]*model.User{},
		},
		{
			"search jimb, allow inactive, group 2",
			g2.Id,
			"jimb",
			&model.UserSearchOptions{
				AllowFullNames: true,
				AllowInactive:  true,
				Limit:          model.USER_SEARCH_DEFAULT_LIMIT,
			},
			[]*model.User{},
		},
	}

	for _, testCase := range testCases {
		t.Run(testCase.Description, func(t *testing.T) {
			users, err := ss.User().SearchInGroup(
				testCase.GroupId,
				testCase.Term,
				testCase.Options,
			)
			require.Nil(t, err)
			assertUsers(t, testCase.Expected, users)
		})
	}
}

func testCount(t *testing.T, ss store.Store) {
	// Regular
	teamId := model.NewId()
	channelId := model.NewId()
	regularUser := &model.User{}
	regularUser.Email = MakeEmail()
	regularUser.Roles = model.SYSTEM_USER_ROLE_ID
	_, err := ss.User().Save(regularUser)
	require.Nil(t, err)
<<<<<<< HEAD
	defer func() { require.Nil(t, ss.User().PermanentDelete(u1.Id)) }()
	_, nErr := ss.Team().SaveMember(&model.TeamMember{TeamId: teamId, UserId: u1.Id}, -1)
	require.Nil(t, nErr)

	// Deleted
	u2 := &model.User{}
	u2.Email = MakeEmail()
	u2.DeleteAt = model.GetMillis()
	_, err = ss.User().Save(u2)
=======
	defer func() { require.Nil(t, ss.User().PermanentDelete(regularUser.Id)) }()
	_, err = ss.Team().SaveMember(&model.TeamMember{TeamId: teamId, UserId: regularUser.Id, SchemeAdmin: false, SchemeUser: true}, -1)
	require.Nil(t, err)
	_, err = ss.Channel().SaveMember(&model.ChannelMember{UserId: regularUser.Id, ChannelId: channelId, SchemeAdmin: false, SchemeUser: true, NotifyProps: model.GetDefaultChannelNotifyProps()})
>>>>>>> e73ff83e
	require.Nil(t, err)

	guestUser := &model.User{}
	guestUser.Email = MakeEmail()
	guestUser.Roles = model.SYSTEM_GUEST_ROLE_ID
	_, err = ss.User().Save(guestUser)
	require.Nil(t, err)
<<<<<<< HEAD
	defer func() { require.Nil(t, ss.User().PermanentDelete(u3.Id)) }()
	_, nErr = ss.Bot().Save(&model.Bot{
		UserId:   u3.Id,
		Username: u3.Username,
		OwnerId:  u1.Id,
	})
	require.Nil(t, nErr)
	u3.IsBot = true
	defer func() { require.Nil(t, ss.Bot().PermanentDelete(u3.Id)) }()

	count, err := ss.User().Count(model.UserCountOptions{
		IncludeBotAccounts: false,
		IncludeDeleted:     false,
		TeamId:             "",
	})
=======
	defer func() { require.Nil(t, ss.User().PermanentDelete(guestUser.Id)) }()
	_, err = ss.Team().SaveMember(&model.TeamMember{TeamId: teamId, UserId: guestUser.Id, SchemeAdmin: false, SchemeUser: false, SchemeGuest: true}, -1)
>>>>>>> e73ff83e
	require.Nil(t, err)
	_, err = ss.Channel().SaveMember(&model.ChannelMember{UserId: guestUser.Id, ChannelId: channelId, SchemeAdmin: false, SchemeUser: false, SchemeGuest: true, NotifyProps: model.GetDefaultChannelNotifyProps()})
	require.Nil(t, err)

	teamAdmin := &model.User{}
	teamAdmin.Email = MakeEmail()
	teamAdmin.Roles = model.SYSTEM_USER_ROLE_ID
	_, err = ss.User().Save(teamAdmin)
	require.Nil(t, err)
	defer func() { require.Nil(t, ss.User().PermanentDelete(teamAdmin.Id)) }()
	_, err = ss.Team().SaveMember(&model.TeamMember{TeamId: teamId, UserId: teamAdmin.Id, SchemeAdmin: true, SchemeUser: true}, -1)
	require.Nil(t, err)
	_, err = ss.Channel().SaveMember(&model.ChannelMember{UserId: teamAdmin.Id, ChannelId: channelId, SchemeAdmin: true, SchemeUser: true, NotifyProps: model.GetDefaultChannelNotifyProps()})
	require.Nil(t, err)

	sysAdmin := &model.User{}
	sysAdmin.Email = MakeEmail()
	sysAdmin.Roles = model.SYSTEM_ADMIN_ROLE_ID + " " + model.SYSTEM_USER_ROLE_ID
	_, err = ss.User().Save(sysAdmin)
	require.Nil(t, err)
	defer func() { require.Nil(t, ss.User().PermanentDelete(sysAdmin.Id)) }()
	_, err = ss.Team().SaveMember(&model.TeamMember{TeamId: teamId, UserId: sysAdmin.Id, SchemeAdmin: false, SchemeUser: true}, -1)
	require.Nil(t, err)
	_, err = ss.Channel().SaveMember(&model.ChannelMember{UserId: sysAdmin.Id, ChannelId: channelId, SchemeAdmin: true, SchemeUser: true, NotifyProps: model.GetDefaultChannelNotifyProps()})
	require.Nil(t, err)

	// Deleted
	deletedUser := &model.User{}
	deletedUser.Email = MakeEmail()
	deletedUser.DeleteAt = model.GetMillis()
	_, err = ss.User().Save(deletedUser)
	require.Nil(t, err)
	defer func() { require.Nil(t, ss.User().PermanentDelete(deletedUser.Id)) }()

	// Bot
	botUser, err := ss.User().Save(&model.User{
		Email: MakeEmail(),
	})
	require.Nil(t, err)
	defer func() { require.Nil(t, ss.User().PermanentDelete(botUser.Id)) }()
	_, nErr := ss.Bot().Save(&model.Bot{
		UserId:   botUser.Id,
		Username: botUser.Username,
		OwnerId:  regularUser.Id,
	})
	require.Nil(t, nErr)
	botUser.IsBot = true
	defer func() { require.Nil(t, ss.Bot().PermanentDelete(botUser.Id)) }()

	testCases := []struct {
		Description string
		Options     model.UserCountOptions
		Expected    int64
	}{
		{
			"No bot accounts no deleted accounts and no team id",
			model.UserCountOptions{
				IncludeBotAccounts: false,
				IncludeDeleted:     false,
				TeamId:             "",
			},
			4,
		},
		{
			"Include bot accounts no deleted accounts and no team id",
			model.UserCountOptions{
				IncludeBotAccounts: true,
				IncludeDeleted:     false,
				TeamId:             "",
			},
			5,
		},
		{
			"Include delete accounts no bots and no team id",
			model.UserCountOptions{
				IncludeBotAccounts: false,
				IncludeDeleted:     true,
				TeamId:             "",
			},
			5,
		},
		{
			"Include bot accounts and deleted accounts and no team id",
			model.UserCountOptions{
				IncludeBotAccounts: true,
				IncludeDeleted:     true,
				TeamId:             "",
			},
			6,
		},
		{
			"Include bot accounts, deleted accounts, exclude regular users with no team id",
			model.UserCountOptions{
				IncludeBotAccounts:  true,
				IncludeDeleted:      true,
				ExcludeRegularUsers: true,
				TeamId:              "",
			},
			1,
		},
		{
			"Include bot accounts and deleted accounts with existing team id",
			model.UserCountOptions{
				IncludeBotAccounts: true,
				IncludeDeleted:     true,
				TeamId:             teamId,
			},
			4,
		},
		{
			"Include bot accounts and deleted accounts with fake team id",
			model.UserCountOptions{
				IncludeBotAccounts: true,
				IncludeDeleted:     true,
				TeamId:             model.NewId(),
			},
			0,
		},
		{
			"Include bot accounts and deleted accounts with existing team id and view restrictions allowing team",
			model.UserCountOptions{
				IncludeBotAccounts: true,
				IncludeDeleted:     true,
				TeamId:             teamId,
				ViewRestrictions:   &model.ViewUsersRestrictions{Teams: []string{teamId}},
			},
			4,
		},
		{
			"Include bot accounts and deleted accounts with existing team id and view restrictions not allowing current team",
			model.UserCountOptions{
				IncludeBotAccounts: true,
				IncludeDeleted:     true,
				TeamId:             teamId,
				ViewRestrictions:   &model.ViewUsersRestrictions{Teams: []string{model.NewId()}},
			},
			0,
		},
		{
			"Filter by system admins only",
			model.UserCountOptions{
				TeamId: teamId,
				Roles:  []string{model.SYSTEM_ADMIN_ROLE_ID},
			},
			1,
		},
		{
			"Filter by system users only",
			model.UserCountOptions{
				TeamId: teamId,
				Roles:  []string{model.SYSTEM_USER_ROLE_ID},
			},
			2,
		},
		{
			"Filter by system guests only",
			model.UserCountOptions{
				TeamId: teamId,
				Roles:  []string{model.SYSTEM_GUEST_ROLE_ID},
			},
			1,
		},
		{
			"Filter by system admins and system users",
			model.UserCountOptions{
				TeamId: teamId,
				Roles:  []string{model.SYSTEM_ADMIN_ROLE_ID, model.SYSTEM_USER_ROLE_ID},
			},
			3,
		},
		{
			"Filter by system admins, system user and system guests",
			model.UserCountOptions{
				TeamId: teamId,
				Roles:  []string{model.SYSTEM_ADMIN_ROLE_ID, model.SYSTEM_USER_ROLE_ID, model.SYSTEM_GUEST_ROLE_ID},
			},
			4,
		},
		{
			"Filter by team admins",
			model.UserCountOptions{
				TeamId:    teamId,
				TeamRoles: []string{model.TEAM_ADMIN_ROLE_ID},
			},
			1,
		},
		{
			"Filter by team members",
			model.UserCountOptions{
				TeamId:    teamId,
				TeamRoles: []string{model.TEAM_USER_ROLE_ID},
			},
			1,
		},
		{
			"Filter by team guests",
			model.UserCountOptions{
				TeamId:    teamId,
				TeamRoles: []string{model.TEAM_GUEST_ROLE_ID},
			},
			1,
		},
		{
			"Filter by team guests and any system role",
			model.UserCountOptions{
				TeamId:    teamId,
				TeamRoles: []string{model.TEAM_GUEST_ROLE_ID},
				Roles:     []string{model.SYSTEM_ADMIN_ROLE_ID},
			},
			2,
		},
		{
			"Filter by channel members",
			model.UserCountOptions{
				ChannelId:    channelId,
				ChannelRoles: []string{model.CHANNEL_USER_ROLE_ID},
			},
			1,
		},
		{
			"Filter by channel members and system admins",
			model.UserCountOptions{
				ChannelId:    channelId,
				Roles:        []string{model.SYSTEM_ADMIN_ROLE_ID},
				ChannelRoles: []string{model.CHANNEL_USER_ROLE_ID},
			},
			2,
		},
		{
			"Filter by channel members and system admins and channel admins",
			model.UserCountOptions{
				ChannelId:    channelId,
				Roles:        []string{model.SYSTEM_ADMIN_ROLE_ID},
				ChannelRoles: []string{model.CHANNEL_USER_ROLE_ID, model.CHANNEL_ADMIN_ROLE_ID},
			},
			3,
		},
		{
			"Filter by channel guests",
			model.UserCountOptions{
				ChannelId:    channelId,
				ChannelRoles: []string{model.CHANNEL_GUEST_ROLE_ID},
			},
			1,
		},
		{
			"Filter by channel guests and any system role",
			model.UserCountOptions{
				ChannelId:    channelId,
				ChannelRoles: []string{model.CHANNEL_GUEST_ROLE_ID},
				Roles:        []string{model.SYSTEM_ADMIN_ROLE_ID},
			},
			2,
		},
	}
	for _, testCase := range testCases {
		t.Run(testCase.Description, func(t *testing.T) {
			count, err := ss.User().Count(testCase.Options)
			require.Nil(t, err)
			require.Equal(t, testCase.Expected, count)
		})
	}
}

func testUserStoreAnalyticsActiveCount(t *testing.T, ss store.Store, s SqlSupplier) {

	cleanupStatusStore(t, s)

	// Create 5 users statuses u0, u1, u2, u3, u4.
	// u4 is also a bot
	u0, err := ss.User().Save(&model.User{
		Email:    MakeEmail(),
		Username: "u0" + model.NewId(),
	})
	require.Nil(t, err)
	u1, err := ss.User().Save(&model.User{
		Email:    MakeEmail(),
		Username: "u1" + model.NewId(),
	})
	require.Nil(t, err)
	u2, err := ss.User().Save(&model.User{
		Email:    MakeEmail(),
		Username: "u2" + model.NewId(),
	})
	require.Nil(t, err)
	u3, err := ss.User().Save(&model.User{
		Email:    MakeEmail(),
		Username: "u3" + model.NewId(),
	})
	require.Nil(t, err)
	u4, err := ss.User().Save(&model.User{
		Email:    MakeEmail(),
		Username: "u4" + model.NewId(),
	})
	require.Nil(t, err)
	defer func() {
		require.Nil(t, ss.User().PermanentDelete(u0.Id))
		require.Nil(t, ss.User().PermanentDelete(u1.Id))
		require.Nil(t, ss.User().PermanentDelete(u2.Id))
		require.Nil(t, ss.User().PermanentDelete(u3.Id))
		require.Nil(t, ss.User().PermanentDelete(u4.Id))
	}()

	_, nErr := ss.Bot().Save(&model.Bot{
		UserId:   u4.Id,
		Username: u4.Username,
		OwnerId:  u1.Id,
	})
	require.Nil(t, nErr)

	millis := model.GetMillis()
	millisTwoDaysAgo := model.GetMillis() - (2 * DAY_MILLISECONDS)
	millisTwoMonthsAgo := model.GetMillis() - (2 * MONTH_MILLISECONDS)

	// u0 last activity status is two months ago.
	// u1 last activity status is two days ago.
	// u2, u3, u4 last activity is within last day
	require.Nil(t, ss.Status().SaveOrUpdate(&model.Status{UserId: u0.Id, Status: model.STATUS_OFFLINE, LastActivityAt: millisTwoMonthsAgo}))
	require.Nil(t, ss.Status().SaveOrUpdate(&model.Status{UserId: u1.Id, Status: model.STATUS_OFFLINE, LastActivityAt: millisTwoDaysAgo}))
	require.Nil(t, ss.Status().SaveOrUpdate(&model.Status{UserId: u2.Id, Status: model.STATUS_OFFLINE, LastActivityAt: millis}))
	require.Nil(t, ss.Status().SaveOrUpdate(&model.Status{UserId: u3.Id, Status: model.STATUS_OFFLINE, LastActivityAt: millis}))
	require.Nil(t, ss.Status().SaveOrUpdate(&model.Status{UserId: u4.Id, Status: model.STATUS_OFFLINE, LastActivityAt: millis}))

	// Daily counts (without bots)
	count, err := ss.User().AnalyticsActiveCount(DAY_MILLISECONDS, model.UserCountOptions{IncludeBotAccounts: false, IncludeDeleted: true})
	require.Nil(t, err)
	assert.Equal(t, int64(2), count)

	// Daily counts (with bots)
	count, err = ss.User().AnalyticsActiveCount(DAY_MILLISECONDS, model.UserCountOptions{IncludeBotAccounts: true, IncludeDeleted: true})
	require.Nil(t, err)
	assert.Equal(t, int64(3), count)

	// Monthly counts (without bots)
	count, err = ss.User().AnalyticsActiveCount(MONTH_MILLISECONDS, model.UserCountOptions{IncludeBotAccounts: false, IncludeDeleted: true})
	require.Nil(t, err)
	assert.Equal(t, int64(3), count)

	// Monthly counts - (with bots)
	count, err = ss.User().AnalyticsActiveCount(MONTH_MILLISECONDS, model.UserCountOptions{IncludeBotAccounts: true, IncludeDeleted: true})
	require.Nil(t, err)
	assert.Equal(t, int64(4), count)

	// Monthly counts - (with bots, excluding deleted)
	count, err = ss.User().AnalyticsActiveCount(MONTH_MILLISECONDS, model.UserCountOptions{IncludeBotAccounts: true, IncludeDeleted: false})
	require.Nil(t, err)
	assert.Equal(t, int64(4), count)

}

func testUserStoreAnalyticsGetInactiveUsersCount(t *testing.T, ss store.Store) {
	u1 := &model.User{}
	u1.Email = MakeEmail()
	_, err := ss.User().Save(u1)
	require.Nil(t, err)
	defer func() { require.Nil(t, ss.User().PermanentDelete(u1.Id)) }()

	count, err := ss.User().AnalyticsGetInactiveUsersCount()
	require.Nil(t, err)

	u2 := &model.User{}
	u2.Email = MakeEmail()
	u2.DeleteAt = model.GetMillis()
	_, err = ss.User().Save(u2)
	require.Nil(t, err)
	defer func() { require.Nil(t, ss.User().PermanentDelete(u2.Id)) }()

	newCount, err := ss.User().AnalyticsGetInactiveUsersCount()
	require.Nil(t, err)
	require.Equal(t, count, newCount-1, "Expected 1 more inactive users but found otherwise.")
}

func testUserStoreAnalyticsGetSystemAdminCount(t *testing.T, ss store.Store) {
	countBefore, err := ss.User().AnalyticsGetSystemAdminCount()
	require.Nil(t, err)

	u1 := model.User{}
	u1.Email = MakeEmail()
	u1.Username = model.NewId()
	u1.Roles = "system_user system_admin"

	u2 := model.User{}
	u2.Email = MakeEmail()
	u2.Username = model.NewId()

	_, err = ss.User().Save(&u1)
	require.Nil(t, err, "couldn't save user")
	defer func() { require.Nil(t, ss.User().PermanentDelete(u1.Id)) }()

	_, err = ss.User().Save(&u2)
	require.Nil(t, err, "couldn't save user")

	defer func() { require.Nil(t, ss.User().PermanentDelete(u2.Id)) }()

	result, err := ss.User().AnalyticsGetSystemAdminCount()
	require.Nil(t, err)
	require.Equal(t, countBefore+1, result, "Did not get the expected number of system admins.")

}

func testUserStoreAnalyticsGetGuestCount(t *testing.T, ss store.Store) {
	countBefore, err := ss.User().AnalyticsGetGuestCount()
	require.Nil(t, err)

	u1 := model.User{}
	u1.Email = MakeEmail()
	u1.Username = model.NewId()
	u1.Roles = "system_user system_admin"

	u2 := model.User{}
	u2.Email = MakeEmail()
	u2.Username = model.NewId()
	u2.Roles = "system_user"

	u3 := model.User{}
	u3.Email = MakeEmail()
	u3.Username = model.NewId()
	u3.Roles = "system_guest"

	_, err = ss.User().Save(&u1)
	require.Nil(t, err, "couldn't save user")
	defer func() { require.Nil(t, ss.User().PermanentDelete(u1.Id)) }()

	_, err = ss.User().Save(&u2)
	require.Nil(t, err, "couldn't save user")
	defer func() { require.Nil(t, ss.User().PermanentDelete(u2.Id)) }()

	_, err = ss.User().Save(&u3)
	require.Nil(t, err, "couldn't save user")
	defer func() { require.Nil(t, ss.User().PermanentDelete(u3.Id)) }()

	result, err := ss.User().AnalyticsGetGuestCount()
	require.Nil(t, err)
	require.Equal(t, countBefore+1, result, "Did not get the expected number of guests.")
}

func testUserStoreGetProfilesNotInTeam(t *testing.T, ss store.Store) {
	team, err := ss.Team().Save(&model.Team{
		DisplayName: "Team",
		Name:        "zz" + model.NewId(),
		Type:        model.TEAM_OPEN,
	})
	require.Nil(t, err)

	teamId := team.Id
	teamId2 := model.NewId()

	u1, err := ss.User().Save(&model.User{
		Email:    MakeEmail(),
		Username: "u1" + model.NewId(),
	})
	require.Nil(t, err)
	defer func() { require.Nil(t, ss.User().PermanentDelete(u1.Id)) }()
	_, nErr := ss.Team().SaveMember(&model.TeamMember{TeamId: teamId, UserId: u1.Id}, -1)
	require.Nil(t, nErr)

	// Ensure update at timestamp changes
	time.Sleep(time.Millisecond)

	u2, err := ss.User().Save(&model.User{
		Email:    MakeEmail(),
		Username: "u2" + model.NewId(),
	})
	require.Nil(t, err)
	defer func() { require.Nil(t, ss.User().PermanentDelete(u2.Id)) }()
	_, nErr = ss.Team().SaveMember(&model.TeamMember{TeamId: teamId2, UserId: u2.Id}, -1)
	require.Nil(t, nErr)

	// Ensure update at timestamp changes
	time.Sleep(time.Millisecond)

	u3, err := ss.User().Save(&model.User{
		Email:    MakeEmail(),
		Username: "u3" + model.NewId(),
	})
	require.Nil(t, err)
	defer func() { require.Nil(t, ss.User().PermanentDelete(u3.Id)) }()
	_, nErr = ss.Bot().Save(&model.Bot{
		UserId:   u3.Id,
		Username: u3.Username,
		OwnerId:  u1.Id,
	})
	require.Nil(t, nErr)
	u3.IsBot = true
	defer func() { require.Nil(t, ss.Bot().PermanentDelete(u3.Id)) }()

	var etag1, etag2, etag3 string

	t.Run("etag for profiles not in team 1", func(t *testing.T) {
		etag1 = ss.User().GetEtagForProfilesNotInTeam(teamId)
	})

	t.Run("get not in team 1, offset 0, limit 100000", func(t *testing.T) {
		users, userErr := ss.User().GetProfilesNotInTeam(teamId, false, 0, 100000, nil)
		require.Nil(t, userErr)
		assert.Equal(t, []*model.User{
			sanitized(u2),
			sanitized(u3),
		}, users)
	})

	t.Run("get not in team 1, offset 1, limit 1", func(t *testing.T) {
		users, userErr := ss.User().GetProfilesNotInTeam(teamId, false, 1, 1, nil)
		require.Nil(t, userErr)
		assert.Equal(t, []*model.User{
			sanitized(u3),
		}, users)
	})

	t.Run("get not in team 2, offset 0, limit 100", func(t *testing.T) {
		users, userErr := ss.User().GetProfilesNotInTeam(teamId2, false, 0, 100, nil)
		require.Nil(t, userErr)
		assert.Equal(t, []*model.User{
			sanitized(u1),
			sanitized(u3),
		}, users)
	})

	// Ensure update at timestamp changes
	time.Sleep(time.Millisecond)

	// Add u2 to team 1
	_, nErr = ss.Team().SaveMember(&model.TeamMember{TeamId: teamId, UserId: u2.Id}, -1)
	require.Nil(t, nErr)
	u2.UpdateAt, err = ss.User().UpdateUpdateAt(u2.Id)
	require.Nil(t, err)

	t.Run("etag for profiles not in team 1 after update", func(t *testing.T) {
		etag2 = ss.User().GetEtagForProfilesNotInTeam(teamId)
		require.NotEqual(t, etag2, etag1, "etag should have changed")
	})

	t.Run("get not in team 1, offset 0, limit 100000 after update", func(t *testing.T) {
		users, userErr := ss.User().GetProfilesNotInTeam(teamId, false, 0, 100000, nil)
		require.Nil(t, userErr)
		assert.Equal(t, []*model.User{
			sanitized(u3),
		}, users)
	})

	// Ensure update at timestamp changes
	time.Sleep(time.Millisecond)

	e := ss.Team().RemoveMember(teamId, u1.Id)
	require.Nil(t, e)
	e = ss.Team().RemoveMember(teamId, u2.Id)
	require.Nil(t, e)

	u1.UpdateAt, err = ss.User().UpdateUpdateAt(u1.Id)
	require.Nil(t, err)
	u2.UpdateAt, err = ss.User().UpdateUpdateAt(u2.Id)
	require.Nil(t, err)

	t.Run("etag for profiles not in team 1 after second update", func(t *testing.T) {
		etag3 = ss.User().GetEtagForProfilesNotInTeam(teamId)
		require.NotEqual(t, etag1, etag3, "etag should have changed")
		require.NotEqual(t, etag2, etag3, "etag should have changed")
	})

	t.Run("get not in team 1, offset 0, limit 100000 after second update", func(t *testing.T) {
		users, userErr := ss.User().GetProfilesNotInTeam(teamId, false, 0, 100000, nil)
		require.Nil(t, userErr)
		assert.Equal(t, []*model.User{
			sanitized(u1),
			sanitized(u2),
			sanitized(u3),
		}, users)
	})

	// Ensure update at timestamp changes
	time.Sleep(time.Millisecond)

	u4, err := ss.User().Save(&model.User{
		Email:    MakeEmail(),
		Username: "u4" + model.NewId(),
	})
	require.Nil(t, err)
	defer func() { require.Nil(t, ss.User().PermanentDelete(u4.Id)) }()
	_, nErr = ss.Team().SaveMember(&model.TeamMember{TeamId: teamId, UserId: u4.Id}, -1)
	require.Nil(t, nErr)

	t.Run("etag for profiles not in team 1 after addition to team", func(t *testing.T) {
		etag4 := ss.User().GetEtagForProfilesNotInTeam(teamId)
		require.Equal(t, etag3, etag4, "etag should not have changed")
	})

	// Add u3 to team 2
	_, nErr = ss.Team().SaveMember(&model.TeamMember{TeamId: teamId2, UserId: u3.Id}, -1)
	require.Nil(t, nErr)
	u3.UpdateAt, err = ss.User().UpdateUpdateAt(u3.Id)
	require.Nil(t, err)

	// GetEtagForProfilesNotInTeam produces a new etag every time a member, not
	// in the team, gets a new UpdateAt value. In the case that an older member
	// in the set joins a different team, their UpdateAt value changes, thus
	// creating a new etag (even though the user set doesn't change). A hashing
	// solution, which only uses UserIds, would solve this issue.
	t.Run("etag for profiles not in team 1 after u3 added to team 2", func(t *testing.T) {
		t.Skip()
		etag4 := ss.User().GetEtagForProfilesNotInTeam(teamId)
		require.Equal(t, etag3, etag4, "etag should not have changed")
	})

	t.Run("get not in team 1, offset 0, limit 100000 after second update, setting group constrained when it's not", func(t *testing.T) {
		users, userErr := ss.User().GetProfilesNotInTeam(teamId, true, 0, 100000, nil)
		require.Nil(t, userErr)
		assert.Empty(t, users)
	})

	// create a group
	group, err := ss.Group().Create(&model.Group{
		Name:        model.NewString("n_" + model.NewId()),
		DisplayName: "dn_" + model.NewId(),
		Source:      model.GroupSourceLdap,
		RemoteId:    "ri_" + model.NewId(),
	})
	require.Nil(t, err)

	// add two members to the group
	for _, u := range []*model.User{u1, u2} {
		_, err = ss.Group().UpsertMember(group.Id, u.Id)
		require.Nil(t, err)
	}

	// associate the group with the team
	_, err = ss.Group().CreateGroupSyncable(&model.GroupSyncable{
		GroupId:    group.Id,
		SyncableId: teamId,
		Type:       model.GroupSyncableTypeTeam,
	})
	require.Nil(t, err)

	t.Run("get not in team 1, offset 0, limit 100000 after second update, setting group constrained", func(t *testing.T) {
		users, userErr := ss.User().GetProfilesNotInTeam(teamId, true, 0, 100000, nil)
		require.Nil(t, userErr)
		assert.Equal(t, []*model.User{
			sanitized(u1),
			sanitized(u2),
		}, users)
	})
}

func testUserStoreClearAllCustomRoleAssignments(t *testing.T, ss store.Store) {
	u1 := model.User{
		Email:    MakeEmail(),
		Username: model.NewId(),
		Roles:    "system_user system_admin system_post_all",
	}
	u2 := model.User{
		Email:    MakeEmail(),
		Username: model.NewId(),
		Roles:    "system_user custom_role system_admin another_custom_role",
	}
	u3 := model.User{
		Email:    MakeEmail(),
		Username: model.NewId(),
		Roles:    "system_user",
	}
	u4 := model.User{
		Email:    MakeEmail(),
		Username: model.NewId(),
		Roles:    "custom_only",
	}

	_, err := ss.User().Save(&u1)
	require.Nil(t, err)
	defer func() { require.Nil(t, ss.User().PermanentDelete(u1.Id)) }()
	_, err = ss.User().Save(&u2)
	require.Nil(t, err)
	defer func() { require.Nil(t, ss.User().PermanentDelete(u2.Id)) }()
	_, err = ss.User().Save(&u3)
	require.Nil(t, err)
	defer func() { require.Nil(t, ss.User().PermanentDelete(u3.Id)) }()
	_, err = ss.User().Save(&u4)
	require.Nil(t, err)
	defer func() { require.Nil(t, ss.User().PermanentDelete(u4.Id)) }()

	require.Nil(t, ss.User().ClearAllCustomRoleAssignments())

	r1, err := ss.User().GetByUsername(u1.Username)
	require.Nil(t, err)
	assert.Equal(t, u1.Roles, r1.Roles)

	r2, err1 := ss.User().GetByUsername(u2.Username)
	require.Nil(t, err1)
	assert.Equal(t, "system_user system_admin", r2.Roles)

	r3, err2 := ss.User().GetByUsername(u3.Username)
	require.Nil(t, err2)
	assert.Equal(t, u3.Roles, r3.Roles)

	r4, err3 := ss.User().GetByUsername(u4.Username)
	require.Nil(t, err3)
	assert.Equal(t, "", r4.Roles)
}

func testUserStoreGetAllAfter(t *testing.T, ss store.Store) {
	u1, err := ss.User().Save(&model.User{
		Email:    MakeEmail(),
		Username: model.NewId(),
		Roles:    "system_user system_admin system_post_all",
	})
	require.Nil(t, err)
	defer func() { require.Nil(t, ss.User().PermanentDelete(u1.Id)) }()

	u2, err := ss.User().Save(&model.User{
		Email:    MakeEmail(),
		Username: "u2" + model.NewId(),
	})
	require.Nil(t, err)
	defer func() { require.Nil(t, ss.User().PermanentDelete(u2.Id)) }()
	_, nErr := ss.Bot().Save(&model.Bot{
		UserId:   u2.Id,
		Username: u2.Username,
		OwnerId:  u1.Id,
	})
	require.Nil(t, nErr)
	u2.IsBot = true
	defer func() { require.Nil(t, ss.Bot().PermanentDelete(u2.Id)) }()

	expected := []*model.User{u1, u2}
	if strings.Compare(u2.Id, u1.Id) < 0 {
		expected = []*model.User{u2, u1}
	}

	t.Run("get after lowest possible id", func(t *testing.T) {
		actual, err := ss.User().GetAllAfter(10000, strings.Repeat("0", 26))
		require.Nil(t, err)

		assert.Equal(t, expected, actual)
	})

	t.Run("get after first user", func(t *testing.T) {
		actual, err := ss.User().GetAllAfter(10000, expected[0].Id)
		require.Nil(t, err)

		assert.Equal(t, []*model.User{expected[1]}, actual)
	})

	t.Run("get after second user", func(t *testing.T) {
		actual, err := ss.User().GetAllAfter(10000, expected[1].Id)
		require.Nil(t, err)

		assert.Equal(t, []*model.User{}, actual)
	})
}

func testUserStoreGetUsersBatchForIndexing(t *testing.T, ss store.Store) {
	// Set up all the objects needed
	t1, err := ss.Team().Save(&model.Team{
		DisplayName: "Team1",
		Name:        "zz" + model.NewId(),
		Type:        model.TEAM_OPEN,
	})
	require.Nil(t, err)

	ch1 := &model.Channel{
		Name: model.NewId(),
		Type: model.CHANNEL_OPEN,
	}
	cPub1, nErr := ss.Channel().Save(ch1, -1)
	require.Nil(t, nErr)

	ch2 := &model.Channel{
		Name: model.NewId(),
		Type: model.CHANNEL_OPEN,
	}
	cPub2, nErr := ss.Channel().Save(ch2, -1)
	require.Nil(t, nErr)

	ch3 := &model.Channel{
		Name: model.NewId(),
		Type: model.CHANNEL_PRIVATE,
	}

	cPriv, nErr := ss.Channel().Save(ch3, -1)
	require.Nil(t, nErr)

	u1, err := ss.User().Save(&model.User{
		Email:    MakeEmail(),
		Username: model.NewId(),
		CreateAt: model.GetMillis(),
	})
	require.Nil(t, err)

	time.Sleep(time.Millisecond)

	u2, err := ss.User().Save(&model.User{
		Email:    MakeEmail(),
		Username: model.NewId(),
		CreateAt: model.GetMillis(),
	})
	require.Nil(t, err)
	_, nErr = ss.Team().SaveMember(&model.TeamMember{
		UserId: u2.Id,
		TeamId: t1.Id,
	}, 100)
	require.Nil(t, nErr)
	_, err = ss.Channel().SaveMember(&model.ChannelMember{
		UserId:      u2.Id,
		ChannelId:   cPub1.Id,
		NotifyProps: model.GetDefaultChannelNotifyProps(),
	})
	require.Nil(t, err)
	_, err = ss.Channel().SaveMember(&model.ChannelMember{
		UserId:      u2.Id,
		ChannelId:   cPub2.Id,
		NotifyProps: model.GetDefaultChannelNotifyProps(),
	})
	require.Nil(t, err)

	startTime := u2.CreateAt
	time.Sleep(time.Millisecond)

	u3, err := ss.User().Save(&model.User{
		Email:    MakeEmail(),
		Username: model.NewId(),
		CreateAt: model.GetMillis(),
	})
	require.Nil(t, err)
	_, nErr = ss.Team().SaveMember(&model.TeamMember{
		UserId:   u3.Id,
		TeamId:   t1.Id,
		DeleteAt: model.GetMillis(),
	}, 100)
	require.Nil(t, nErr)
	_, err = ss.Channel().SaveMember(&model.ChannelMember{
		UserId:      u3.Id,
		ChannelId:   cPub2.Id,
		NotifyProps: model.GetDefaultChannelNotifyProps(),
	})
	require.Nil(t, err)
	_, err = ss.Channel().SaveMember(&model.ChannelMember{
		UserId:      u3.Id,
		ChannelId:   cPriv.Id,
		NotifyProps: model.GetDefaultChannelNotifyProps(),
	})
	require.Nil(t, err)

	endTime := u3.CreateAt

	// First and last user should be outside the range
	res1List, err := ss.User().GetUsersBatchForIndexing(startTime, endTime, 100)
	require.Nil(t, err)

	assert.Len(t, res1List, 1)
	assert.Equal(t, res1List[0].Username, u2.Username)
	assert.ElementsMatch(t, res1List[0].TeamsIds, []string{t1.Id})
	assert.ElementsMatch(t, res1List[0].ChannelsIds, []string{cPub1.Id, cPub2.Id})

	// Update startTime to include first user
	startTime = u1.CreateAt
	res2List, err := ss.User().GetUsersBatchForIndexing(startTime, endTime, 100)
	require.Nil(t, err)

	assert.Len(t, res2List, 2)
	assert.Equal(t, res2List[0].Username, u1.Username)
	assert.Equal(t, res2List[0].ChannelsIds, []string{})
	assert.Equal(t, res2List[0].TeamsIds, []string{})
	assert.Equal(t, res2List[1].Username, u2.Username)

	// Update endTime to include last user
	endTime = model.GetMillis()
	res3List, err := ss.User().GetUsersBatchForIndexing(startTime, endTime, 100)
	require.Nil(t, err)

	assert.Len(t, res3List, 3)
	assert.Equal(t, res3List[0].Username, u1.Username)
	assert.Equal(t, res3List[1].Username, u2.Username)
	assert.Equal(t, res3List[2].Username, u3.Username)
	assert.ElementsMatch(t, res3List[2].TeamsIds, []string{})
	assert.ElementsMatch(t, res3List[2].ChannelsIds, []string{cPub2.Id})

	// Testing the limit
	res4List, err := ss.User().GetUsersBatchForIndexing(startTime, endTime, 2)
	require.Nil(t, err)

	assert.Len(t, res4List, 2)
	assert.Equal(t, res4List[0].Username, u1.Username)
	assert.Equal(t, res4List[1].Username, u2.Username)
}

func testUserStoreGetTeamGroupUsers(t *testing.T, ss store.Store) {
	// create team
	id := model.NewId()
	team, err := ss.Team().Save(&model.Team{
		DisplayName: "dn_" + id,
		Name:        "n-" + id,
		Email:       id + "@test.com",
		Type:        model.TEAM_INVITE,
	})
	require.Nil(t, err)
	require.NotNil(t, team)

	// create users
	var testUsers []*model.User
	for i := 0; i < 3; i++ {
		id = model.NewId()
		user, userErr := ss.User().Save(&model.User{
			Email:     id + "@test.com",
			Username:  "un_" + id,
			Nickname:  "nn_" + id,
			FirstName: "f_" + id,
			LastName:  "l_" + id,
			Password:  "Password1",
		})
		require.Nil(t, userErr)
		require.NotNil(t, user)
		testUsers = append(testUsers, user)
	}
	require.Len(t, testUsers, 3, "testUsers length doesn't meet required length")
	userGroupA, userGroupB, userNoGroup := testUsers[0], testUsers[1], testUsers[2]

	// add non-group-member to the team (to prove that the query isn't just returning all members)
	_, nErr := ss.Team().SaveMember(&model.TeamMember{
		TeamId: team.Id,
		UserId: userNoGroup.Id,
	}, 999)
	require.Nil(t, nErr)

	// create groups
	var testGroups []*model.Group
	for i := 0; i < 2; i++ {
		id = model.NewId()

		var group *model.Group
		group, err = ss.Group().Create(&model.Group{
			Name:        model.NewString("n_" + id),
			DisplayName: "dn_" + id,
			Source:      model.GroupSourceLdap,
			RemoteId:    "ri_" + id,
		})
		require.Nil(t, err)
		require.NotNil(t, group)
		testGroups = append(testGroups, group)
	}
	require.Len(t, testGroups, 2, "testGroups length doesn't meet required length")
	groupA, groupB := testGroups[0], testGroups[1]

	// add members to groups
	_, err = ss.Group().UpsertMember(groupA.Id, userGroupA.Id)
	require.Nil(t, err)
	_, err = ss.Group().UpsertMember(groupB.Id, userGroupB.Id)
	require.Nil(t, err)

	// association one group to team
	_, err = ss.Group().CreateGroupSyncable(&model.GroupSyncable{
		GroupId:    groupA.Id,
		SyncableId: team.Id,
		Type:       model.GroupSyncableTypeTeam,
	})
	require.Nil(t, err)

	var users []*model.User

	requireNUsers := func(n int) {
		users, err = ss.User().GetTeamGroupUsers(team.Id)
		require.Nil(t, err)
		require.NotNil(t, users)
		require.Len(t, users, n)
	}

	// team not group constrained returns users
	requireNUsers(1)

	// update team to be group-constrained
	team.GroupConstrained = model.NewBool(true)
	team, err = ss.Team().Update(team)
	require.Nil(t, err)

	// still returns user (being group-constrained has no effect)
	requireNUsers(1)

	// associate other group to team
	_, err = ss.Group().CreateGroupSyncable(&model.GroupSyncable{
		GroupId:    groupB.Id,
		SyncableId: team.Id,
		Type:       model.GroupSyncableTypeTeam,
	})
	require.Nil(t, err)

	// should return users from all groups
	// 2 users now that both groups have been associated to the team
	requireNUsers(2)

	// add team membership of allowed user
	_, nErr = ss.Team().SaveMember(&model.TeamMember{
		TeamId: team.Id,
		UserId: userGroupA.Id,
	}, 999)
	require.Nil(t, nErr)

	// ensure allowed member still returned by query
	requireNUsers(2)

	// delete team membership of allowed user
	err = ss.Team().RemoveMember(team.Id, userGroupA.Id)
	require.Nil(t, err)

	// ensure removed allowed member still returned by query
	requireNUsers(2)
}

func testUserStoreGetChannelGroupUsers(t *testing.T, ss store.Store) {
	// create channel
	id := model.NewId()
	channel, nErr := ss.Channel().Save(&model.Channel{
		DisplayName: "dn_" + id,
		Name:        "n-" + id,
		Type:        model.CHANNEL_PRIVATE,
	}, 999)
	require.Nil(t, nErr)
	require.NotNil(t, channel)

	// create users
	var testUsers []*model.User
	for i := 0; i < 3; i++ {
		id = model.NewId()
		user, userErr := ss.User().Save(&model.User{
			Email:     id + "@test.com",
			Username:  "un_" + id,
			Nickname:  "nn_" + id,
			FirstName: "f_" + id,
			LastName:  "l_" + id,
			Password:  "Password1",
		})
		require.Nil(t, userErr)
		require.NotNil(t, user)
		testUsers = append(testUsers, user)
	}
	require.Len(t, testUsers, 3, "testUsers length doesn't meet required length")
	userGroupA, userGroupB, userNoGroup := testUsers[0], testUsers[1], testUsers[2]

	// add non-group-member to the channel (to prove that the query isn't just returning all members)
	_, err := ss.Channel().SaveMember(&model.ChannelMember{
		ChannelId:   channel.Id,
		UserId:      userNoGroup.Id,
		NotifyProps: model.GetDefaultChannelNotifyProps(),
	})
	require.Nil(t, err)

	// create groups
	var testGroups []*model.Group
	for i := 0; i < 2; i++ {
		id = model.NewId()
		var group *model.Group
		group, err = ss.Group().Create(&model.Group{
			Name:        model.NewString("n_" + id),
			DisplayName: "dn_" + id,
			Source:      model.GroupSourceLdap,
			RemoteId:    "ri_" + id,
		})
		require.Nil(t, err)
		require.NotNil(t, group)
		testGroups = append(testGroups, group)
	}
	require.Len(t, testGroups, 2, "testGroups length doesn't meet required length")
	groupA, groupB := testGroups[0], testGroups[1]

	// add members to groups
	_, err = ss.Group().UpsertMember(groupA.Id, userGroupA.Id)
	require.Nil(t, err)
	_, err = ss.Group().UpsertMember(groupB.Id, userGroupB.Id)
	require.Nil(t, err)

	// association one group to channel
	_, err = ss.Group().CreateGroupSyncable(&model.GroupSyncable{
		GroupId:    groupA.Id,
		SyncableId: channel.Id,
		Type:       model.GroupSyncableTypeChannel,
	})
	require.Nil(t, err)

	var users []*model.User

	requireNUsers := func(n int) {
		users, err = ss.User().GetChannelGroupUsers(channel.Id)
		require.Nil(t, err)
		require.NotNil(t, users)
		require.Len(t, users, n)
	}

	// channel not group constrained returns users
	requireNUsers(1)

	// update team to be group-constrained
	channel.GroupConstrained = model.NewBool(true)
	_, nErr = ss.Channel().Update(channel)
	require.Nil(t, nErr)

	// still returns user (being group-constrained has no effect)
	requireNUsers(1)

	// associate other group to team
	_, err = ss.Group().CreateGroupSyncable(&model.GroupSyncable{
		GroupId:    groupB.Id,
		SyncableId: channel.Id,
		Type:       model.GroupSyncableTypeChannel,
	})
	require.Nil(t, err)

	// should return users from all groups
	// 2 users now that both groups have been associated to the team
	requireNUsers(2)

	// add team membership of allowed user
	_, err = ss.Channel().SaveMember(&model.ChannelMember{
		ChannelId:   channel.Id,
		UserId:      userGroupA.Id,
		NotifyProps: model.GetDefaultChannelNotifyProps(),
	})
	require.Nil(t, err)

	// ensure allowed member still returned by query
	requireNUsers(2)

	// delete team membership of allowed user
	err = ss.Channel().RemoveMember(channel.Id, userGroupA.Id)
	require.Nil(t, err)

	// ensure removed allowed member still returned by query
	requireNUsers(2)
}

func testUserStorePromoteGuestToUser(t *testing.T, ss store.Store) {
	// create users
	t.Run("Must do nothing with regular user", func(t *testing.T) {
		id := model.NewId()
		user, err := ss.User().Save(&model.User{
			Email:     id + "@test.com",
			Username:  "un_" + id,
			Nickname:  "nn_" + id,
			FirstName: "f_" + id,
			LastName:  "l_" + id,
			Password:  "Password1",
			Roles:     "system_user",
		})
		require.Nil(t, err)
		defer func() { require.Nil(t, ss.User().PermanentDelete(user.Id)) }()

		teamId := model.NewId()
		_, nErr := ss.Team().SaveMember(&model.TeamMember{TeamId: teamId, UserId: user.Id, SchemeGuest: true, SchemeUser: false}, 999)
		require.Nil(t, nErr)

		channel, nErr := ss.Channel().Save(&model.Channel{
			TeamId:      teamId,
			DisplayName: "Channel name",
			Name:        "channel-" + model.NewId(),
			Type:        model.CHANNEL_OPEN,
		}, -1)
		require.Nil(t, nErr)
		_, err = ss.Channel().SaveMember(&model.ChannelMember{ChannelId: channel.Id, UserId: user.Id, SchemeGuest: true, SchemeUser: false, NotifyProps: model.GetDefaultChannelNotifyProps()})
		require.Nil(t, err)

		err = ss.User().PromoteGuestToUser(user.Id)
		require.Nil(t, err)
		updatedUser, err := ss.User().Get(user.Id)
		require.Nil(t, err)
		require.Equal(t, "system_user", updatedUser.Roles)
		require.True(t, user.UpdateAt < updatedUser.UpdateAt)

		updatedTeamMember, err := ss.Team().GetMember(teamId, user.Id)
		require.Nil(t, err)
		require.False(t, updatedTeamMember.SchemeGuest)
		require.True(t, updatedTeamMember.SchemeUser)

		updatedChannelMember, err := ss.Channel().GetMember(channel.Id, user.Id)
		require.Nil(t, err)
		require.False(t, updatedChannelMember.SchemeGuest)
		require.True(t, updatedChannelMember.SchemeUser)
	})

	t.Run("Must do nothing with admin user", func(t *testing.T) {
		id := model.NewId()
		user, err := ss.User().Save(&model.User{
			Email:     id + "@test.com",
			Username:  "un_" + id,
			Nickname:  "nn_" + id,
			FirstName: "f_" + id,
			LastName:  "l_" + id,
			Password:  "Password1",
			Roles:     "system_user system_admin",
		})
		require.Nil(t, err)
		defer func() { require.Nil(t, ss.User().PermanentDelete(user.Id)) }()

		teamId := model.NewId()
		_, nErr := ss.Team().SaveMember(&model.TeamMember{TeamId: teamId, UserId: user.Id, SchemeGuest: true, SchemeUser: false}, 999)
		require.Nil(t, nErr)

		channel, nErr := ss.Channel().Save(&model.Channel{
			TeamId:      teamId,
			DisplayName: "Channel name",
			Name:        "channel-" + model.NewId(),
			Type:        model.CHANNEL_OPEN,
		}, -1)
		require.Nil(t, nErr)
		_, err = ss.Channel().SaveMember(&model.ChannelMember{ChannelId: channel.Id, UserId: user.Id, SchemeGuest: true, SchemeUser: false, NotifyProps: model.GetDefaultChannelNotifyProps()})
		require.Nil(t, err)

		err = ss.User().PromoteGuestToUser(user.Id)
		require.Nil(t, err)
		updatedUser, err := ss.User().Get(user.Id)
		require.Nil(t, err)
		require.Equal(t, "system_user system_admin", updatedUser.Roles)

		updatedTeamMember, err := ss.Team().GetMember(teamId, user.Id)
		require.Nil(t, err)
		require.False(t, updatedTeamMember.SchemeGuest)
		require.True(t, updatedTeamMember.SchemeUser)

		updatedChannelMember, err := ss.Channel().GetMember(channel.Id, user.Id)
		require.Nil(t, err)
		require.False(t, updatedChannelMember.SchemeGuest)
		require.True(t, updatedChannelMember.SchemeUser)
	})

	t.Run("Must work with guest user without teams or channels", func(t *testing.T) {
		id := model.NewId()
		user, err := ss.User().Save(&model.User{
			Email:     id + "@test.com",
			Username:  "un_" + id,
			Nickname:  "nn_" + id,
			FirstName: "f_" + id,
			LastName:  "l_" + id,
			Password:  "Password1",
			Roles:     "system_guest",
		})
		require.Nil(t, err)
		defer func() { require.Nil(t, ss.User().PermanentDelete(user.Id)) }()

		err = ss.User().PromoteGuestToUser(user.Id)
		require.Nil(t, err)
		updatedUser, err := ss.User().Get(user.Id)
		require.Nil(t, err)
		require.Equal(t, "system_user", updatedUser.Roles)
	})

	t.Run("Must work with guest user with teams but no channels", func(t *testing.T) {
		id := model.NewId()
		user, err := ss.User().Save(&model.User{
			Email:     id + "@test.com",
			Username:  "un_" + id,
			Nickname:  "nn_" + id,
			FirstName: "f_" + id,
			LastName:  "l_" + id,
			Password:  "Password1",
			Roles:     "system_guest",
		})
		require.Nil(t, err)
		defer func() { require.Nil(t, ss.User().PermanentDelete(user.Id)) }()

		teamId := model.NewId()
		_, nErr := ss.Team().SaveMember(&model.TeamMember{TeamId: teamId, UserId: user.Id, SchemeGuest: true, SchemeUser: false}, 999)
		require.Nil(t, nErr)

		err = ss.User().PromoteGuestToUser(user.Id)
		require.Nil(t, err)
		updatedUser, err := ss.User().Get(user.Id)
		require.Nil(t, err)
		require.Equal(t, "system_user", updatedUser.Roles)

		updatedTeamMember, err := ss.Team().GetMember(teamId, user.Id)
		require.Nil(t, err)
		require.False(t, updatedTeamMember.SchemeGuest)
		require.True(t, updatedTeamMember.SchemeUser)
	})

	t.Run("Must work with guest user with teams and channels", func(t *testing.T) {
		id := model.NewId()
		user, err := ss.User().Save(&model.User{
			Email:     id + "@test.com",
			Username:  "un_" + id,
			Nickname:  "nn_" + id,
			FirstName: "f_" + id,
			LastName:  "l_" + id,
			Password:  "Password1",
			Roles:     "system_guest",
		})
		require.Nil(t, err)
		defer func() { require.Nil(t, ss.User().PermanentDelete(user.Id)) }()

		teamId := model.NewId()
		_, nErr := ss.Team().SaveMember(&model.TeamMember{TeamId: teamId, UserId: user.Id, SchemeGuest: true, SchemeUser: false}, 999)
		require.Nil(t, nErr)

		channel, nErr := ss.Channel().Save(&model.Channel{
			TeamId:      teamId,
			DisplayName: "Channel name",
			Name:        "channel-" + model.NewId(),
			Type:        model.CHANNEL_OPEN,
		}, -1)
		require.Nil(t, nErr)
		_, err = ss.Channel().SaveMember(&model.ChannelMember{ChannelId: channel.Id, UserId: user.Id, SchemeGuest: true, SchemeUser: false, NotifyProps: model.GetDefaultChannelNotifyProps()})
		require.Nil(t, err)

		err = ss.User().PromoteGuestToUser(user.Id)
		require.Nil(t, err)
		updatedUser, err := ss.User().Get(user.Id)
		require.Nil(t, err)
		require.Equal(t, "system_user", updatedUser.Roles)

		updatedTeamMember, err := ss.Team().GetMember(teamId, user.Id)
		require.Nil(t, err)
		require.False(t, updatedTeamMember.SchemeGuest)
		require.True(t, updatedTeamMember.SchemeUser)

		updatedChannelMember, err := ss.Channel().GetMember(channel.Id, user.Id)
		require.Nil(t, err)
		require.False(t, updatedChannelMember.SchemeGuest)
		require.True(t, updatedChannelMember.SchemeUser)
	})

	t.Run("Must work with guest user with teams and channels and custom role", func(t *testing.T) {
		id := model.NewId()
		user, err := ss.User().Save(&model.User{
			Email:     id + "@test.com",
			Username:  "un_" + id,
			Nickname:  "nn_" + id,
			FirstName: "f_" + id,
			LastName:  "l_" + id,
			Password:  "Password1",
			Roles:     "system_guest custom_role",
		})
		require.Nil(t, err)
		defer func() { require.Nil(t, ss.User().PermanentDelete(user.Id)) }()

		teamId := model.NewId()
		_, nErr := ss.Team().SaveMember(&model.TeamMember{TeamId: teamId, UserId: user.Id, SchemeGuest: true, SchemeUser: false}, 999)
		require.Nil(t, nErr)

		channel, nErr := ss.Channel().Save(&model.Channel{
			TeamId:      teamId,
			DisplayName: "Channel name",
			Name:        "channel-" + model.NewId(),
			Type:        model.CHANNEL_OPEN,
		}, -1)
		require.Nil(t, nErr)
		_, err = ss.Channel().SaveMember(&model.ChannelMember{ChannelId: channel.Id, UserId: user.Id, SchemeGuest: true, SchemeUser: false, NotifyProps: model.GetDefaultChannelNotifyProps()})
		require.Nil(t, err)

		err = ss.User().PromoteGuestToUser(user.Id)
		require.Nil(t, err)
		updatedUser, err := ss.User().Get(user.Id)
		require.Nil(t, err)
		require.Equal(t, "system_user custom_role", updatedUser.Roles)

		updatedTeamMember, err := ss.Team().GetMember(teamId, user.Id)
		require.Nil(t, err)
		require.False(t, updatedTeamMember.SchemeGuest)
		require.True(t, updatedTeamMember.SchemeUser)

		updatedChannelMember, err := ss.Channel().GetMember(channel.Id, user.Id)
		require.Nil(t, err)
		require.False(t, updatedChannelMember.SchemeGuest)
		require.True(t, updatedChannelMember.SchemeUser)
	})

	t.Run("Must no change any other user guest role", func(t *testing.T) {
		id := model.NewId()
		user1, err := ss.User().Save(&model.User{
			Email:     id + "@test.com",
			Username:  "un_" + id,
			Nickname:  "nn_" + id,
			FirstName: "f_" + id,
			LastName:  "l_" + id,
			Password:  "Password1",
			Roles:     "system_guest",
		})
		require.Nil(t, err)
		defer func() { require.Nil(t, ss.User().PermanentDelete(user1.Id)) }()

		teamId1 := model.NewId()
		_, nErr := ss.Team().SaveMember(&model.TeamMember{TeamId: teamId1, UserId: user1.Id, SchemeGuest: true, SchemeUser: false}, 999)
		require.Nil(t, nErr)

		channel, nErr := ss.Channel().Save(&model.Channel{
			TeamId:      teamId1,
			DisplayName: "Channel name",
			Name:        "channel-" + model.NewId(),
			Type:        model.CHANNEL_OPEN,
		}, -1)
		require.Nil(t, nErr)

		_, err = ss.Channel().SaveMember(&model.ChannelMember{ChannelId: channel.Id, UserId: user1.Id, SchemeGuest: true, SchemeUser: false, NotifyProps: model.GetDefaultChannelNotifyProps()})
		require.Nil(t, err)

		id = model.NewId()
		user2, err := ss.User().Save(&model.User{
			Email:     id + "@test.com",
			Username:  "un_" + id,
			Nickname:  "nn_" + id,
			FirstName: "f_" + id,
			LastName:  "l_" + id,
			Password:  "Password1",
			Roles:     "system_guest",
		})
		require.Nil(t, err)
		defer func() { require.Nil(t, ss.User().PermanentDelete(user2.Id)) }()

		teamId2 := model.NewId()
		_, nErr = ss.Team().SaveMember(&model.TeamMember{TeamId: teamId2, UserId: user2.Id, SchemeGuest: true, SchemeUser: false}, 999)
		require.Nil(t, nErr)

		_, err = ss.Channel().SaveMember(&model.ChannelMember{ChannelId: channel.Id, UserId: user2.Id, SchemeGuest: true, SchemeUser: false, NotifyProps: model.GetDefaultChannelNotifyProps()})
		require.Nil(t, err)

		err = ss.User().PromoteGuestToUser(user1.Id)
		require.Nil(t, err)
		updatedUser, err := ss.User().Get(user1.Id)
		require.Nil(t, err)
		require.Equal(t, "system_user", updatedUser.Roles)

		updatedTeamMember, err := ss.Team().GetMember(teamId1, user1.Id)
		require.Nil(t, err)
		require.False(t, updatedTeamMember.SchemeGuest)
		require.True(t, updatedTeamMember.SchemeUser)

		updatedChannelMember, err := ss.Channel().GetMember(channel.Id, user1.Id)
		require.Nil(t, err)
		require.False(t, updatedChannelMember.SchemeGuest)
		require.True(t, updatedChannelMember.SchemeUser)

		notUpdatedUser, err := ss.User().Get(user2.Id)
		require.Nil(t, err)
		require.Equal(t, "system_guest", notUpdatedUser.Roles)

		notUpdatedTeamMember, err := ss.Team().GetMember(teamId2, user2.Id)
		require.Nil(t, err)
		require.True(t, notUpdatedTeamMember.SchemeGuest)
		require.False(t, notUpdatedTeamMember.SchemeUser)

		notUpdatedChannelMember, err := ss.Channel().GetMember(channel.Id, user2.Id)
		require.Nil(t, err)
		require.True(t, notUpdatedChannelMember.SchemeGuest)
		require.False(t, notUpdatedChannelMember.SchemeUser)
	})
}

func testUserStoreDemoteUserToGuest(t *testing.T, ss store.Store) {
	// create users
	t.Run("Must do nothing with guest", func(t *testing.T) {
		id := model.NewId()
		user, err := ss.User().Save(&model.User{
			Email:     id + "@test.com",
			Username:  "un_" + id,
			Nickname:  "nn_" + id,
			FirstName: "f_" + id,
			LastName:  "l_" + id,
			Password:  "Password1",
			Roles:     "system_guest",
		})
		require.Nil(t, err)
		defer func() { require.Nil(t, ss.User().PermanentDelete(user.Id)) }()

		teamId := model.NewId()
		_, nErr := ss.Team().SaveMember(&model.TeamMember{TeamId: teamId, UserId: user.Id, SchemeGuest: false, SchemeUser: true}, 999)
		require.Nil(t, nErr)

		channel, nErr := ss.Channel().Save(&model.Channel{
			TeamId:      teamId,
			DisplayName: "Channel name",
			Name:        "channel-" + model.NewId(),
			Type:        model.CHANNEL_OPEN,
		}, -1)
		require.Nil(t, nErr)
		_, err = ss.Channel().SaveMember(&model.ChannelMember{ChannelId: channel.Id, UserId: user.Id, SchemeGuest: false, SchemeUser: true, NotifyProps: model.GetDefaultChannelNotifyProps()})
		require.Nil(t, err)

		err = ss.User().DemoteUserToGuest(user.Id)
		require.Nil(t, err)
		updatedUser, err := ss.User().Get(user.Id)
		require.Nil(t, err)
		require.Equal(t, "system_guest", updatedUser.Roles)
		require.True(t, user.UpdateAt < updatedUser.UpdateAt)

		updatedTeamMember, err := ss.Team().GetMember(teamId, user.Id)
		require.Nil(t, err)
		require.True(t, updatedTeamMember.SchemeGuest)
		require.False(t, updatedTeamMember.SchemeUser)

		updatedChannelMember, err := ss.Channel().GetMember(channel.Id, user.Id)
		require.Nil(t, err)
		require.True(t, updatedChannelMember.SchemeGuest)
		require.False(t, updatedChannelMember.SchemeUser)
	})

	t.Run("Must demote properly an admin user", func(t *testing.T) {
		id := model.NewId()
		user, err := ss.User().Save(&model.User{
			Email:     id + "@test.com",
			Username:  "un_" + id,
			Nickname:  "nn_" + id,
			FirstName: "f_" + id,
			LastName:  "l_" + id,
			Password:  "Password1",
			Roles:     "system_user system_admin",
		})
		require.Nil(t, err)
		defer func() { require.Nil(t, ss.User().PermanentDelete(user.Id)) }()

		teamId := model.NewId()
		_, nErr := ss.Team().SaveMember(&model.TeamMember{TeamId: teamId, UserId: user.Id, SchemeGuest: true, SchemeUser: false}, 999)
		require.Nil(t, nErr)

		channel, nErr := ss.Channel().Save(&model.Channel{
			TeamId:      teamId,
			DisplayName: "Channel name",
			Name:        "channel-" + model.NewId(),
			Type:        model.CHANNEL_OPEN,
		}, -1)
		require.Nil(t, nErr)
		_, err = ss.Channel().SaveMember(&model.ChannelMember{ChannelId: channel.Id, UserId: user.Id, SchemeGuest: true, SchemeUser: false, NotifyProps: model.GetDefaultChannelNotifyProps()})
		require.Nil(t, err)

		err = ss.User().DemoteUserToGuest(user.Id)
		require.Nil(t, err)
		updatedUser, err := ss.User().Get(user.Id)
		require.Nil(t, err)
		require.Equal(t, "system_guest", updatedUser.Roles)

		updatedTeamMember, err := ss.Team().GetMember(teamId, user.Id)
		require.Nil(t, err)
		require.True(t, updatedTeamMember.SchemeGuest)
		require.False(t, updatedTeamMember.SchemeUser)

		updatedChannelMember, err := ss.Channel().GetMember(channel.Id, user.Id)
		require.Nil(t, err)
		require.True(t, updatedChannelMember.SchemeGuest)
		require.False(t, updatedChannelMember.SchemeUser)
	})

	t.Run("Must work with user without teams or channels", func(t *testing.T) {
		id := model.NewId()
		user, err := ss.User().Save(&model.User{
			Email:     id + "@test.com",
			Username:  "un_" + id,
			Nickname:  "nn_" + id,
			FirstName: "f_" + id,
			LastName:  "l_" + id,
			Password:  "Password1",
			Roles:     "system_user",
		})
		require.Nil(t, err)
		defer func() { require.Nil(t, ss.User().PermanentDelete(user.Id)) }()

		err = ss.User().DemoteUserToGuest(user.Id)
		require.Nil(t, err)
		updatedUser, err := ss.User().Get(user.Id)
		require.Nil(t, err)
		require.Equal(t, "system_guest", updatedUser.Roles)
	})

	t.Run("Must work with user with teams but no channels", func(t *testing.T) {
		id := model.NewId()
		user, err := ss.User().Save(&model.User{
			Email:     id + "@test.com",
			Username:  "un_" + id,
			Nickname:  "nn_" + id,
			FirstName: "f_" + id,
			LastName:  "l_" + id,
			Password:  "Password1",
			Roles:     "system_user",
		})
		require.Nil(t, err)
		defer func() { require.Nil(t, ss.User().PermanentDelete(user.Id)) }()

		teamId := model.NewId()
		_, nErr := ss.Team().SaveMember(&model.TeamMember{TeamId: teamId, UserId: user.Id, SchemeGuest: false, SchemeUser: true}, 999)
		require.Nil(t, nErr)

		err = ss.User().DemoteUserToGuest(user.Id)
		require.Nil(t, err)
		updatedUser, err := ss.User().Get(user.Id)
		require.Nil(t, err)
		require.Equal(t, "system_guest", updatedUser.Roles)

		updatedTeamMember, err := ss.Team().GetMember(teamId, user.Id)
		require.Nil(t, err)
		require.True(t, updatedTeamMember.SchemeGuest)
		require.False(t, updatedTeamMember.SchemeUser)
	})

	t.Run("Must work with user with teams and channels", func(t *testing.T) {
		id := model.NewId()
		user, err := ss.User().Save(&model.User{
			Email:     id + "@test.com",
			Username:  "un_" + id,
			Nickname:  "nn_" + id,
			FirstName: "f_" + id,
			LastName:  "l_" + id,
			Password:  "Password1",
			Roles:     "system_user",
		})
		require.Nil(t, err)
		defer func() { require.Nil(t, ss.User().PermanentDelete(user.Id)) }()

		teamId := model.NewId()
		_, nErr := ss.Team().SaveMember(&model.TeamMember{TeamId: teamId, UserId: user.Id, SchemeGuest: false, SchemeUser: true}, 999)
		require.Nil(t, nErr)

		channel, nErr := ss.Channel().Save(&model.Channel{
			TeamId:      teamId,
			DisplayName: "Channel name",
			Name:        "channel-" + model.NewId(),
			Type:        model.CHANNEL_OPEN,
		}, -1)
		require.Nil(t, nErr)
		_, err = ss.Channel().SaveMember(&model.ChannelMember{ChannelId: channel.Id, UserId: user.Id, SchemeGuest: false, SchemeUser: true, NotifyProps: model.GetDefaultChannelNotifyProps()})
		require.Nil(t, err)

		err = ss.User().DemoteUserToGuest(user.Id)
		require.Nil(t, err)
		updatedUser, err := ss.User().Get(user.Id)
		require.Nil(t, err)
		require.Equal(t, "system_guest", updatedUser.Roles)

		updatedTeamMember, err := ss.Team().GetMember(teamId, user.Id)
		require.Nil(t, err)
		require.True(t, updatedTeamMember.SchemeGuest)
		require.False(t, updatedTeamMember.SchemeUser)

		updatedChannelMember, err := ss.Channel().GetMember(channel.Id, user.Id)
		require.Nil(t, err)
		require.True(t, updatedChannelMember.SchemeGuest)
		require.False(t, updatedChannelMember.SchemeUser)
	})

	t.Run("Must work with user with teams and channels and custom role", func(t *testing.T) {
		id := model.NewId()
		user, err := ss.User().Save(&model.User{
			Email:     id + "@test.com",
			Username:  "un_" + id,
			Nickname:  "nn_" + id,
			FirstName: "f_" + id,
			LastName:  "l_" + id,
			Password:  "Password1",
			Roles:     "system_user custom_role",
		})
		require.Nil(t, err)
		defer func() { require.Nil(t, ss.User().PermanentDelete(user.Id)) }()

		teamId := model.NewId()
		_, nErr := ss.Team().SaveMember(&model.TeamMember{TeamId: teamId, UserId: user.Id, SchemeGuest: false, SchemeUser: true}, 999)
		require.Nil(t, nErr)

		channel, nErr := ss.Channel().Save(&model.Channel{
			TeamId:      teamId,
			DisplayName: "Channel name",
			Name:        "channel-" + model.NewId(),
			Type:        model.CHANNEL_OPEN,
		}, -1)
		require.Nil(t, nErr)
		_, err = ss.Channel().SaveMember(&model.ChannelMember{ChannelId: channel.Id, UserId: user.Id, SchemeGuest: false, SchemeUser: true, NotifyProps: model.GetDefaultChannelNotifyProps()})
		require.Nil(t, err)

		err = ss.User().DemoteUserToGuest(user.Id)
		require.Nil(t, err)
		updatedUser, err := ss.User().Get(user.Id)
		require.Nil(t, err)
		require.Equal(t, "system_guest custom_role", updatedUser.Roles)

		updatedTeamMember, err := ss.Team().GetMember(teamId, user.Id)
		require.Nil(t, err)
		require.True(t, updatedTeamMember.SchemeGuest)
		require.False(t, updatedTeamMember.SchemeUser)

		updatedChannelMember, err := ss.Channel().GetMember(channel.Id, user.Id)
		require.Nil(t, err)
		require.True(t, updatedChannelMember.SchemeGuest)
		require.False(t, updatedChannelMember.SchemeUser)
	})

	t.Run("Must no change any other user role", func(t *testing.T) {
		id := model.NewId()
		user1, err := ss.User().Save(&model.User{
			Email:     id + "@test.com",
			Username:  "un_" + id,
			Nickname:  "nn_" + id,
			FirstName: "f_" + id,
			LastName:  "l_" + id,
			Password:  "Password1",
			Roles:     "system_user",
		})
		require.Nil(t, err)
		defer func() { require.Nil(t, ss.User().PermanentDelete(user1.Id)) }()

		teamId1 := model.NewId()
		_, nErr := ss.Team().SaveMember(&model.TeamMember{TeamId: teamId1, UserId: user1.Id, SchemeGuest: false, SchemeUser: true}, 999)
		require.Nil(t, nErr)

		channel, nErr := ss.Channel().Save(&model.Channel{
			TeamId:      teamId1,
			DisplayName: "Channel name",
			Name:        "channel-" + model.NewId(),
			Type:        model.CHANNEL_OPEN,
		}, -1)
		require.Nil(t, nErr)

		_, err = ss.Channel().SaveMember(&model.ChannelMember{ChannelId: channel.Id, UserId: user1.Id, SchemeGuest: false, SchemeUser: true, NotifyProps: model.GetDefaultChannelNotifyProps()})
		require.Nil(t, err)

		id = model.NewId()
		user2, err := ss.User().Save(&model.User{
			Email:     id + "@test.com",
			Username:  "un_" + id,
			Nickname:  "nn_" + id,
			FirstName: "f_" + id,
			LastName:  "l_" + id,
			Password:  "Password1",
			Roles:     "system_user",
		})
		require.Nil(t, err)
		defer func() { require.Nil(t, ss.User().PermanentDelete(user2.Id)) }()

		teamId2 := model.NewId()
		_, nErr = ss.Team().SaveMember(&model.TeamMember{TeamId: teamId2, UserId: user2.Id, SchemeGuest: false, SchemeUser: true}, 999)
		require.Nil(t, nErr)

		_, err = ss.Channel().SaveMember(&model.ChannelMember{ChannelId: channel.Id, UserId: user2.Id, SchemeGuest: false, SchemeUser: true, NotifyProps: model.GetDefaultChannelNotifyProps()})
		require.Nil(t, err)

		err = ss.User().DemoteUserToGuest(user1.Id)
		require.Nil(t, err)
		updatedUser, err := ss.User().Get(user1.Id)
		require.Nil(t, err)
		require.Equal(t, "system_guest", updatedUser.Roles)

		updatedTeamMember, err := ss.Team().GetMember(teamId1, user1.Id)
		require.Nil(t, err)
		require.True(t, updatedTeamMember.SchemeGuest)
		require.False(t, updatedTeamMember.SchemeUser)

		updatedChannelMember, err := ss.Channel().GetMember(channel.Id, user1.Id)
		require.Nil(t, err)
		require.True(t, updatedChannelMember.SchemeGuest)
		require.False(t, updatedChannelMember.SchemeUser)

		notUpdatedUser, err := ss.User().Get(user2.Id)
		require.Nil(t, err)
		require.Equal(t, "system_user", notUpdatedUser.Roles)

		notUpdatedTeamMember, err := ss.Team().GetMember(teamId2, user2.Id)
		require.Nil(t, err)
		require.False(t, notUpdatedTeamMember.SchemeGuest)
		require.True(t, notUpdatedTeamMember.SchemeUser)

		notUpdatedChannelMember, err := ss.Channel().GetMember(channel.Id, user2.Id)
		require.Nil(t, err)
		require.False(t, notUpdatedChannelMember.SchemeGuest)
		require.True(t, notUpdatedChannelMember.SchemeUser)
	})
}

func testDeactivateGuests(t *testing.T, ss store.Store) {
	// create users
	t.Run("Must disable all guests and no regular user or already deactivated users", func(t *testing.T) {
		guest1Random := model.NewId()
		guest1, err := ss.User().Save(&model.User{
			Email:     guest1Random + "@test.com",
			Username:  "un_" + guest1Random,
			Nickname:  "nn_" + guest1Random,
			FirstName: "f_" + guest1Random,
			LastName:  "l_" + guest1Random,
			Password:  "Password1",
			Roles:     "system_guest",
		})
		require.Nil(t, err)
		defer func() { require.Nil(t, ss.User().PermanentDelete(guest1.Id)) }()

		guest2Random := model.NewId()
		guest2, err := ss.User().Save(&model.User{
			Email:     guest2Random + "@test.com",
			Username:  "un_" + guest2Random,
			Nickname:  "nn_" + guest2Random,
			FirstName: "f_" + guest2Random,
			LastName:  "l_" + guest2Random,
			Password:  "Password1",
			Roles:     "system_guest",
		})
		require.Nil(t, err)
		defer func() { require.Nil(t, ss.User().PermanentDelete(guest2.Id)) }()

		guest3Random := model.NewId()
		guest3, err := ss.User().Save(&model.User{
			Email:     guest3Random + "@test.com",
			Username:  "un_" + guest3Random,
			Nickname:  "nn_" + guest3Random,
			FirstName: "f_" + guest3Random,
			LastName:  "l_" + guest3Random,
			Password:  "Password1",
			Roles:     "system_guest",
			DeleteAt:  10,
		})
		require.Nil(t, err)
		defer func() { require.Nil(t, ss.User().PermanentDelete(guest3.Id)) }()

		regularUserRandom := model.NewId()
		regularUser, err := ss.User().Save(&model.User{
			Email:     regularUserRandom + "@test.com",
			Username:  "un_" + regularUserRandom,
			Nickname:  "nn_" + regularUserRandom,
			FirstName: "f_" + regularUserRandom,
			LastName:  "l_" + regularUserRandom,
			Password:  "Password1",
			Roles:     "system_user",
		})
		require.Nil(t, err)
		defer func() { require.Nil(t, ss.User().PermanentDelete(regularUser.Id)) }()

		ids, err := ss.User().DeactivateGuests()
		require.Nil(t, err)
		assert.ElementsMatch(t, []string{guest1.Id, guest2.Id}, ids)

		u, err := ss.User().Get(guest1.Id)
		require.Nil(t, err)
		assert.NotEqual(t, u.DeleteAt, int64(0))

		u, err = ss.User().Get(guest2.Id)
		require.Nil(t, err)
		assert.NotEqual(t, u.DeleteAt, int64(0))

		u, err = ss.User().Get(guest3.Id)
		require.Nil(t, err)
		assert.Equal(t, u.DeleteAt, int64(10))

		u, err = ss.User().Get(regularUser.Id)
		require.Nil(t, err)
		assert.Equal(t, u.DeleteAt, int64(0))
	})
}

func testUserStoreResetLastPictureUpdate(t *testing.T, ss store.Store) {
	u1 := &model.User{}
	u1.Email = MakeEmail()
	_, err := ss.User().Save(u1)
	require.Nil(t, err)
	defer func() { require.Nil(t, ss.User().PermanentDelete(u1.Id)) }()
	_, nErr := ss.Team().SaveMember(&model.TeamMember{TeamId: model.NewId(), UserId: u1.Id}, -1)
	require.Nil(t, nErr)

	err = ss.User().UpdateLastPictureUpdate(u1.Id)
	require.Nil(t, err)

	user, err := ss.User().Get(u1.Id)
	require.Nil(t, err)

	assert.NotZero(t, user.LastPictureUpdate)
	assert.NotZero(t, user.UpdateAt)

	// Ensure update at timestamp changes
	time.Sleep(time.Millisecond)

	err = ss.User().ResetLastPictureUpdate(u1.Id)
	require.Nil(t, err)

	ss.User().InvalidateProfileCacheForUser(u1.Id)

	user2, err := ss.User().Get(u1.Id)
	require.Nil(t, err)

	assert.True(t, user2.UpdateAt > user.UpdateAt)
	assert.Zero(t, user2.LastPictureUpdate)
}

func testGetKnownUsers(t *testing.T, ss store.Store) {
	teamId := model.NewId()

	u1, err := ss.User().Save(&model.User{
		Email:    MakeEmail(),
		Username: "u1" + model.NewId(),
	})
	require.Nil(t, err)
	defer func() { require.Nil(t, ss.User().PermanentDelete(u1.Id)) }()
	_, nErr := ss.Team().SaveMember(&model.TeamMember{TeamId: teamId, UserId: u1.Id}, -1)
	require.Nil(t, nErr)

	u2, err := ss.User().Save(&model.User{
		Email:    MakeEmail(),
		Username: "u2" + model.NewId(),
	})
	require.Nil(t, err)
	defer func() { require.Nil(t, ss.User().PermanentDelete(u2.Id)) }()
	_, nErr = ss.Team().SaveMember(&model.TeamMember{TeamId: teamId, UserId: u2.Id}, -1)
	require.Nil(t, nErr)

	u3, err := ss.User().Save(&model.User{
		Email:    MakeEmail(),
		Username: "u3" + model.NewId(),
	})
	require.Nil(t, err)
	defer func() { require.Nil(t, ss.User().PermanentDelete(u3.Id)) }()
	_, nErr = ss.Team().SaveMember(&model.TeamMember{TeamId: teamId, UserId: u3.Id}, -1)
	require.Nil(t, nErr)
	_, nErr = ss.Bot().Save(&model.Bot{
		UserId:   u3.Id,
		Username: u3.Username,
		OwnerId:  u1.Id,
	})
	require.Nil(t, nErr)
	u3.IsBot = true

	defer func() { require.Nil(t, ss.Bot().PermanentDelete(u3.Id)) }()

	u4, err := ss.User().Save(&model.User{
		Email:    MakeEmail(),
		Username: "u4" + model.NewId(),
	})
	require.Nil(t, err)
	defer func() { require.Nil(t, ss.User().PermanentDelete(u4.Id)) }()
	_, nErr = ss.Team().SaveMember(&model.TeamMember{TeamId: teamId, UserId: u4.Id}, -1)
	require.Nil(t, nErr)

	ch1 := &model.Channel{
		TeamId:      teamId,
		DisplayName: "Profiles in channel",
		Name:        "profiles-" + model.NewId(),
		Type:        model.CHANNEL_OPEN,
	}
	c1, nErr := ss.Channel().Save(ch1, -1)
	require.Nil(t, nErr)

	ch2 := &model.Channel{
		TeamId:      teamId,
		DisplayName: "Profiles in private",
		Name:        "profiles-" + model.NewId(),
		Type:        model.CHANNEL_PRIVATE,
	}
	c2, nErr := ss.Channel().Save(ch2, -1)
	require.Nil(t, nErr)

	ch3 := &model.Channel{
		TeamId:      teamId,
		DisplayName: "Profiles in private",
		Name:        "profiles-" + model.NewId(),
		Type:        model.CHANNEL_PRIVATE,
	}
	c3, nErr := ss.Channel().Save(ch3, -1)
	require.Nil(t, nErr)

	_, err = ss.Channel().SaveMember(&model.ChannelMember{
		ChannelId:   c1.Id,
		UserId:      u1.Id,
		NotifyProps: model.GetDefaultChannelNotifyProps(),
	})
	require.Nil(t, err)

	_, err = ss.Channel().SaveMember(&model.ChannelMember{
		ChannelId:   c1.Id,
		UserId:      u2.Id,
		NotifyProps: model.GetDefaultChannelNotifyProps(),
	})
	require.Nil(t, err)

	_, err = ss.Channel().SaveMember(&model.ChannelMember{
		ChannelId:   c2.Id,
		UserId:      u3.Id,
		NotifyProps: model.GetDefaultChannelNotifyProps(),
	})
	require.Nil(t, err)

	_, err = ss.Channel().SaveMember(&model.ChannelMember{
		ChannelId:   c2.Id,
		UserId:      u1.Id,
		NotifyProps: model.GetDefaultChannelNotifyProps(),
	})
	require.Nil(t, err)

	_, err = ss.Channel().SaveMember(&model.ChannelMember{
		ChannelId:   c3.Id,
		UserId:      u4.Id,
		NotifyProps: model.GetDefaultChannelNotifyProps(),
	})
	require.Nil(t, err)

	t.Run("get know users sharing no channels", func(t *testing.T) {
		userIds, err := ss.User().GetKnownUsers(u4.Id)
		require.Nil(t, err)
		assert.Empty(t, userIds)
	})

	t.Run("get know users sharing one channel", func(t *testing.T) {
		userIds, err := ss.User().GetKnownUsers(u3.Id)
		require.Nil(t, err)
		assert.Len(t, userIds, 1)
		assert.Equal(t, userIds[0], u1.Id)
	})

	t.Run("get know users sharing multiple channels", func(t *testing.T) {
		userIds, err := ss.User().GetKnownUsers(u1.Id)
		require.Nil(t, err)
		assert.Len(t, userIds, 2)
		assert.ElementsMatch(t, userIds, []string{u2.Id, u3.Id})
	})
}<|MERGE_RESOLUTION|>--- conflicted
+++ resolved
@@ -3345,22 +3345,10 @@
 	regularUser.Roles = model.SYSTEM_USER_ROLE_ID
 	_, err := ss.User().Save(regularUser)
 	require.Nil(t, err)
-<<<<<<< HEAD
-	defer func() { require.Nil(t, ss.User().PermanentDelete(u1.Id)) }()
-	_, nErr := ss.Team().SaveMember(&model.TeamMember{TeamId: teamId, UserId: u1.Id}, -1)
-	require.Nil(t, nErr)
-
-	// Deleted
-	u2 := &model.User{}
-	u2.Email = MakeEmail()
-	u2.DeleteAt = model.GetMillis()
-	_, err = ss.User().Save(u2)
-=======
 	defer func() { require.Nil(t, ss.User().PermanentDelete(regularUser.Id)) }()
-	_, err = ss.Team().SaveMember(&model.TeamMember{TeamId: teamId, UserId: regularUser.Id, SchemeAdmin: false, SchemeUser: true}, -1)
-	require.Nil(t, err)
+	_, nErr := ss.Team().SaveMember(&model.TeamMember{TeamId: teamId, UserId: regularUser.Id, SchemeAdmin: false, SchemeUser: true}, -1)
+	require.Nil(t, nErr)
 	_, err = ss.Channel().SaveMember(&model.ChannelMember{UserId: regularUser.Id, ChannelId: channelId, SchemeAdmin: false, SchemeUser: true, NotifyProps: model.GetDefaultChannelNotifyProps()})
->>>>>>> e73ff83e
 	require.Nil(t, err)
 
 	guestUser := &model.User{}
@@ -3368,27 +3356,9 @@
 	guestUser.Roles = model.SYSTEM_GUEST_ROLE_ID
 	_, err = ss.User().Save(guestUser)
 	require.Nil(t, err)
-<<<<<<< HEAD
-	defer func() { require.Nil(t, ss.User().PermanentDelete(u3.Id)) }()
-	_, nErr = ss.Bot().Save(&model.Bot{
-		UserId:   u3.Id,
-		Username: u3.Username,
-		OwnerId:  u1.Id,
-	})
-	require.Nil(t, nErr)
-	u3.IsBot = true
-	defer func() { require.Nil(t, ss.Bot().PermanentDelete(u3.Id)) }()
-
-	count, err := ss.User().Count(model.UserCountOptions{
-		IncludeBotAccounts: false,
-		IncludeDeleted:     false,
-		TeamId:             "",
-	})
-=======
 	defer func() { require.Nil(t, ss.User().PermanentDelete(guestUser.Id)) }()
-	_, err = ss.Team().SaveMember(&model.TeamMember{TeamId: teamId, UserId: guestUser.Id, SchemeAdmin: false, SchemeUser: false, SchemeGuest: true}, -1)
->>>>>>> e73ff83e
-	require.Nil(t, err)
+	_, nErr = ss.Team().SaveMember(&model.TeamMember{TeamId: teamId, UserId: guestUser.Id, SchemeAdmin: false, SchemeUser: false, SchemeGuest: true}, -1)
+	require.Nil(t, nErr)
 	_, err = ss.Channel().SaveMember(&model.ChannelMember{UserId: guestUser.Id, ChannelId: channelId, SchemeAdmin: false, SchemeUser: false, SchemeGuest: true, NotifyProps: model.GetDefaultChannelNotifyProps()})
 	require.Nil(t, err)
 
@@ -3398,8 +3368,8 @@
 	_, err = ss.User().Save(teamAdmin)
 	require.Nil(t, err)
 	defer func() { require.Nil(t, ss.User().PermanentDelete(teamAdmin.Id)) }()
-	_, err = ss.Team().SaveMember(&model.TeamMember{TeamId: teamId, UserId: teamAdmin.Id, SchemeAdmin: true, SchemeUser: true}, -1)
-	require.Nil(t, err)
+	_, nErr = ss.Team().SaveMember(&model.TeamMember{TeamId: teamId, UserId: teamAdmin.Id, SchemeAdmin: true, SchemeUser: true}, -1)
+	require.Nil(t, nErr)
 	_, err = ss.Channel().SaveMember(&model.ChannelMember{UserId: teamAdmin.Id, ChannelId: channelId, SchemeAdmin: true, SchemeUser: true, NotifyProps: model.GetDefaultChannelNotifyProps()})
 	require.Nil(t, err)
 
@@ -3409,8 +3379,8 @@
 	_, err = ss.User().Save(sysAdmin)
 	require.Nil(t, err)
 	defer func() { require.Nil(t, ss.User().PermanentDelete(sysAdmin.Id)) }()
-	_, err = ss.Team().SaveMember(&model.TeamMember{TeamId: teamId, UserId: sysAdmin.Id, SchemeAdmin: false, SchemeUser: true}, -1)
-	require.Nil(t, err)
+	_, nErr = ss.Team().SaveMember(&model.TeamMember{TeamId: teamId, UserId: sysAdmin.Id, SchemeAdmin: false, SchemeUser: true}, -1)
+	require.Nil(t, nErr)
 	_, err = ss.Channel().SaveMember(&model.ChannelMember{UserId: sysAdmin.Id, ChannelId: channelId, SchemeAdmin: true, SchemeUser: true, NotifyProps: model.GetDefaultChannelNotifyProps()})
 	require.Nil(t, err)
 
@@ -3428,7 +3398,7 @@
 	})
 	require.Nil(t, err)
 	defer func() { require.Nil(t, ss.User().PermanentDelete(botUser.Id)) }()
-	_, nErr := ss.Bot().Save(&model.Bot{
+	_, nErr = ss.Bot().Save(&model.Bot{
 		UserId:   botUser.Id,
 		Username: botUser.Username,
 		OwnerId:  regularUser.Id,
