--- conflicted
+++ resolved
@@ -2941,9 +2941,6 @@
 	return nil
 }
 
-<<<<<<< HEAD
-func (s *SqlPostStore) updateThreadsFromPosts(transaction *sqlxTxWrapper, teamID string, posts []*model.Post) error {
-=======
 func (s *SqlPostStore) savePostsPriority(transaction *sqlxTxWrapper, posts []*model.Post) error {
 	for _, post := range posts {
 		if post.GetPriority() != nil {
@@ -2962,8 +2959,7 @@
 	return nil
 }
 
-func (s *SqlPostStore) updateThreadsFromPosts(transaction *sqlxTxWrapper, posts []*model.Post) error {
->>>>>>> e031b16b
+func (s *SqlPostStore) updateThreadsFromPosts(transaction *sqlxTxWrapper, teamID string, posts []*model.Post) error {
 	postsByRoot := map[string][]*model.Post{}
 	var rootIds []string
 	for _, post := range posts {
