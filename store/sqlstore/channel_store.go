--- conflicted
+++ resolved
@@ -2369,12 +2369,6 @@
 		for _, t := range lastPostAtTimes {
 			times[t.Id] = t.LastPostAt
 		}
-<<<<<<< HEAD
-=======
-		if updateThreads {
-			s.Thread().UpdateLastViewedByThreadIds(userId, threadsToUpdate, now)
-		}
->>>>>>> 6757edc4
 		return times, nil
 	}
 
@@ -2417,12 +2411,6 @@
 		return nil, errors.Wrapf(err, "failed to update ChannelMembers with userId=%s and channelId in %v", userId, channelIds)
 	}
 
-<<<<<<< HEAD
-=======
-	if updateThreads {
-		s.Thread().UpdateLastViewedByThreadIds(userId, threadsToUpdate, now)
-	}
->>>>>>> 6757edc4
 	return times, nil
 }
 
