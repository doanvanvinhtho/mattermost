--- conflicted
+++ resolved
@@ -74,35 +74,23 @@
 func (s SqlTokenStore) Cleanup() {
 	mlog.Debug("Cleaning up token store.")
 	deltime := model.GetMillis() - model.MaxTokenExipryTime
-<<<<<<< HEAD
-	if _, err := s.GetMaster().Exec("DELETE FROM Tokens WHERE CreateAt < :DelTime", map[string]interface{}{"DelTime": deltime}); err != nil {
-=======
 	if _, err := s.GetMasterX().Exec("DELETE FROM Tokens WHERE CreateAt < ?", deltime); err != nil {
->>>>>>> 929caaff
 		mlog.Error("Unable to cleanup token store.")
 	}
 }
 
 func (s SqlTokenStore) GetAllTokensByType(tokenType string) ([]*model.Token, error) {
 	tokens := []*model.Token{}
-<<<<<<< HEAD
-	query, args, err := s.getQueryBuilder().Select("*").From("Tokens").Where(sq.Eq{"Type": tokenType}).ToSql()
-=======
 	query, args, err := s.getQueryBuilder().
 		Select("*").
 		From("Tokens").
 		Where(sq.Eq{"Type": tokenType}).
 		ToSql()
->>>>>>> 929caaff
 	if err != nil {
 		return nil, errors.Wrap(err, "could not build sql query to get all tokens by type")
 	}
 
-<<<<<<< HEAD
-	if _, err := s.GetReplica().Select(&tokens, query, args...); err != nil {
-=======
 	if err := s.GetReplicaX().Select(&tokens, query, args...); err != nil {
->>>>>>> 929caaff
 		return nil, errors.Wrapf(err, "failed to get all tokens of Type=%s", tokenType)
 	}
 	return tokens, nil
