// Copyright (c) 2015-present Mattermost, Inc. All Rights Reserved.
// See LICENSE.txt for license information.

package api4

import (
	"encoding/json"
	"net/http"
	"strconv"
	"time"

	"github.com/mattermost/mattermost-server/v6/app"
	"github.com/mattermost/mattermost-server/v6/audit"
	"github.com/mattermost/mattermost-server/v6/model"
	"github.com/mattermost/mattermost-server/v6/shared/mlog"
)

func (api *API) InitPost() {
	api.BaseRoutes.Posts.Handle("", api.APISessionRequired(createPost)).Methods("POST")
	api.BaseRoutes.Post.Handle("", api.APISessionRequired(getPost)).Methods("GET")
	api.BaseRoutes.Post.Handle("", api.APISessionRequired(deletePost)).Methods("DELETE")
	api.BaseRoutes.Posts.Handle("/ephemeral", api.APISessionRequired(createEphemeralPost)).Methods("POST")
	api.BaseRoutes.Post.Handle("/thread", api.APISessionRequired(getPostThread)).Methods("GET")
	api.BaseRoutes.Post.Handle("/files/info", api.APISessionRequired(getFileInfosForPost)).Methods("GET")
	api.BaseRoutes.PostsForChannel.Handle("", api.APISessionRequired(getPostsForChannel)).Methods("GET")
	api.BaseRoutes.PostsForUser.Handle("/flagged", api.APISessionRequired(getFlaggedPostsForUser)).Methods("GET")

	api.BaseRoutes.ChannelForUser.Handle("/posts/unread", api.APISessionRequired(getPostsForChannelAroundLastUnread)).Methods("GET")

	api.BaseRoutes.Team.Handle("/posts/search", api.APISessionRequiredDisableWhenBusy(searchPosts)).Methods("POST")
	api.BaseRoutes.Post.Handle("", api.APISessionRequired(updatePost)).Methods("PUT")
	api.BaseRoutes.Post.Handle("/patch", api.APISessionRequired(patchPost)).Methods("PUT")
	api.BaseRoutes.PostForUser.Handle("/set_unread", api.APISessionRequired(setPostUnread)).Methods("POST")
	api.BaseRoutes.Post.Handle("/pin", api.APISessionRequired(pinPost)).Methods("POST")
	api.BaseRoutes.Post.Handle("/unpin", api.APISessionRequired(unpinPost)).Methods("POST")
}

func createPost(c *Context, w http.ResponseWriter, r *http.Request) {
	var post model.Post
	if jsonErr := json.NewDecoder(r.Body).Decode(&post); jsonErr != nil {
		c.SetInvalidParam("post")
		return
	}

	post.UserId = c.AppContext.Session().UserId

	auditRec := c.MakeAuditRecord("createPost", audit.Fail)
	defer c.LogAuditRecWithLevel(auditRec, app.LevelContent)
	auditRec.AddMeta("post", &post)

	hasPermission := false
	if c.App.SessionHasPermissionToChannel(*c.AppContext.Session(), post.ChannelId, model.PermissionCreatePost) {
		hasPermission = true
	} else if channel, err := c.App.GetChannel(post.ChannelId); err == nil {
		// Temporary permission check method until advanced permissions, please do not copy
		if channel.Type == model.ChannelTypeOpen && c.App.SessionHasPermissionToTeam(*c.AppContext.Session(), channel.TeamId, model.PermissionCreatePostPublic) {
			hasPermission = true
		}
	}

	if !hasPermission {
		c.SetPermissionError(model.PermissionCreatePost)
		return
	}

	if post.CreateAt != 0 && !c.App.SessionHasPermissionTo(*c.AppContext.Session(), model.PermissionManageSystem) {
		post.CreateAt = 0
	}

	setOnline := r.URL.Query().Get("set_online")
	setOnlineBool := true // By default, always set online.
	var err2 error
	if setOnline != "" {
		setOnlineBool, err2 = strconv.ParseBool(setOnline)
		if err2 != nil {
			mlog.Warn("Failed to parse set_online URL query parameter from createPost request", mlog.Err(err2))
			setOnlineBool = true // Set online nevertheless.
		}
	}

	rp, err := c.App.CreatePostAsUser(c.AppContext, c.App.PostWithProxyRemovedFromImageURLs(&post), c.AppContext.Session().Id, setOnlineBool)
	if err != nil {
		c.Err = err
		return
	}
	auditRec.Success()
	auditRec.AddMeta("post", rp) // overwrite meta

	if setOnlineBool {
		c.App.SetStatusOnline(c.AppContext.Session().UserId, false)
	}

	c.App.UpdateLastActivityAtIfNeeded(*c.AppContext.Session())
	c.ExtendSessionExpiryIfNeeded(w, r)

	w.WriteHeader(http.StatusCreated)

	// Note that rp has already had PreparePostForClient called on it by App.CreatePost
	if err := json.NewEncoder(w).Encode(rp); err != nil {
		mlog.Warn("Error while writing response", mlog.Err(err))
	}
}

func createEphemeralPost(c *Context, w http.ResponseWriter, r *http.Request) {
	ephRequest := model.PostEphemeral{}

	json.NewDecoder(r.Body).Decode(&ephRequest)
	if ephRequest.UserID == "" {
		c.SetInvalidParam("user_id")
		return
	}

	if ephRequest.Post == nil {
		c.SetInvalidParam("post")
		return
	}

	ephRequest.Post.UserId = c.AppContext.Session().UserId
	ephRequest.Post.CreateAt = model.GetMillis()

	if !c.App.SessionHasPermissionTo(*c.AppContext.Session(), model.PermissionCreatePostEphemeral) {
		c.SetPermissionError(model.PermissionCreatePostEphemeral)
		return
	}

	rp := c.App.SendEphemeralPost(ephRequest.UserID, c.App.PostWithProxyRemovedFromImageURLs(ephRequest.Post))

	w.WriteHeader(http.StatusCreated)
	rp = model.AddPostActionCookies(rp, c.App.PostActionCookieSecret())
	rp = c.App.PreparePostForClientWithEmbedsAndImages(rp, true, false)
	rp, err := c.App.SanitizePostMetadataForUser(rp, c.AppContext.Session().UserId)
	if err != nil {
		c.Err = err
		return
	}
	if err := json.NewEncoder(w).Encode(rp); err != nil {
		mlog.Warn("Error while writing response", mlog.Err(err))
	}
}

func getPostsForChannel(c *Context, w http.ResponseWriter, r *http.Request) {
	c.RequireChannelId()
	if c.Err != nil {
		return
	}

	afterPost := r.URL.Query().Get("after")
	if afterPost != "" && !model.IsValidId(afterPost) {
		c.SetInvalidParam("after")
		return
	}

	beforePost := r.URL.Query().Get("before")
	if beforePost != "" && !model.IsValidId(beforePost) {
		c.SetInvalidParam("before")
		return
	}

	sinceString := r.URL.Query().Get("since")
	var since int64
	var parseError error
	if sinceString != "" {
		since, parseError = strconv.ParseInt(sinceString, 10, 64)
		if parseError != nil {
			c.SetInvalidParam("since")
			return
		}
	}
	skipFetchThreads := r.URL.Query().Get("skipFetchThreads") == "true"
	collapsedThreads := r.URL.Query().Get("collapsedThreads") == "true"
	collapsedThreadsExtended := r.URL.Query().Get("collapsedThreadsExtended") == "true"
	channelId := c.Params.ChannelId
	page := c.Params.Page
	perPage := c.Params.PerPage

	if !c.App.SessionHasPermissionToChannel(*c.AppContext.Session(), channelId, model.PermissionReadChannel) {
		c.SetPermissionError(model.PermissionReadChannel)
		return
	}

	var list *model.PostList
	var err *model.AppError
	etag := ""

	if since > 0 {
		list, err = c.App.GetPostsSince(model.GetPostsSinceOptions{ChannelId: channelId, Time: since, SkipFetchThreads: skipFetchThreads, CollapsedThreads: collapsedThreads, CollapsedThreadsExtended: collapsedThreadsExtended, UserId: c.AppContext.Session().UserId})
	} else if afterPost != "" {
		etag = c.App.GetPostsEtag(channelId, collapsedThreads)

		if c.HandleEtag(etag, "Get Posts After", w, r) {
			return
		}

		list, err = c.App.GetPostsAfterPost(model.GetPostsOptions{ChannelId: channelId, PostId: afterPost, Page: page, PerPage: perPage, SkipFetchThreads: skipFetchThreads, CollapsedThreads: collapsedThreads, UserId: c.AppContext.Session().UserId})
	} else if beforePost != "" {
		etag = c.App.GetPostsEtag(channelId, collapsedThreads)

		if c.HandleEtag(etag, "Get Posts Before", w, r) {
			return
		}

		list, err = c.App.GetPostsBeforePost(model.GetPostsOptions{ChannelId: channelId, PostId: beforePost, Page: page, PerPage: perPage, SkipFetchThreads: skipFetchThreads, CollapsedThreads: collapsedThreads, CollapsedThreadsExtended: collapsedThreadsExtended, UserId: c.AppContext.Session().UserId})
	} else {
		etag = c.App.GetPostsEtag(channelId, collapsedThreads)

		if c.HandleEtag(etag, "Get Posts", w, r) {
			return
		}

		list, err = c.App.GetPostsPage(model.GetPostsOptions{ChannelId: channelId, Page: page, PerPage: perPage, SkipFetchThreads: skipFetchThreads, CollapsedThreads: collapsedThreads, CollapsedThreadsExtended: collapsedThreadsExtended, UserId: c.AppContext.Session().UserId})
	}

	if err != nil {
		c.Err = err
		return
	}

	if etag != "" {
		w.Header().Set(model.HeaderEtagServer, etag)
	}

	c.App.AddCursorIdsForPostList(list, afterPost, beforePost, since, page, perPage, collapsedThreads)
	clientPostList := c.App.PreparePostListForClient(list)
	clientPostList, err = c.App.SanitizePostListMetadataForUser(clientPostList, c.AppContext.Session().UserId)
	if err != nil {
		c.Err = err
		return
	}

	if err := json.NewEncoder(w).Encode(clientPostList); err != nil {
		mlog.Warn("Error while writing response", mlog.Err(err))
	}
}

func getPostsForChannelAroundLastUnread(c *Context, w http.ResponseWriter, r *http.Request) {
	c.RequireUserId().RequireChannelId()
	if c.Err != nil {
		return
	}

	userId := c.Params.UserId
	if !c.App.SessionHasPermissionToUser(*c.AppContext.Session(), userId) {
		c.SetPermissionError(model.PermissionEditOtherUsers)
		return
	}

	channelId := c.Params.ChannelId
	if !c.App.SessionHasPermissionToChannel(*c.AppContext.Session(), channelId, model.PermissionReadChannel) {
		c.SetPermissionError(model.PermissionReadChannel)
		return
	}

	if c.Params.LimitAfter == 0 {
		c.SetInvalidURLParam("limit_after")
		return
	}

	skipFetchThreads := r.URL.Query().Get("skipFetchThreads") == "true"
	collapsedThreads := r.URL.Query().Get("collapsedThreads") == "true"
	collapsedThreadsExtended := r.URL.Query().Get("collapsedThreadsExtended") == "true"

	postList, err := c.App.GetPostsForChannelAroundLastUnread(channelId, userId, c.Params.LimitBefore, c.Params.LimitAfter, skipFetchThreads, collapsedThreads, collapsedThreadsExtended)
	if err != nil {
		c.Err = err
		return
	}

	etag := ""
	if len(postList.Order) == 0 {
		etag = c.App.GetPostsEtag(channelId, collapsedThreads)

		if c.HandleEtag(etag, "Get Posts", w, r) {
			return
		}

		postList, err = c.App.GetPostsPage(model.GetPostsOptions{ChannelId: channelId, Page: app.PageDefault, PerPage: c.Params.LimitBefore, SkipFetchThreads: skipFetchThreads, CollapsedThreads: collapsedThreads, CollapsedThreadsExtended: collapsedThreadsExtended, UserId: c.AppContext.Session().UserId})
		if err != nil {
			c.Err = err
			return
		}
	}

	postList.NextPostId = c.App.GetNextPostIdFromPostList(postList, collapsedThreads)
	postList.PrevPostId = c.App.GetPrevPostIdFromPostList(postList, collapsedThreads)

	clientPostList := c.App.PreparePostListForClient(postList)
	clientPostList, err = c.App.SanitizePostListMetadataForUser(clientPostList, c.AppContext.Session().UserId)
	if err != nil {
		c.Err = err
		return
	}

	if etag != "" {
		w.Header().Set(model.HeaderEtagServer, etag)
	}
	if err := json.NewEncoder(w).Encode(clientPostList); err != nil {
		mlog.Warn("Error while writing response", mlog.Err(err))
	}
}

func getFlaggedPostsForUser(c *Context, w http.ResponseWriter, r *http.Request) {
	c.RequireUserId()
	if c.Err != nil {
		return
	}

	if !c.App.SessionHasPermissionToUser(*c.AppContext.Session(), c.Params.UserId) {
		c.SetPermissionError(model.PermissionEditOtherUsers)
		return
	}

	channelId := r.URL.Query().Get("channel_id")
	teamId := r.URL.Query().Get("team_id")

	var posts *model.PostList
	var err *model.AppError

	if channelId != "" {
		posts, err = c.App.GetFlaggedPostsForChannel(c.Params.UserId, channelId, c.Params.Page, c.Params.PerPage)
	} else if teamId != "" {
		posts, err = c.App.GetFlaggedPostsForTeam(c.Params.UserId, teamId, c.Params.Page, c.Params.PerPage)
	} else {
		posts, err = c.App.GetFlaggedPosts(c.Params.UserId, c.Params.Page, c.Params.PerPage)
	}
	if err != nil {
		c.Err = err
		return
	}

	pl := model.NewPostList()
	channelReadPermission := make(map[string]bool)

	for _, post := range posts.Posts {
		allowed, ok := channelReadPermission[post.ChannelId]

		if !ok {
			allowed = false

			if c.App.SessionHasPermissionToChannel(*c.AppContext.Session(), post.ChannelId, model.PermissionReadChannel) {
				allowed = true
			}

			channelReadPermission[post.ChannelId] = allowed
		}

		if !allowed {
			continue
		}

		pl.AddPost(post)
		pl.AddOrder(post.Id)
	}

	pl.SortByCreateAt()
	clientPostList := c.App.PreparePostListForClient(pl)
	clientPostList, err = c.App.SanitizePostListMetadataForUser(clientPostList, c.AppContext.Session().UserId)
	if err != nil {
		c.Err = err
		return
	}
	if err := json.NewEncoder(w).Encode(clientPostList); err != nil {
		mlog.Warn("Error while writing response", mlog.Err(err))
	}
}

func getPost(c *Context, w http.ResponseWriter, r *http.Request) {
	c.RequirePostId()
	if c.Err != nil {
		return
	}

	post, err := c.App.GetPostIfAuthorized(c.Params.PostId, c.AppContext.Session())
<<<<<<< HEAD
=======
	if err != nil {
		c.Err = err
		return
	}

	post = c.App.PreparePostForClientWithEmbedsAndImages(post, false, false)
	post, err = c.App.SanitizePostMetadataForUser(post, c.AppContext.Session().UserId)
>>>>>>> 3595a229
	if err != nil {
		c.Err = err
		return
	}

<<<<<<< HEAD
	post = c.App.PreparePostForClient(post, false, false)

=======
>>>>>>> 3595a229
	if c.HandleEtag(post.Etag(), "Get Post", w, r) {
		return
	}

	w.Header().Set(model.HeaderEtagServer, post.Etag())
	if err := json.NewEncoder(w).Encode(post); err != nil {
		mlog.Warn("Error while writing response", mlog.Err(err))
	}
}

func deletePost(c *Context, w http.ResponseWriter, _ *http.Request) {
	c.RequirePostId()
	if c.Err != nil {
		return
	}

	auditRec := c.MakeAuditRecord("deletePost", audit.Fail)
	defer c.LogAuditRecWithLevel(auditRec, app.LevelContent)
	auditRec.AddMeta("post_id", c.Params.PostId)

	post, err := c.App.GetSinglePost(c.Params.PostId)
	if err != nil {
		c.SetPermissionError(model.PermissionDeletePost)
		return
	}
	auditRec.AddMeta("post", post)

	if c.AppContext.Session().UserId == post.UserId {
		if !c.App.SessionHasPermissionToChannel(*c.AppContext.Session(), post.ChannelId, model.PermissionDeletePost) {
			c.SetPermissionError(model.PermissionDeletePost)
			return
		}
	} else {
		if !c.App.SessionHasPermissionToChannel(*c.AppContext.Session(), post.ChannelId, model.PermissionDeleteOthersPosts) {
			c.SetPermissionError(model.PermissionDeleteOthersPosts)
			return
		}
	}

	if _, err := c.App.DeletePost(c.Params.PostId, c.AppContext.Session().UserId); err != nil {
		c.Err = err
		return
	}

	auditRec.Success()
	ReturnStatusOK(w)
}

func getPostThread(c *Context, w http.ResponseWriter, r *http.Request) {
	c.RequirePostId()
	if c.Err != nil {
		return
	}
	skipFetchThreads := r.URL.Query().Get("skipFetchThreads") == "true"
	collapsedThreads := r.URL.Query().Get("collapsedThreads") == "true"
	collapsedThreadsExtended := r.URL.Query().Get("collapsedThreadsExtended") == "true"
	list, err := c.App.GetPostThread(c.Params.PostId, skipFetchThreads, collapsedThreads, collapsedThreadsExtended, c.AppContext.Session().UserId)
	if err != nil {
		c.Err = err
		return
	}

	post, ok := list.Posts[c.Params.PostId]
	if !ok {
		c.SetInvalidURLParam("post_id")
		return
	}

	if _, err = c.App.GetPostIfAuthorized(post.Id, c.AppContext.Session()); err != nil {
		c.Err = err
		return
	}

	if c.HandleEtag(list.Etag(), "Get Post Thread", w, r) {
		return
	}

	clientPostList := c.App.PreparePostListForClient(list)
	clientPostList, err = c.App.SanitizePostListMetadataForUser(clientPostList, c.AppContext.Session().UserId)
	if err != nil {
		c.Err = err
		return
	}

	w.Header().Set(model.HeaderEtagServer, clientPostList.Etag())

	if err := json.NewEncoder(w).Encode(clientPostList); err != nil {
		mlog.Warn("Error while writing response", mlog.Err(err))
	}
}

func searchPosts(c *Context, w http.ResponseWriter, r *http.Request) {
	c.RequireTeamId()
	if c.Err != nil {
		return
	}

	if !c.App.SessionHasPermissionToTeam(*c.AppContext.Session(), c.Params.TeamId, model.PermissionViewTeam) {
		c.SetPermissionError(model.PermissionViewTeam)
		return
	}

	var params model.SearchParameter
	if jsonErr := json.NewDecoder(r.Body).Decode(&params); jsonErr != nil {
		c.Err = model.NewAppError("searchPosts", "api.post.search_posts.invalid_body.app_error", nil, jsonErr.Error(), http.StatusBadRequest)
		return
	}

	if params.Terms == nil || *params.Terms == "" {
		c.SetInvalidParam("terms")
		return
	}
	terms := *params.Terms

	timeZoneOffset := 0
	if params.TimeZoneOffset != nil {
		timeZoneOffset = *params.TimeZoneOffset
	}

	isOrSearch := false
	if params.IsOrSearch != nil {
		isOrSearch = *params.IsOrSearch
	}

	page := 0
	if params.Page != nil {
		page = *params.Page
	}

	perPage := 60
	if params.PerPage != nil {
		perPage = *params.PerPage
	}

	includeDeletedChannels := false
	if params.IncludeDeletedChannels != nil {
		includeDeletedChannels = *params.IncludeDeletedChannels
	}

	startTime := time.Now()

	results, err := c.App.SearchPostsInTeamForUser(c.AppContext, terms, c.AppContext.Session().UserId, c.Params.TeamId, isOrSearch, includeDeletedChannels, timeZoneOffset, page, perPage)

	elapsedTime := float64(time.Since(startTime)) / float64(time.Second)
	metrics := c.App.Metrics()
	if metrics != nil {
		metrics.IncrementPostsSearchCounter()
		metrics.ObservePostsSearchDuration(elapsedTime)
	}

	if err != nil {
		c.Err = err
		return
	}

	clientPostList := c.App.PreparePostListForClient(results.PostList)
	clientPostList, err = c.App.SanitizePostListMetadataForUser(clientPostList, c.AppContext.Session().UserId)
	if err != nil {
		c.Err = err
		return
	}

	results = model.MakePostSearchResults(clientPostList, results.Matches)

	w.Header().Set("Cache-Control", "no-cache, no-store, must-revalidate")
	if err := json.NewEncoder(w).Encode(results); err != nil {
		mlog.Warn("Error while writing response", mlog.Err(err))
	}
}

func updatePost(c *Context, w http.ResponseWriter, r *http.Request) {
	c.RequirePostId()
	if c.Err != nil {
		return
	}

	var post model.Post
	if jsonErr := json.NewDecoder(r.Body).Decode(&post); jsonErr != nil {
		c.SetInvalidParam("post")
		return
	}

	auditRec := c.MakeAuditRecord("updatePost", audit.Fail)
	defer c.LogAuditRecWithLevel(auditRec, app.LevelContent)

	// The post being updated in the payload must be the same one as indicated in the URL.
	if post.Id != c.Params.PostId {
		c.SetInvalidParam("id")
		return
	}

	if !c.App.SessionHasPermissionToChannelByPost(*c.AppContext.Session(), c.Params.PostId, model.PermissionEditPost) {
		c.SetPermissionError(model.PermissionEditPost)
		return
	}

	originalPost, err := c.App.GetSinglePost(c.Params.PostId)
	if err != nil {
		c.SetPermissionError(model.PermissionEditPost)
		return
	}
	auditRec.AddMeta("post", originalPost)

	// Updating the file_ids of a post is not a supported operation and will be ignored
	post.FileIds = originalPost.FileIds

	if c.AppContext.Session().UserId != originalPost.UserId {
		if !c.App.SessionHasPermissionToChannelByPost(*c.AppContext.Session(), c.Params.PostId, model.PermissionEditOthersPosts) {
			c.SetPermissionError(model.PermissionEditOthersPosts)
			return
		}
	}

	post.Id = c.Params.PostId

	rpost, err := c.App.UpdatePost(c.AppContext, c.App.PostWithProxyRemovedFromImageURLs(&post), false)
	if err != nil {
		c.Err = err
		return
	}

	auditRec.Success()
	auditRec.AddMeta("update", rpost)

	if err := json.NewEncoder(w).Encode(rpost); err != nil {
		mlog.Warn("Error while writing response", mlog.Err(err))
	}
}

func patchPost(c *Context, w http.ResponseWriter, r *http.Request) {
	c.RequirePostId()
	if c.Err != nil {
		return
	}

	var post model.PostPatch
	if jsonErr := json.NewDecoder(r.Body).Decode(&post); jsonErr != nil {
		c.SetInvalidParam("post")
		return
	}

	auditRec := c.MakeAuditRecord("patchPost", audit.Fail)
	defer c.LogAuditRecWithLevel(auditRec, app.LevelContent)

	// Updating the file_ids of a post is not a supported operation and will be ignored
	post.FileIds = nil

	originalPost, err := c.App.GetSinglePost(c.Params.PostId)
	if err != nil {
		c.SetPermissionError(model.PermissionEditPost)
		return
	}
	auditRec.AddMeta("post", originalPost)

	var permission *model.Permission
	if c.AppContext.Session().UserId == originalPost.UserId {
		permission = model.PermissionEditPost
	} else {
		permission = model.PermissionEditOthersPosts
	}

	if !c.App.SessionHasPermissionToChannelByPost(*c.AppContext.Session(), c.Params.PostId, permission) {
		c.SetPermissionError(permission)
		return
	}

	patchedPost, err := c.App.PatchPost(c.AppContext, c.Params.PostId, c.App.PostPatchWithProxyRemovedFromImageURLs(&post))
	if err != nil {
		c.Err = err
		return
	}

	auditRec.Success()
	auditRec.AddMeta("patch", patchedPost)

	if err := json.NewEncoder(w).Encode(patchedPost); err != nil {
		mlog.Warn("Error while writing response", mlog.Err(err))
	}
}

func setPostUnread(c *Context, w http.ResponseWriter, r *http.Request) {
	c.RequirePostId().RequireUserId()
	if c.Err != nil {
		return
	}

	props := model.MapBoolFromJSON(r.Body)
	collapsedThreadsSupported := props["collapsed_threads_supported"]

	if c.AppContext.Session().UserId != c.Params.UserId && !c.App.SessionHasPermissionToUser(*c.AppContext.Session(), c.Params.UserId) {
		c.SetPermissionError(model.PermissionEditOtherUsers)
		return
	}
	if !c.App.SessionHasPermissionToChannelByPost(*c.AppContext.Session(), c.Params.PostId, model.PermissionReadChannel) {
		c.SetPermissionError(model.PermissionReadChannel)
		return
	}

	state, err := c.App.MarkChannelAsUnreadFromPost(c.Params.PostId, c.Params.UserId, collapsedThreadsSupported, false)
	if err != nil {
		c.Err = err
		return
	}
	if err := json.NewEncoder(w).Encode(state); err != nil {
		mlog.Warn("Error while writing response", mlog.Err(err))
	}
}

func saveIsPinnedPost(c *Context, w http.ResponseWriter, isPinned bool) {
	c.RequirePostId()
	if c.Err != nil {
		return
	}

	auditRec := c.MakeAuditRecord("saveIsPinnedPost", audit.Fail)
	defer c.LogAuditRecWithLevel(auditRec, app.LevelContent)

	if !c.App.SessionHasPermissionToChannelByPost(*c.AppContext.Session(), c.Params.PostId, model.PermissionReadChannel) {
		c.SetPermissionError(model.PermissionReadChannel)
		return
	}

	post, err := c.App.GetSinglePost(c.Params.PostId)
	if err != nil {
		c.Err = err
		return
	}
	auditRec.AddMeta("post", post)

	patch := &model.PostPatch{}
	patch.IsPinned = model.NewBool(isPinned)

	patchedPost, err := c.App.PatchPost(c.AppContext, c.Params.PostId, patch)
	if err != nil {
		c.Err = err
		return
	}
	auditRec.AddMeta("patch", patchedPost)

	auditRec.Success()
	ReturnStatusOK(w)
}

func pinPost(c *Context, w http.ResponseWriter, _ *http.Request) {
	saveIsPinnedPost(c, w, true)
}

func unpinPost(c *Context, w http.ResponseWriter, _ *http.Request) {
	saveIsPinnedPost(c, w, false)
}

func getFileInfosForPost(c *Context, w http.ResponseWriter, r *http.Request) {
	c.RequirePostId()
	if c.Err != nil {
		return
	}

	if !c.App.SessionHasPermissionToChannelByPost(*c.AppContext.Session(), c.Params.PostId, model.PermissionReadChannel) {
		c.SetPermissionError(model.PermissionReadChannel)
		return
	}

	infos, err := c.App.GetFileInfosForPostWithMigration(c.Params.PostId)
	if err != nil {
		c.Err = err
		return
	}

	if c.HandleEtag(model.GetEtagForFileInfos(infos), "Get File Infos For Post", w, r) {
		return
	}

	js, jsonErr := json.Marshal(infos)
	if jsonErr != nil {
		c.Err = model.NewAppError("getFileInfosForPost", "api.marshal_error", nil, jsonErr.Error(), http.StatusInternalServerError)
		return
	}
	w.Header().Set("Cache-Control", "max-age=2592000, private")
	w.Header().Set(model.HeaderEtagServer, model.GetEtagForFileInfos(infos))
	w.Write(js)
}<|MERGE_RESOLUTION|>--- conflicted
+++ resolved
@@ -370,8 +370,6 @@
 	}
 
 	post, err := c.App.GetPostIfAuthorized(c.Params.PostId, c.AppContext.Session())
-<<<<<<< HEAD
-=======
 	if err != nil {
 		c.Err = err
 		return
@@ -379,17 +377,11 @@
 
 	post = c.App.PreparePostForClientWithEmbedsAndImages(post, false, false)
 	post, err = c.App.SanitizePostMetadataForUser(post, c.AppContext.Session().UserId)
->>>>>>> 3595a229
-	if err != nil {
-		c.Err = err
-		return
-	}
-
-<<<<<<< HEAD
-	post = c.App.PreparePostForClient(post, false, false)
-
-=======
->>>>>>> 3595a229
+	if err != nil {
+		c.Err = err
+		return
+	}
+
 	if c.HandleEtag(post.Etag(), "Get Post", w, r) {
 		return
 	}
