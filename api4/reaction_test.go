// Copyright (c) 2015-present Mattermost, Inc. All Rights Reserved.
// See LICENSE.txt for license information.

package api4

import (
	"strings"
	"testing"

	"github.com/stretchr/testify/assert"
	"github.com/stretchr/testify/require"

	"github.com/mattermost/mattermost-server/v6/model"
)

func TestSaveReaction(t *testing.T) {
	th := Setup(t).InitBasic()
	defer th.TearDown()
	client := th.Client
	userId := th.BasicUser.Id
	postId := th.BasicPost.Id

	// Check the appropriate permissions are enforced.
	defaultRolePermissions := th.SaveDefaultRolePermissions()
	defer func() {
		th.RestoreDefaultRolePermissions(defaultRolePermissions)
	}()

	reaction := &model.Reaction{
		UserId:    userId,
		PostId:    postId,
		EmojiName: "smile",
	}

	t.Run("successful-reaction", func(t *testing.T) {
		rr, _, err := client.SaveReaction(reaction)
		require.NoError(t, err)
		require.Equal(t, reaction.UserId, rr.UserId, "UserId did not match")
		require.Equal(t, reaction.PostId, rr.PostId, "PostId did not match")
		require.Equal(t, reaction.EmojiName, rr.EmojiName, "EmojiName did not match")
		require.NotEqual(t, 0, rr.CreateAt, "CreateAt should exist")

		reactions, appErr := th.App.GetReactionsForPost(postId)
		require.Nil(t, appErr)
		require.Equal(t, 1, len(reactions), "didn't save reaction correctly")
	})

	t.Run("duplicated-reaction", func(t *testing.T) {
		_, _, err := client.SaveReaction(reaction)
		require.NoError(t, err)
		reactions, appErr := th.App.GetReactionsForPost(postId)
		require.Nil(t, appErr)
		require.Equal(t, 1, len(reactions), "should have not save duplicated reaction")
	})

	t.Run("save-second-reaction", func(t *testing.T) {
		reaction.EmojiName = "sad"

		rr, _, err := client.SaveReaction(reaction)
		require.NoError(t, err)
		require.Equal(t, rr.EmojiName, reaction.EmojiName, "EmojiName did not match")

		reactions, appErr := th.App.GetReactionsForPost(postId)
		require.Nil(t, appErr, "error saving multiple reactions")
		require.Equal(t, len(reactions), 2, "should have save multiple reactions")
	})

	t.Run("saving-special-case", func(t *testing.T) {
		reaction.EmojiName = "+1"

		rr, _, err := client.SaveReaction(reaction)
		require.NoError(t, err)
		require.Equal(t, reaction.EmojiName, rr.EmojiName, "EmojiName did not match")

		reactions, appErr := th.App.GetReactionsForPost(postId)
		require.Nil(t, appErr)
		require.Equal(t, 3, len(reactions), "should have save multiple reactions")
	})

	t.Run("react-to-not-existing-post-id", func(t *testing.T) {
		reaction.PostId = GenerateTestId()

		_, resp, err := client.SaveReaction(reaction)
		require.Error(t, err)
		CheckForbiddenStatus(t, resp)
	})

	t.Run("react-to-not-valid-post-id", func(t *testing.T) {
		reaction.PostId = "junk"

		_, resp, err := client.SaveReaction(reaction)
		require.Error(t, err)
		CheckBadRequestStatus(t, resp)
	})

	t.Run("react-as-not-existing-user-id", func(t *testing.T) {
		reaction.PostId = postId
		reaction.UserId = GenerateTestId()

		_, resp, err := client.SaveReaction(reaction)
		require.Error(t, err)
		CheckForbiddenStatus(t, resp)
	})

	t.Run("react-as-not-valid-user-id", func(t *testing.T) {
		reaction.UserId = "junk"

		_, resp, err := client.SaveReaction(reaction)
		require.Error(t, err)
		CheckBadRequestStatus(t, resp)
	})

	t.Run("react-as-empty-emoji-name", func(t *testing.T) {
		reaction.UserId = userId
		reaction.EmojiName = ""

		_, resp, err := client.SaveReaction(reaction)
		require.Error(t, err)
		CheckBadRequestStatus(t, resp)
	})

	t.Run("react-as-not-valid-emoji-name", func(t *testing.T) {
		reaction.EmojiName = strings.Repeat("a", 65)

		_, resp, err := client.SaveReaction(reaction)
		require.Error(t, err)
		CheckBadRequestStatus(t, resp)
	})

	t.Run("react-as-other-user", func(t *testing.T) {
		reaction.EmojiName = "smile"
		otherUser := th.CreateUser()
		client.Logout()
		client.Login(otherUser.Email, otherUser.Password)

		_, resp, err := client.SaveReaction(reaction)
		require.Error(t, err)
		CheckForbiddenStatus(t, resp)
	})

	t.Run("react-being-not-logged-in", func(t *testing.T) {
		client.Logout()
		_, resp, err := client.SaveReaction(reaction)
		require.Error(t, err)
		CheckUnauthorizedStatus(t, resp)
	})

	t.Run("react-as-other-user-being-system-admin", func(t *testing.T) {
		_, resp, err := th.SystemAdminClient.SaveReaction(reaction)
		require.Error(t, err)
		CheckForbiddenStatus(t, resp)
	})

	t.Run("unable-to-create-reaction-without-permissions", func(t *testing.T) {
		th.LoginBasic()

		th.RemovePermissionFromRole(model.PermissionAddReaction.Id, model.ChannelUserRoleId)
		_, resp, err := client.SaveReaction(reaction)
		require.Error(t, err)
		CheckForbiddenStatus(t, resp)

		reactions, appErr := th.App.GetReactionsForPost(postId)
		require.Nil(t, appErr)
		require.Equal(t, 3, len(reactions), "should have not created a reactions")
		th.AddPermissionToRole(model.PermissionAddReaction.Id, model.ChannelUserRoleId)
	})

<<<<<<< HEAD
=======
	t.Run("unable-to-react-in-read-only-town-square", func(t *testing.T) {
		th.LoginBasic()

		channel, appErr := th.App.GetChannelByName("town-square", th.BasicTeam.Id, true)
		assert.Nil(t, appErr)
		post := th.CreatePostWithClient(th.Client, channel)

		th.App.Srv().SetLicense(model.NewTestLicense())
		th.App.UpdateConfig(func(cfg *model.Config) { *cfg.TeamSettings.ExperimentalTownSquareIsReadOnly = true })

		reaction := &model.Reaction{
			UserId:    userId,
			PostId:    post.Id,
			EmojiName: "smile",
		}

		_, resp, err := client.SaveReaction(reaction)
		require.Error(t, err)
		CheckForbiddenStatus(t, resp)

		reactions, appErr := th.App.GetReactionsForPost(post.Id)
		require.Nil(t, appErr)
		require.Equal(t, 0, len(reactions), "should have not created a reaction")

		th.App.Srv().RemoveLicense()
		th.App.UpdateConfig(func(cfg *model.Config) { *cfg.TeamSettings.ExperimentalTownSquareIsReadOnly = false })
	})

>>>>>>> cbba2f1c
	t.Run("unable-to-react-in-an-archived-channel", func(t *testing.T) {
		th.LoginBasic()

		channel := th.CreatePublicChannel()
		post := th.CreatePostWithClient(th.Client, channel)

		reaction := &model.Reaction{
			UserId:    userId,
			PostId:    post.Id,
			EmojiName: "smile",
		}

		appErr := th.App.DeleteChannel(th.Context, channel, userId)
		assert.Nil(t, appErr)

		_, resp, err := client.SaveReaction(reaction)
		require.Error(t, err)
		CheckForbiddenStatus(t, resp)

		reactions, appErr := th.App.GetReactionsForPost(post.Id)
		require.Nil(t, appErr)
		require.Equal(t, 0, len(reactions), "should have not created a reaction")
	})
}

func TestGetReactions(t *testing.T) {
	th := Setup(t).InitBasic()
	defer th.TearDown()
	client := th.Client
	userId := th.BasicUser.Id
	user2Id := th.BasicUser2.Id
	postId := th.BasicPost.Id

	userReactions := []*model.Reaction{
		{
			UserId:    userId,
			PostId:    postId,
			EmojiName: "smile",
		},
		{
			UserId:    userId,
			PostId:    postId,
			EmojiName: "happy",
		},
		{
			UserId:    userId,
			PostId:    postId,
			EmojiName: "sad",
		},
		{
			UserId:    user2Id,
			PostId:    postId,
			EmojiName: "smile",
		},
		{
			UserId:    user2Id,
			PostId:    postId,
			EmojiName: "sad",
		},
	}

	var reactions []*model.Reaction

	for _, userReaction := range userReactions {
		reaction, err := th.App.Srv().Store.Reaction().Save(userReaction)
		require.NoError(t, err)
		reactions = append(reactions, reaction)
	}

	t.Run("get-reactions", func(t *testing.T) {
		rr, _, err := client.GetReactions(postId)
		require.NoError(t, err)

		assert.Len(t, rr, 5)
		for _, r := range reactions {
			assert.Contains(t, reactions, r)
		}
	})

	t.Run("get-reactions-of-invalid-post-id", func(t *testing.T) {
		rr, resp, err := client.GetReactions("junk")
		require.Error(t, err)
		CheckBadRequestStatus(t, resp)

		assert.Empty(t, rr)
	})

	t.Run("get-reactions-of-not-existing-post-id", func(t *testing.T) {
		_, resp, err := client.GetReactions(GenerateTestId())
		require.Error(t, err)
		CheckForbiddenStatus(t, resp)
	})

	t.Run("get-reactions-as-anonymous-user", func(t *testing.T) {
		client.Logout()

		_, resp, err := client.GetReactions(postId)
		require.Error(t, err)
		CheckUnauthorizedStatus(t, resp)
	})

	t.Run("get-reactions-as-system-admin", func(t *testing.T) {
		_, _, err := th.SystemAdminClient.GetReactions(postId)
		require.NoError(t, err)
	})
}

func TestDeleteReaction(t *testing.T) {
	th := Setup(t).InitBasic()
	defer th.TearDown()
	client := th.Client
	userId := th.BasicUser.Id
	user2Id := th.BasicUser2.Id
	postId := th.BasicPost.Id

	r1 := &model.Reaction{
		UserId:    userId,
		PostId:    postId,
		EmojiName: "smile",
	}

	r2 := &model.Reaction{
		UserId:    userId,
		PostId:    postId,
		EmojiName: "smile-",
	}

	r3 := &model.Reaction{
		UserId:    userId,
		PostId:    postId,
		EmojiName: "+1",
	}

	r4 := &model.Reaction{
		UserId:    user2Id,
		PostId:    postId,
		EmojiName: "smile_",
	}

	// Check the appropriate permissions are enforced.
	defaultRolePermissions := th.SaveDefaultRolePermissions()
	defer func() {
		th.RestoreDefaultRolePermissions(defaultRolePermissions)
	}()

	t.Run("delete-reaction", func(t *testing.T) {
		th.App.SaveReactionForPost(th.Context, r1)
		reactions, appErr := th.App.GetReactionsForPost(postId)
		require.Nil(t, appErr)
		require.Equal(t, 1, len(reactions), "didn't save reaction correctly")

		_, err := client.DeleteReaction(r1)
		require.NoError(t, err)

		reactions, appErr = th.App.GetReactionsForPost(postId)
		require.Nil(t, appErr)
		require.Equal(t, 0, len(reactions), "should have deleted reaction")
	})

	t.Run("delete-reaction-when-post-has-multiple-reactions", func(t *testing.T) {
		th.App.SaveReactionForPost(th.Context, r1)
		th.App.SaveReactionForPost(th.Context, r2)
		reactions, appErr := th.App.GetReactionsForPost(postId)
		require.Nil(t, appErr)
		require.Equal(t, len(reactions), 2, "didn't save reactions correctly")

		_, err := client.DeleteReaction(r2)
		require.NoError(t, err)

		reactions, appErr = th.App.GetReactionsForPost(postId)
		require.Nil(t, appErr)
		require.Equal(t, 1, len(reactions), "should have deleted only 1 reaction")
		require.Equal(t, *r1, *reactions[0], "should have deleted 1 reaction only")
	})

	t.Run("delete-reaction-when-plus-one-reaction-name", func(t *testing.T) {
		th.App.SaveReactionForPost(th.Context, r3)
		reactions, appErr := th.App.GetReactionsForPost(postId)
		require.Nil(t, appErr)
		require.Equal(t, 2, len(reactions), "didn't save reactions correctly")

		_, err := client.DeleteReaction(r3)
		require.NoError(t, err)

		reactions, appErr = th.App.GetReactionsForPost(postId)
		require.Nil(t, appErr)
		require.Equal(t, 1, len(reactions), "should have deleted 1 reaction only")
		require.Equal(t, *r1, *reactions[0], "should have deleted 1 reaction only")
	})

	t.Run("delete-reaction-made-by-another-user", func(t *testing.T) {
		th.LoginBasic2()
		th.App.SaveReactionForPost(th.Context, r4)
		reactions, appErr := th.App.GetReactionsForPost(postId)
		require.Nil(t, appErr)
		require.Equal(t, 2, len(reactions), "didn't save reaction correctly")

		th.LoginBasic()

		resp, err := client.DeleteReaction(r4)
		require.Error(t, err)
		CheckForbiddenStatus(t, resp)

		reactions, appErr = th.App.GetReactionsForPost(postId)
		require.Nil(t, appErr)
		require.Equal(t, 2, len(reactions), "should have not deleted a reaction")
	})

	t.Run("delete-reaction-from-not-existing-post-id", func(t *testing.T) {
		r1.PostId = GenerateTestId()
		resp, err := client.DeleteReaction(r1)
		require.Error(t, err)
		CheckForbiddenStatus(t, resp)
	})

	t.Run("delete-reaction-from-not-valid-post-id", func(t *testing.T) {
		r1.PostId = "junk"

		resp, err := client.DeleteReaction(r1)
		require.Error(t, err)
		CheckBadRequestStatus(t, resp)
	})

	t.Run("delete-reaction-from-not-existing-user-id", func(t *testing.T) {
		r1.PostId = postId
		r1.UserId = GenerateTestId()

		resp, err := client.DeleteReaction(r1)
		require.Error(t, err)
		CheckForbiddenStatus(t, resp)
	})

	t.Run("delete-reaction-from-not-valid-user-id", func(t *testing.T) {
		r1.UserId = "junk"

		resp, err := client.DeleteReaction(r1)
		require.Error(t, err)
		CheckBadRequestStatus(t, resp)
	})

	t.Run("delete-reaction-with-empty-name", func(t *testing.T) {
		r1.UserId = userId
		r1.EmojiName = ""

		resp, err := client.DeleteReaction(r1)
		require.Error(t, err)
		CheckNotFoundStatus(t, resp)
	})

	t.Run("delete-reaction-with-not-existing-name", func(t *testing.T) {
		r1.EmojiName = strings.Repeat("a", 65)

		resp, err := client.DeleteReaction(r1)
		require.Error(t, err)
		CheckBadRequestStatus(t, resp)
	})

	t.Run("delete-reaction-as-anonymous-user", func(t *testing.T) {
		client.Logout()
		r1.EmojiName = "smile"

		resp, err := client.DeleteReaction(r1)
		require.Error(t, err)
		CheckUnauthorizedStatus(t, resp)
	})

	t.Run("delete-reaction-as-system-admin", func(t *testing.T) {
		_, err := th.SystemAdminClient.DeleteReaction(r1)
		require.NoError(t, err)

		_, err = th.SystemAdminClient.DeleteReaction(r4)
		require.NoError(t, err)

		reactions, appErr := th.App.GetReactionsForPost(postId)
		require.Nil(t, appErr)
		require.Equal(t, 0, len(reactions), "should have deleted both reactions")
	})

	t.Run("unable-to-delete-reaction-without-permissions", func(t *testing.T) {
		th.LoginBasic()

		th.RemovePermissionFromRole(model.PermissionRemoveReaction.Id, model.ChannelUserRoleId)
		th.App.SaveReactionForPost(th.Context, r1)

		resp, err := client.DeleteReaction(r1)
		require.Error(t, err)
		CheckForbiddenStatus(t, resp)

		reactions, appErr := th.App.GetReactionsForPost(postId)
		require.Nil(t, appErr)
		require.Equal(t, 1, len(reactions), "should have not deleted a reactions")
		th.AddPermissionToRole(model.PermissionRemoveReaction.Id, model.ChannelUserRoleId)
	})

	t.Run("unable-to-delete-others-reactions-without-permissions", func(t *testing.T) {
		th.RemovePermissionFromRole(model.PermissionRemoveOthersReactions.Id, model.SystemAdminRoleId)
		th.App.SaveReactionForPost(th.Context, r1)

		resp, err := th.SystemAdminClient.DeleteReaction(r1)
		require.Error(t, err)
		CheckForbiddenStatus(t, resp)

		reactions, appErr := th.App.GetReactionsForPost(postId)
		require.Nil(t, appErr)
		require.Equal(t, 1, len(reactions), "should have not deleted a reactions")
		th.AddPermissionToRole(model.PermissionRemoveOthersReactions.Id, model.SystemAdminRoleId)
	})

<<<<<<< HEAD
=======
	t.Run("unable-to-delete-reactions-in-read-only-town-square", func(t *testing.T) {
		th.LoginBasic()

		channel, appErr := th.App.GetChannelByName("town-square", th.BasicTeam.Id, true)
		assert.Nil(t, appErr)
		post := th.CreatePostWithClient(th.Client, channel)

		th.App.Srv().SetLicense(model.NewTestLicense())

		reaction := &model.Reaction{
			UserId:    userId,
			PostId:    post.Id,
			EmojiName: "smile",
		}

		r1, _, err := client.SaveReaction(reaction)
		require.NoError(t, err)

		reactions, appErr := th.App.GetReactionsForPost(postId)
		require.Nil(t, appErr)
		require.Equal(t, 1, len(reactions), "should have created a reaction")

		th.App.UpdateConfig(func(cfg *model.Config) { *cfg.TeamSettings.ExperimentalTownSquareIsReadOnly = true })

		resp, err := th.SystemAdminClient.DeleteReaction(r1)
		require.Error(t, err)
		CheckForbiddenStatus(t, resp)

		reactions, appErr = th.App.GetReactionsForPost(postId)
		require.Nil(t, appErr)
		require.Equal(t, 1, len(reactions), "should have not deleted a reaction")

		th.App.Srv().RemoveLicense()
		th.App.UpdateConfig(func(cfg *model.Config) { *cfg.TeamSettings.ExperimentalTownSquareIsReadOnly = false })
	})

>>>>>>> cbba2f1c
	t.Run("unable-to-delete-reactions-in-an-archived-channel", func(t *testing.T) {
		th.LoginBasic()

		channel := th.CreatePublicChannel()
		post := th.CreatePostWithClient(th.Client, channel)

		reaction := &model.Reaction{
			UserId:    userId,
			PostId:    post.Id,
			EmojiName: "smile",
		}

		r1, _, err := client.SaveReaction(reaction)
		require.NoError(t, err)

		reactions, appErr := th.App.GetReactionsForPost(postId)
		require.Nil(t, appErr)
		require.Equal(t, 1, len(reactions), "should have created a reaction")

		appErr = th.App.DeleteChannel(th.Context, channel, userId)
		assert.Nil(t, appErr)

		_, resp, err := client.SaveReaction(r1)
		require.Error(t, err)
		CheckForbiddenStatus(t, resp)

		reactions, appErr = th.App.GetReactionsForPost(post.Id)
		require.Nil(t, appErr)
		require.Equal(t, 1, len(reactions), "should have not deleted a reaction")
	})
}

func TestGetBulkReactions(t *testing.T) {
	th := Setup(t).InitBasic()
	defer th.TearDown()
	client := th.Client
	userId := th.BasicUser.Id
	user2Id := th.BasicUser2.Id
	post1 := &model.Post{UserId: userId, ChannelId: th.BasicChannel.Id, Message: "zz" + model.NewId() + "a"}
	post2 := &model.Post{UserId: userId, ChannelId: th.BasicChannel.Id, Message: "zz" + model.NewId() + "a"}
	post3 := &model.Post{UserId: userId, ChannelId: th.BasicChannel.Id, Message: "zz" + model.NewId() + "a"}

	post4 := &model.Post{UserId: user2Id, ChannelId: th.BasicChannel.Id, Message: "zz" + model.NewId() + "a"}
	post5 := &model.Post{UserId: user2Id, ChannelId: th.BasicChannel.Id, Message: "zz" + model.NewId() + "a"}

	post1, _, _ = client.CreatePost(post1)
	post2, _, _ = client.CreatePost(post2)
	post3, _, _ = client.CreatePost(post3)
	post4, _, _ = client.CreatePost(post4)
	post5, _, _ = client.CreatePost(post5)

	expectedPostIdsReactionsMap := make(map[string][]*model.Reaction)
	expectedPostIdsReactionsMap[post1.Id] = []*model.Reaction{}
	expectedPostIdsReactionsMap[post2.Id] = []*model.Reaction{}
	expectedPostIdsReactionsMap[post3.Id] = []*model.Reaction{}
	expectedPostIdsReactionsMap[post5.Id] = []*model.Reaction{}

	userReactions := []*model.Reaction{
		{
			UserId:    userId,
			PostId:    post1.Id,
			EmojiName: "happy",
		},
		{
			UserId:    userId,
			PostId:    post1.Id,
			EmojiName: "sad",
		},
		{
			UserId:    userId,
			PostId:    post2.Id,
			EmojiName: "smile",
		},
		{
			UserId:    user2Id,
			PostId:    post4.Id,
			EmojiName: "smile",
		},
	}

	for _, userReaction := range userReactions {
		reactions := expectedPostIdsReactionsMap[userReaction.PostId]
		reaction, err := th.App.Srv().Store.Reaction().Save(userReaction)
		require.NoError(t, err)
		reactions = append(reactions, reaction)
		expectedPostIdsReactionsMap[userReaction.PostId] = reactions
	}

	postIds := []string{post1.Id, post2.Id, post3.Id, post4.Id, post5.Id}

	t.Run("get-reactions", func(t *testing.T) {
		postIdsReactionsMap, _, err := client.GetBulkReactions(postIds)
		require.NoError(t, err)

		assert.ElementsMatch(t, expectedPostIdsReactionsMap[post1.Id], postIdsReactionsMap[post1.Id])
		assert.ElementsMatch(t, expectedPostIdsReactionsMap[post2.Id], postIdsReactionsMap[post2.Id])
		assert.ElementsMatch(t, expectedPostIdsReactionsMap[post3.Id], postIdsReactionsMap[post3.Id])
		assert.ElementsMatch(t, expectedPostIdsReactionsMap[post4.Id], postIdsReactionsMap[post4.Id])
		assert.ElementsMatch(t, expectedPostIdsReactionsMap[post5.Id], postIdsReactionsMap[post5.Id])
		assert.Equal(t, expectedPostIdsReactionsMap, postIdsReactionsMap)

	})

	t.Run("get-reactions-as-anonymous-user", func(t *testing.T) {
		client.Logout()

		_, resp, err := client.GetBulkReactions(postIds)
		require.Error(t, err)
		CheckUnauthorizedStatus(t, resp)
	})
}<|MERGE_RESOLUTION|>--- conflicted
+++ resolved
@@ -165,37 +165,6 @@
 		th.AddPermissionToRole(model.PermissionAddReaction.Id, model.ChannelUserRoleId)
 	})
 
-<<<<<<< HEAD
-=======
-	t.Run("unable-to-react-in-read-only-town-square", func(t *testing.T) {
-		th.LoginBasic()
-
-		channel, appErr := th.App.GetChannelByName("town-square", th.BasicTeam.Id, true)
-		assert.Nil(t, appErr)
-		post := th.CreatePostWithClient(th.Client, channel)
-
-		th.App.Srv().SetLicense(model.NewTestLicense())
-		th.App.UpdateConfig(func(cfg *model.Config) { *cfg.TeamSettings.ExperimentalTownSquareIsReadOnly = true })
-
-		reaction := &model.Reaction{
-			UserId:    userId,
-			PostId:    post.Id,
-			EmojiName: "smile",
-		}
-
-		_, resp, err := client.SaveReaction(reaction)
-		require.Error(t, err)
-		CheckForbiddenStatus(t, resp)
-
-		reactions, appErr := th.App.GetReactionsForPost(post.Id)
-		require.Nil(t, appErr)
-		require.Equal(t, 0, len(reactions), "should have not created a reaction")
-
-		th.App.Srv().RemoveLicense()
-		th.App.UpdateConfig(func(cfg *model.Config) { *cfg.TeamSettings.ExperimentalTownSquareIsReadOnly = false })
-	})
-
->>>>>>> cbba2f1c
 	t.Run("unable-to-react-in-an-archived-channel", func(t *testing.T) {
 		th.LoginBasic()
 
@@ -504,45 +473,6 @@
 		th.AddPermissionToRole(model.PermissionRemoveOthersReactions.Id, model.SystemAdminRoleId)
 	})
 
-<<<<<<< HEAD
-=======
-	t.Run("unable-to-delete-reactions-in-read-only-town-square", func(t *testing.T) {
-		th.LoginBasic()
-
-		channel, appErr := th.App.GetChannelByName("town-square", th.BasicTeam.Id, true)
-		assert.Nil(t, appErr)
-		post := th.CreatePostWithClient(th.Client, channel)
-
-		th.App.Srv().SetLicense(model.NewTestLicense())
-
-		reaction := &model.Reaction{
-			UserId:    userId,
-			PostId:    post.Id,
-			EmojiName: "smile",
-		}
-
-		r1, _, err := client.SaveReaction(reaction)
-		require.NoError(t, err)
-
-		reactions, appErr := th.App.GetReactionsForPost(postId)
-		require.Nil(t, appErr)
-		require.Equal(t, 1, len(reactions), "should have created a reaction")
-
-		th.App.UpdateConfig(func(cfg *model.Config) { *cfg.TeamSettings.ExperimentalTownSquareIsReadOnly = true })
-
-		resp, err := th.SystemAdminClient.DeleteReaction(r1)
-		require.Error(t, err)
-		CheckForbiddenStatus(t, resp)
-
-		reactions, appErr = th.App.GetReactionsForPost(postId)
-		require.Nil(t, appErr)
-		require.Equal(t, 1, len(reactions), "should have not deleted a reaction")
-
-		th.App.Srv().RemoveLicense()
-		th.App.UpdateConfig(func(cfg *model.Config) { *cfg.TeamSettings.ExperimentalTownSquareIsReadOnly = false })
-	})
-
->>>>>>> cbba2f1c
 	t.Run("unable-to-delete-reactions-in-an-archived-channel", func(t *testing.T) {
 		th.LoginBasic()
 
