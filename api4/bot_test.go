// Copyright (c) 2015-present Mattermost, Inc. All Rights Reserved.
// See LICENSE.txt for license information.

package api4

import (
	"encoding/json"
	"io"
	"strings"
	"testing"

	"github.com/stretchr/testify/require"

	"github.com/mattermost/mattermost-server/v6/model"
)

func TestCreateBot(t *testing.T) {
	t.Run("create bot without permissions", func(t *testing.T) {
		th := Setup(t)
		defer th.TearDown()

		th.App.UpdateConfig(func(cfg *model.Config) {
			*cfg.ServiceSettings.EnableBotAccountCreation = true
		})

		_, _, err := th.Client.CreateBot(&model.Bot{
			Username:    GenerateTestUsername(),
			DisplayName: "a bot",
			Description: "bot",
		})

		CheckErrorID(t, err, "api.context.permissions.app_error")
	})

	t.Run("create bot without config permissions", func(t *testing.T) {
		th := Setup(t).InitBasic()
		defer th.TearDown()

		th.AddPermissionToRole(model.PermissionCreateBot.Id, model.TeamUserRoleId)
		th.App.UpdateUserRoles(th.Context, th.BasicUser.Id, model.TeamUserRoleId, false)
		th.App.Config().ServiceSettings.EnableBotAccountCreation = model.NewBool(false)

		_, _, err := th.Client.CreateBot(&model.Bot{
			Username:    GenerateTestUsername(),
			DisplayName: "a bot",
			Description: "bot",
		})

		CheckErrorID(t, err, "api.bot.create_disabled")
	})

	t.Run("create bot with permissions", func(t *testing.T) {
		th := Setup(t).InitBasic()
		defer th.TearDown()
		defer th.RestoreDefaultRolePermissions(th.SaveDefaultRolePermissions())

		th.AddPermissionToRole(model.PermissionCreateBot.Id, model.TeamUserRoleId)
		th.App.UpdateUserRoles(th.Context, th.BasicUser.Id, model.TeamUserRoleId, false)
		th.App.UpdateConfig(func(cfg *model.Config) {
			*cfg.ServiceSettings.EnableBotAccountCreation = true
		})

		bot := &model.Bot{
			Username:    GenerateTestUsername(),
			DisplayName: "a bot",
			Description: "bot",
		}

		createdBot, resp, err := th.Client.CreateBot(bot)
		require.NoError(t, err)
		CheckCreatedStatus(t, resp)
		defer th.App.PermanentDeleteBot(th.Context, createdBot.UserId)
		require.Equal(t, bot.Username, createdBot.Username)
		require.Equal(t, bot.DisplayName, createdBot.DisplayName)
		require.Equal(t, bot.Description, createdBot.Description)
		require.Equal(t, th.BasicUser.Id, createdBot.OwnerId)
	})

	t.Run("create invalid bot", func(t *testing.T) {
		th := Setup(t).InitBasic()
		defer th.TearDown()

		th.AddPermissionToRole(model.PermissionCreateBot.Id, model.TeamUserRoleId)
		th.App.UpdateUserRoles(th.Context, th.BasicUser.Id, model.TeamUserRoleId, false)
		th.App.UpdateConfig(func(cfg *model.Config) {
			*cfg.ServiceSettings.EnableBotAccountCreation = true
		})

		_, _, err := th.Client.CreateBot(&model.Bot{
			Username:    "username",
			DisplayName: "a bot",
			Description: strings.Repeat("x", 1025),
		})

		CheckErrorID(t, err, "model.bot.is_valid.description.app_error")
	})

	t.Run("bot attempt to create bot fails", func(t *testing.T) {
		th := Setup(t).InitBasic()
		defer th.TearDown()

		th.App.UpdateConfig(func(cfg *model.Config) {
			*cfg.ServiceSettings.EnableBotAccountCreation = true
		})

		th.App.UpdateConfig(func(cfg *model.Config) { *cfg.ServiceSettings.EnableUserAccessTokens = true })
		th.AddPermissionToRole(model.PermissionCreateBot.Id, model.TeamUserRoleId)
		th.AddPermissionToRole(model.PermissionEditOtherUsers.Id, model.TeamUserRoleId)
		th.App.UpdateUserRoles(th.Context, th.BasicUser.Id, model.TeamUserRoleId+" "+model.SystemUserAccessTokenRoleId, false)

		bot, resp, err := th.Client.CreateBot(&model.Bot{
			Username:    GenerateTestUsername(),
			DisplayName: "a bot",
			Description: "bot",
		})
		require.NoError(t, err)
		CheckCreatedStatus(t, resp)
<<<<<<< HEAD
		defer th.App.PermanentDeleteBot(th.Context, bot.UserId)
		th.App.UpdateUserRoles(bot.UserId, model.TEAM_USER_ROLE_ID+" "+model.SYSTEM_USER_ACCESS_TOKEN_ROLE_ID, false)
=======
		defer th.App.PermanentDeleteBot(bot.UserId)
		th.App.UpdateUserRoles(th.Context, bot.UserId, model.TeamUserRoleId+" "+model.SystemUserAccessTokenRoleId, false)
>>>>>>> 91c979e7

		rtoken, _, err := th.Client.CreateUserAccessToken(bot.UserId, "test token")
		require.NoError(t, err)
		th.Client.AuthToken = rtoken.Token

		_, _, err = th.Client.CreateBot(&model.Bot{
			Username:    GenerateTestUsername(),
			OwnerId:     bot.UserId,
			DisplayName: "a bot2",
			Description: "bot2",
		})
		CheckErrorID(t, err, "api.context.permissions.app_error")
	})

}

func TestPatchBot(t *testing.T) {
	t.Run("patch non-existent bot", func(t *testing.T) {
		th := Setup(t)
		defer th.TearDown()
		defer th.RestoreDefaultRolePermissions(th.SaveDefaultRolePermissions())

		th.TestForSystemAdminAndLocal(t, func(t *testing.T, client *model.Client4) {
			_, resp, err := client.PatchBot(model.NewId(), &model.BotPatch{})
			require.Error(t, err)
			CheckNotFoundStatus(t, resp)
		})
	})

	t.Run("system admin and local client can patch any bot", func(t *testing.T) {
		th := Setup(t).InitBasic()
		defer th.TearDown()
		defer th.RestoreDefaultRolePermissions(th.SaveDefaultRolePermissions())

		th.AddPermissionToRole(model.PermissionCreateBot.Id, model.TeamUserRoleId)
		th.App.UpdateUserRoles(th.Context, th.BasicUser.Id, model.TeamUserRoleId, false)
		th.App.UpdateConfig(func(cfg *model.Config) {
			*cfg.ServiceSettings.EnableBotAccountCreation = true
		})

		createdBot, resp, err := th.Client.CreateBot(&model.Bot{
			Username:    GenerateTestUsername(),
			DisplayName: "a bot",
			Description: "bot created by a user",
		})
		require.NoError(t, err)
		CheckCreatedStatus(t, resp)
		defer th.App.PermanentDeleteBot(th.Context, createdBot.UserId)

		th.TestForSystemAdminAndLocal(t, func(t *testing.T, client *model.Client4) {
			botPatch := &model.BotPatch{
				Username:    sToP(GenerateTestUsername()),
				DisplayName: sToP("an updated bot"),
				Description: sToP("updated bot"),
			}
			patchedBot, patchResp, err2 := client.PatchBot(createdBot.UserId, botPatch)
			require.NoError(t, err2)
			CheckOKStatus(t, patchResp)
			require.Equal(t, *botPatch.Username, patchedBot.Username)
			require.Equal(t, *botPatch.DisplayName, patchedBot.DisplayName)
			require.Equal(t, *botPatch.Description, patchedBot.Description)
			require.Equal(t, th.BasicUser.Id, patchedBot.OwnerId)
		}, "bot created by user")

		createdBotSystemAdmin, resp, err := th.SystemAdminClient.CreateBot(&model.Bot{
			Username:    GenerateTestUsername(),
			DisplayName: "another bot",
			Description: "bot created by system admin user",
		})
		require.NoError(t, err)
		CheckCreatedStatus(t, resp)
		defer th.App.PermanentDeleteBot(th.Context, createdBotSystemAdmin.UserId)

		th.TestForSystemAdminAndLocal(t, func(t *testing.T, client *model.Client4) {
			botPatch := &model.BotPatch{
				Username:    sToP(GenerateTestUsername()),
				DisplayName: sToP("an updated bot"),
				Description: sToP("updated bot"),
			}
			patchedBot, patchResp, err := client.PatchBot(createdBotSystemAdmin.UserId, botPatch)
			require.NoError(t, err)
			CheckOKStatus(t, patchResp)
			require.Equal(t, *botPatch.Username, patchedBot.Username)
			require.Equal(t, *botPatch.DisplayName, patchedBot.DisplayName)
			require.Equal(t, *botPatch.Description, patchedBot.Description)
			require.Equal(t, th.SystemAdminUser.Id, patchedBot.OwnerId)
		}, "bot created by system admin")
	})

	t.Run("patch someone else's bot without permission", func(t *testing.T) {
		th := Setup(t)
		defer th.TearDown()
		defer th.RestoreDefaultRolePermissions(th.SaveDefaultRolePermissions())

		th.App.UpdateConfig(func(cfg *model.Config) {
			*cfg.ServiceSettings.EnableBotAccountCreation = true
		})

		createdBot, resp, err := th.SystemAdminClient.CreateBot(&model.Bot{
			Username:    GenerateTestUsername(),
			DisplayName: "a bot",
			Description: "bot",
		})
		require.NoError(t, err)
		CheckCreatedStatus(t, resp)
		defer th.App.PermanentDeleteBot(th.Context, createdBot.UserId)

		_, _, err = th.Client.PatchBot(createdBot.UserId, &model.BotPatch{})
		CheckErrorID(t, err, "store.sql_bot.get.missing.app_error")
	})

	t.Run("patch someone else's bot without permission, but with read others permission", func(t *testing.T) {
		th := Setup(t).InitBasic()
		defer th.TearDown()
		defer th.RestoreDefaultRolePermissions(th.SaveDefaultRolePermissions())

		th.AddPermissionToRole(model.PermissionReadOthersBots.Id, model.TeamUserRoleId)
		th.App.UpdateUserRoles(th.Context, th.BasicUser.Id, model.TeamUserRoleId, false)
		th.App.UpdateConfig(func(cfg *model.Config) {
			*cfg.ServiceSettings.EnableBotAccountCreation = true
		})

		createdBot, resp, err := th.SystemAdminClient.CreateBot(&model.Bot{
			Username:    GenerateTestUsername(),
			DisplayName: "a bot",
			Description: "bot",
		})
		require.NoError(t, err)
		CheckCreatedStatus(t, resp)
		defer th.App.PermanentDeleteBot(th.Context, createdBot.UserId)

		_, _, err = th.Client.PatchBot(createdBot.UserId, &model.BotPatch{})
		CheckErrorID(t, err, "api.context.permissions.app_error")
	})

	t.Run("patch someone else's bot with permission", func(t *testing.T) {
		th := Setup(t).InitBasic()
		defer th.TearDown()
		defer th.RestoreDefaultRolePermissions(th.SaveDefaultRolePermissions())

		th.AddPermissionToRole(model.PermissionManageOthersBots.Id, model.TeamUserRoleId)
		th.App.UpdateUserRoles(th.Context, th.BasicUser.Id, model.TeamUserRoleId, false)
		th.App.UpdateConfig(func(cfg *model.Config) {
			*cfg.ServiceSettings.EnableBotAccountCreation = true
		})

		createdBot, resp, err := th.SystemAdminClient.CreateBot(&model.Bot{
			Username:    GenerateTestUsername(),
			DisplayName: "a bot",
			Description: "bot",
		})
		require.NoError(t, err)
		CheckCreatedStatus(t, resp)
		defer th.App.PermanentDeleteBot(th.Context, createdBot.UserId)

		botPatch := &model.BotPatch{
			Username:    sToP(GenerateTestUsername()),
			DisplayName: sToP("an updated bot"),
			Description: sToP("updated bot"),
		}

		patchedBot, resp, err := th.Client.PatchBot(createdBot.UserId, botPatch)
		require.NoError(t, err)
		CheckOKStatus(t, resp)
		require.Equal(t, *botPatch.Username, patchedBot.Username)
		require.Equal(t, *botPatch.DisplayName, patchedBot.DisplayName)
		require.Equal(t, *botPatch.Description, patchedBot.Description)
		require.Equal(t, th.SystemAdminUser.Id, patchedBot.OwnerId)

		// Continue through the bot update process (call UpdateUserRoles), then
		// get the bot, to make sure the patched bot was correctly saved.
		th.AddPermissionToRole(model.PermissionReadBots.Id, model.TeamUserRoleId)
		th.AddPermissionToRole(model.PermissionReadOthersBots.Id, model.TeamUserRoleId)
		th.AddPermissionToRole(model.PermissionManageRoles.Id, model.TeamUserRoleId)
		th.App.UpdateUserRoles(th.Context, th.BasicUser.Id, model.TeamUserRoleId, false)

		resp, err = th.Client.UpdateUserRoles(createdBot.UserId, model.SystemUserRoleId)
		require.NoError(t, err)
		CheckOKStatus(t, resp)

		bots, resp, err := th.Client.GetBots(0, 2, "")
		require.NoError(t, err)
		CheckOKStatus(t, resp)
		require.Len(t, bots, 1)
		require.Equal(t, []*model.Bot{patchedBot}, bots)
	})

	t.Run("patch my bot without permission", func(t *testing.T) {
		th := Setup(t).InitBasic()
		defer th.TearDown()
		defer th.RestoreDefaultRolePermissions(th.SaveDefaultRolePermissions())

		th.AddPermissionToRole(model.PermissionCreateBot.Id, model.TeamUserRoleId)
		th.App.UpdateUserRoles(th.Context, th.BasicUser.Id, model.TeamUserRoleId, false)
		th.App.UpdateConfig(func(cfg *model.Config) {
			*cfg.ServiceSettings.EnableBotAccountCreation = true
		})

		createdBot, resp, err := th.Client.CreateBot(&model.Bot{
			Username:    GenerateTestUsername(),
			DisplayName: "a bot",
			Description: "bot",
		})
		require.NoError(t, err)
		CheckCreatedStatus(t, resp)
		defer th.App.PermanentDeleteBot(th.Context, createdBot.UserId)

		botPatch := &model.BotPatch{
			Username:    sToP(GenerateTestUsername()),
			DisplayName: sToP("an updated bot"),
			Description: sToP("updated bot"),
		}

		_, _, err = th.Client.PatchBot(createdBot.UserId, botPatch)
		CheckErrorID(t, err, "store.sql_bot.get.missing.app_error")
	})

	t.Run("patch my bot without permission, but with read permission", func(t *testing.T) {
		th := Setup(t).InitBasic()
		defer th.TearDown()
		defer th.RestoreDefaultRolePermissions(th.SaveDefaultRolePermissions())

		th.AddPermissionToRole(model.PermissionCreateBot.Id, model.TeamUserRoleId)
		th.AddPermissionToRole(model.PermissionReadBots.Id, model.TeamUserRoleId)
		th.App.UpdateUserRoles(th.Context, th.BasicUser.Id, model.TeamUserRoleId, false)
		th.App.UpdateConfig(func(cfg *model.Config) {
			*cfg.ServiceSettings.EnableBotAccountCreation = true
		})

		createdBot, resp, err := th.Client.CreateBot(&model.Bot{
			Username:    GenerateTestUsername(),
			DisplayName: "a bot",
			Description: "bot",
		})
		require.NoError(t, err)
		CheckCreatedStatus(t, resp)
		defer th.App.PermanentDeleteBot(th.Context, createdBot.UserId)

		botPatch := &model.BotPatch{
			Username:    sToP(GenerateTestUsername()),
			DisplayName: sToP("an updated bot"),
			Description: sToP("updated bot"),
		}

		_, _, err = th.Client.PatchBot(createdBot.UserId, botPatch)
		CheckErrorID(t, err, "api.context.permissions.app_error")
	})

	t.Run("patch my bot with permission", func(t *testing.T) {
		th := Setup(t).InitBasic()
		defer th.TearDown()
		defer th.RestoreDefaultRolePermissions(th.SaveDefaultRolePermissions())

		th.AddPermissionToRole(model.PermissionCreateBot.Id, model.TeamUserRoleId)
		th.AddPermissionToRole(model.PermissionManageBots.Id, model.TeamUserRoleId)
		th.App.UpdateUserRoles(th.Context, th.BasicUser.Id, model.TeamUserRoleId, false)
		th.App.UpdateConfig(func(cfg *model.Config) {
			*cfg.ServiceSettings.EnableBotAccountCreation = true
		})

		createdBot, resp, err := th.Client.CreateBot(&model.Bot{
			Username:    GenerateTestUsername(),
			DisplayName: "a bot",
			Description: "bot",
		})
		require.NoError(t, err)
		CheckCreatedStatus(t, resp)
		defer th.App.PermanentDeleteBot(th.Context, createdBot.UserId)

		botPatch := &model.BotPatch{
			Username:    sToP(GenerateTestUsername()),
			DisplayName: sToP("an updated bot"),
			Description: sToP("updated bot"),
		}

		patchedBot, resp, err := th.Client.PatchBot(createdBot.UserId, botPatch)
		require.NoError(t, err)
		CheckOKStatus(t, resp)
		require.Equal(t, *botPatch.Username, patchedBot.Username)
		require.Equal(t, *botPatch.DisplayName, patchedBot.DisplayName)
		require.Equal(t, *botPatch.Description, patchedBot.Description)
		require.Equal(t, th.BasicUser.Id, patchedBot.OwnerId)
	})

	t.Run("partial patch my bot with permission", func(t *testing.T) {
		th := Setup(t).InitBasic()
		defer th.TearDown()
		defer th.RestoreDefaultRolePermissions(th.SaveDefaultRolePermissions())

		th.AddPermissionToRole(model.PermissionCreateBot.Id, model.TeamUserRoleId)
		th.AddPermissionToRole(model.PermissionManageBots.Id, model.TeamUserRoleId)
		th.App.UpdateUserRoles(th.Context, th.BasicUser.Id, model.TeamUserRoleId, false)
		th.App.UpdateConfig(func(cfg *model.Config) {
			*cfg.ServiceSettings.EnableBotAccountCreation = true
		})

		bot := &model.Bot{
			Username:    GenerateTestUsername(),
			DisplayName: "a bot",
			Description: "bot",
		}

		createdBot, resp, err := th.Client.CreateBot(bot)
		require.NoError(t, err)
		CheckCreatedStatus(t, resp)
		defer th.App.PermanentDeleteBot(th.Context, createdBot.UserId)

		botPatch := &model.BotPatch{
			Username: sToP(GenerateTestUsername()),
		}

		patchedBot, resp, err := th.Client.PatchBot(createdBot.UserId, botPatch)
		require.NoError(t, err)
		CheckOKStatus(t, resp)
		require.Equal(t, *botPatch.Username, patchedBot.Username)
		require.Equal(t, bot.DisplayName, patchedBot.DisplayName)
		require.Equal(t, bot.Description, patchedBot.Description)
		require.Equal(t, th.BasicUser.Id, patchedBot.OwnerId)
	})

	t.Run("update bot, internally managed fields ignored", func(t *testing.T) {
		th := Setup(t).InitBasic()
		defer th.TearDown()
		defer th.RestoreDefaultRolePermissions(th.SaveDefaultRolePermissions())

		th.AddPermissionToRole(model.PermissionCreateBot.Id, model.TeamUserRoleId)
		th.AddPermissionToRole(model.PermissionManageBots.Id, model.TeamUserRoleId)
		th.App.UpdateUserRoles(th.Context, th.BasicUser.Id, model.TeamUserRoleId, false)
		th.App.UpdateConfig(func(cfg *model.Config) {
			*cfg.ServiceSettings.EnableBotAccountCreation = true
		})

		createdBot, resp, err := th.Client.CreateBot(&model.Bot{
			Username:    GenerateTestUsername(),
			DisplayName: "a bot",
			Description: "bot",
		})
		require.NoError(t, err)
		CheckCreatedStatus(t, resp)
		defer th.App.PermanentDeleteBot(th.Context, createdBot.UserId)

		r, err := th.Client.DoAPIPut("/bots/"+createdBot.UserId, `{"creator_id":"`+th.BasicUser2.Id+`"}`)
		require.NoError(t, err)
		defer func() {
			_, _ = io.ReadAll(r.Body)
			_ = r.Body.Close()
		}()
		var patchedBot *model.Bot
		err = json.NewDecoder(r.Body).Decode(&patchedBot)
		require.NoError(t, err)

		resp = model.BuildResponse(r)
		CheckOKStatus(t, resp)

		require.Equal(t, th.BasicUser.Id, patchedBot.OwnerId)
	})
}

func TestGetBot(t *testing.T) {
	th := Setup(t).InitBasic()
	defer th.TearDown()

	th.App.UpdateConfig(func(cfg *model.Config) {
		*cfg.ServiceSettings.EnableBotAccountCreation = true
	})

	bot1, resp, err := th.SystemAdminClient.CreateBot(&model.Bot{
		Username:    GenerateTestUsername(),
		DisplayName: "a bot",
		Description: "the first bot",
	})
	require.NoError(t, err)
	CheckCreatedStatus(t, resp)
	defer th.App.PermanentDeleteBot(th.Context, bot1.UserId)

	bot2, resp, err := th.SystemAdminClient.CreateBot(&model.Bot{
		Username:    GenerateTestUsername(),
		DisplayName: "another bot",
		Description: "the second bot",
	})
	require.NoError(t, err)
	CheckCreatedStatus(t, resp)
	defer th.App.PermanentDeleteBot(th.Context, bot2.UserId)

	deletedBot, resp, err := th.SystemAdminClient.CreateBot(&model.Bot{
		Username:    GenerateTestUsername(),
		Description: "a deleted bot",
	})
	require.NoError(t, err)
	CheckCreatedStatus(t, resp)
<<<<<<< HEAD
	defer th.App.PermanentDeleteBot(th.Context, deletedBot.UserId)
	deletedBot, resp = th.SystemAdminClient.DisableBot(deletedBot.UserId)
=======
	defer th.App.PermanentDeleteBot(deletedBot.UserId)
	deletedBot, resp, err = th.SystemAdminClient.DisableBot(deletedBot.UserId)
	require.NoError(t, err)
>>>>>>> 91c979e7
	CheckOKStatus(t, resp)

	th.AddPermissionToRole(model.PermissionCreateBot.Id, model.TeamUserRoleId)
	th.App.UpdateUserRoles(th.Context, th.BasicUser.Id, model.TeamUserRoleId, false)
	th.App.UpdateConfig(func(cfg *model.Config) {
		*cfg.ServiceSettings.EnableBotAccountCreation = true
	})

	myBot, resp, err := th.Client.CreateBot(&model.Bot{
		Username:    GenerateTestUsername(),
		DisplayName: "my bot",
		Description: "a bot created by non-admin",
	})
	require.NoError(t, err)
	CheckCreatedStatus(t, resp)
<<<<<<< HEAD
	defer th.App.PermanentDeleteBot(th.Context, myBot.UserId)
	th.RemovePermissionFromRole(model.PERMISSION_CREATE_BOT.Id, model.TEAM_USER_ROLE_ID)
=======
	defer th.App.PermanentDeleteBot(myBot.UserId)
	th.RemovePermissionFromRole(model.PermissionCreateBot.Id, model.TeamUserRoleId)
>>>>>>> 91c979e7

	t.Run("get unknown bot", func(t *testing.T) {
		defer th.RestoreDefaultRolePermissions(th.SaveDefaultRolePermissions())

		th.AddPermissionToRole(model.PermissionReadBots.Id, model.TeamUserRoleId)
		th.AddPermissionToRole(model.PermissionReadOthersBots.Id, model.TeamUserRoleId)
		th.App.UpdateUserRoles(th.Context, th.BasicUser.Id, model.TeamUserRoleId, false)

		_, resp, err := th.Client.GetBot(model.NewId(), "")
		require.Error(t, err)
		CheckNotFoundStatus(t, resp)
	})

	t.Run("get bot1", func(t *testing.T) {
		defer th.RestoreDefaultRolePermissions(th.SaveDefaultRolePermissions())

		th.AddPermissionToRole(model.PermissionReadBots.Id, model.TeamUserRoleId)
		th.AddPermissionToRole(model.PermissionReadOthersBots.Id, model.TeamUserRoleId)
		th.App.UpdateUserRoles(th.Context, th.BasicUser.Id, model.TeamUserRoleId, false)

		bot, resp, err := th.Client.GetBot(bot1.UserId, "")
		require.NoError(t, err)
		CheckOKStatus(t, resp)
		require.Equal(t, bot1, bot)

		bot, resp, _ = th.Client.GetBot(bot1.UserId, bot.Etag())
		CheckEtag(t, bot, resp)
	})

	t.Run("get bot2", func(t *testing.T) {
		defer th.RestoreDefaultRolePermissions(th.SaveDefaultRolePermissions())

		th.AddPermissionToRole(model.PermissionReadBots.Id, model.TeamUserRoleId)
		th.AddPermissionToRole(model.PermissionReadOthersBots.Id, model.TeamUserRoleId)
		th.App.UpdateUserRoles(th.Context, th.BasicUser.Id, model.TeamUserRoleId, false)

		bot, resp, err := th.Client.GetBot(bot2.UserId, "")
		require.NoError(t, err)
		CheckOKStatus(t, resp)
		require.Equal(t, bot2, bot)

		bot, resp, _ = th.Client.GetBot(bot2.UserId, bot.Etag())
		CheckEtag(t, bot, resp)
	})

	t.Run("get bot1 without PermissionReadOthersBots permission", func(t *testing.T) {
		defer th.RestoreDefaultRolePermissions(th.SaveDefaultRolePermissions())

		th.AddPermissionToRole(model.PermissionReadBots.Id, model.TeamUserRoleId)
		th.AddPermissionToRole(model.PermissionCreateBot.Id, model.TeamUserRoleId)
		th.AddPermissionToRole(model.PermissionManageBots.Id, model.TeamUserRoleId)
		th.AddPermissionToRole(model.PermissionManageOthersBots.Id, model.TeamUserRoleId)
		th.App.UpdateUserRoles(th.Context, th.BasicUser.Id, model.TeamUserRoleId, false)

		_, _, err := th.Client.GetBot(bot1.UserId, "")
		CheckErrorID(t, err, "store.sql_bot.get.missing.app_error")
	})

	t.Run("get myBot without ReadBots OR ReadOthersBots permissions", func(t *testing.T) {
		defer th.RestoreDefaultRolePermissions(th.SaveDefaultRolePermissions())

		th.AddPermissionToRole(model.PermissionCreateBot.Id, model.TeamUserRoleId)
		th.AddPermissionToRole(model.PermissionManageBots.Id, model.TeamUserRoleId)
		th.AddPermissionToRole(model.PermissionManageOthersBots.Id, model.TeamUserRoleId)
		th.App.UpdateUserRoles(th.Context, th.BasicUser.Id, model.TeamUserRoleId, false)

		_, _, err := th.Client.GetBot(myBot.UserId, "")
		CheckErrorID(t, err, "store.sql_bot.get.missing.app_error")
	})

	t.Run("get deleted bot", func(t *testing.T) {
		defer th.RestoreDefaultRolePermissions(th.SaveDefaultRolePermissions())

		th.AddPermissionToRole(model.PermissionReadBots.Id, model.TeamUserRoleId)
		th.AddPermissionToRole(model.PermissionReadOthersBots.Id, model.TeamUserRoleId)
		th.App.UpdateUserRoles(th.Context, th.BasicUser.Id, model.TeamUserRoleId, false)

		_, resp, err := th.Client.GetBot(deletedBot.UserId, "")
		require.Error(t, err)
		CheckNotFoundStatus(t, resp)
	})

	t.Run("get deleted bot, include deleted", func(t *testing.T) {
		defer th.RestoreDefaultRolePermissions(th.SaveDefaultRolePermissions())

		th.AddPermissionToRole(model.PermissionReadBots.Id, model.TeamUserRoleId)
		th.AddPermissionToRole(model.PermissionReadOthersBots.Id, model.TeamUserRoleId)
		th.App.UpdateUserRoles(th.Context, th.BasicUser.Id, model.TeamUserRoleId, false)

		bot, resp, err := th.Client.GetBotIncludeDeleted(deletedBot.UserId, "")
		require.NoError(t, err)
		CheckOKStatus(t, resp)
		require.NotEqual(t, 0, bot.DeleteAt)
		deletedBot.UpdateAt = bot.UpdateAt
		deletedBot.DeleteAt = bot.DeleteAt
		require.Equal(t, deletedBot, bot)

		bot, resp, _ = th.Client.GetBotIncludeDeleted(deletedBot.UserId, bot.Etag())
		CheckEtag(t, bot, resp)
	})
}

func TestGetBots(t *testing.T) {
	th := Setup(t).InitBasic()
	defer th.TearDown()

	th.App.UpdateConfig(func(cfg *model.Config) {
		*cfg.ServiceSettings.EnableBotAccountCreation = true
	})

	bot1, resp, err := th.SystemAdminClient.CreateBot(&model.Bot{
		Username:    GenerateTestUsername(),
		DisplayName: "a bot",
		Description: "the first bot",
	})
	require.NoError(t, err)
	CheckCreatedStatus(t, resp)
	defer th.App.PermanentDeleteBot(th.Context, bot1.UserId)

	deletedBot1, resp, err := th.SystemAdminClient.CreateBot(&model.Bot{
		Username:    GenerateTestUsername(),
		Description: "a deleted bot",
	})
	require.NoError(t, err)
	CheckCreatedStatus(t, resp)
<<<<<<< HEAD
	defer th.App.PermanentDeleteBot(th.Context, deletedBot1.UserId)
	deletedBot1, resp = th.SystemAdminClient.DisableBot(deletedBot1.UserId)
=======
	defer th.App.PermanentDeleteBot(deletedBot1.UserId)
	deletedBot1, resp, err = th.SystemAdminClient.DisableBot(deletedBot1.UserId)
	require.NoError(t, err)
>>>>>>> 91c979e7
	CheckOKStatus(t, resp)

	bot2, resp, err := th.SystemAdminClient.CreateBot(&model.Bot{
		Username:    GenerateTestUsername(),
		DisplayName: "another bot",
		Description: "the second bot",
	})
	require.NoError(t, err)
	CheckCreatedStatus(t, resp)
	defer th.App.PermanentDeleteBot(th.Context, bot2.UserId)

	bot3, resp, err := th.SystemAdminClient.CreateBot(&model.Bot{
		Username:    GenerateTestUsername(),
		DisplayName: "another bot",
		Description: "the third bot",
	})
	require.NoError(t, err)
	CheckCreatedStatus(t, resp)
	defer th.App.PermanentDeleteBot(th.Context, bot3.UserId)

	deletedBot2, resp, err := th.SystemAdminClient.CreateBot(&model.Bot{
		Username:    GenerateTestUsername(),
		Description: "a deleted bot",
	})
	require.NoError(t, err)
	CheckCreatedStatus(t, resp)
<<<<<<< HEAD
	defer th.App.PermanentDeleteBot(th.Context, deletedBot2.UserId)
	deletedBot2, resp = th.SystemAdminClient.DisableBot(deletedBot2.UserId)
=======
	defer th.App.PermanentDeleteBot(deletedBot2.UserId)
	deletedBot2, resp, err = th.SystemAdminClient.DisableBot(deletedBot2.UserId)
	require.NoError(t, err)
>>>>>>> 91c979e7
	CheckOKStatus(t, resp)

	th.AddPermissionToRole(model.PermissionCreateBot.Id, model.TeamUserRoleId)
	th.App.UpdateUserRoles(th.Context, th.BasicUser2.Id, model.TeamUserRoleId, false)
	th.LoginBasic2()
	orphanedBot, resp, err := th.Client.CreateBot(&model.Bot{
		Username:    GenerateTestUsername(),
		Description: "an orphaned bot",
	})
	require.NoError(t, err)
	CheckCreatedStatus(t, resp)
	th.LoginBasic()
	defer th.App.PermanentDeleteBot(th.Context, orphanedBot.UserId)
	// Automatic deactivation disabled
	th.App.UpdateConfig(func(cfg *model.Config) {
		*cfg.ServiceSettings.DisableBotsWhenOwnerIsDeactivated = false
	})
	resp, err = th.SystemAdminClient.DeleteUser(th.BasicUser2.Id)
	require.NoError(t, err)
	CheckOKStatus(t, resp)

	t.Run("get bots, page=0, perPage=10", func(t *testing.T) {
		defer th.RestoreDefaultRolePermissions(th.SaveDefaultRolePermissions())

		th.AddPermissionToRole(model.PermissionReadBots.Id, model.TeamUserRoleId)
		th.AddPermissionToRole(model.PermissionReadOthersBots.Id, model.TeamUserRoleId)
		th.App.UpdateUserRoles(th.Context, th.BasicUser.Id, model.TeamUserRoleId, false)

		expectedBotList := []*model.Bot{bot1, bot2, bot3, orphanedBot}
		th.TestForAllClients(t, func(t *testing.T, client *model.Client4) {
			bots, resp, err := client.GetBots(0, 10, "")
			require.NoError(t, err)
			CheckOKStatus(t, resp)
			require.Equal(t, expectedBotList, bots)
		})

		botList := model.BotList(expectedBotList)
		bots, resp, _ := th.Client.GetBots(0, 10, botList.Etag())
		CheckEtag(t, bots, resp)
	})

	t.Run("get bots, page=0, perPage=1", func(t *testing.T) {
		defer th.RestoreDefaultRolePermissions(th.SaveDefaultRolePermissions())

		th.AddPermissionToRole(model.PermissionReadBots.Id, model.TeamUserRoleId)
		th.AddPermissionToRole(model.PermissionReadOthersBots.Id, model.TeamUserRoleId)
		th.App.UpdateUserRoles(th.Context, th.BasicUser.Id, model.TeamUserRoleId, false)

		expectedBotList := []*model.Bot{bot1}
		th.TestForAllClients(t, func(t *testing.T, client *model.Client4) {
			bots, resp, err := client.GetBots(0, 1, "")
			require.NoError(t, err)
			CheckOKStatus(t, resp)
			require.Equal(t, expectedBotList, bots)
		})

		botList := model.BotList(expectedBotList)
		bots, resp, _ := th.Client.GetBots(0, 1, botList.Etag())
		CheckEtag(t, bots, resp)
	})

	t.Run("get bots, page=1, perPage=2", func(t *testing.T) {
		defer th.RestoreDefaultRolePermissions(th.SaveDefaultRolePermissions())

		th.AddPermissionToRole(model.PermissionReadBots.Id, model.TeamUserRoleId)
		th.AddPermissionToRole(model.PermissionReadOthersBots.Id, model.TeamUserRoleId)
		th.App.UpdateUserRoles(th.Context, th.BasicUser.Id, model.TeamUserRoleId, false)

		expectedBotList := []*model.Bot{bot3, orphanedBot}
		th.TestForAllClients(t, func(t *testing.T, client *model.Client4) {
			bots, resp, err := client.GetBots(1, 2, "")
			require.NoError(t, err)
			CheckOKStatus(t, resp)
			require.Equal(t, expectedBotList, bots)
		})

		botList := model.BotList(expectedBotList)
		bots, resp, _ := th.Client.GetBots(1, 2, botList.Etag())
		CheckEtag(t, bots, resp)
	})

	t.Run("get bots, page=2, perPage=2", func(t *testing.T) {
		defer th.RestoreDefaultRolePermissions(th.SaveDefaultRolePermissions())

		th.AddPermissionToRole(model.PermissionReadBots.Id, model.TeamUserRoleId)
		th.AddPermissionToRole(model.PermissionReadOthersBots.Id, model.TeamUserRoleId)
		th.App.UpdateUserRoles(th.Context, th.BasicUser.Id, model.TeamUserRoleId, false)

		expectedBotList := []*model.Bot{}
		th.TestForAllClients(t, func(t *testing.T, client *model.Client4) {
			bots, resp, err := client.GetBots(2, 2, "")
			require.NoError(t, err)
			CheckOKStatus(t, resp)
			require.Equal(t, expectedBotList, bots)
		})

		botList := model.BotList(expectedBotList)
		bots, resp, _ := th.Client.GetBots(2, 2, botList.Etag())
		CheckEtag(t, bots, resp)
	})

	t.Run("get bots, page=0, perPage=10, include deleted", func(t *testing.T) {
		defer th.RestoreDefaultRolePermissions(th.SaveDefaultRolePermissions())

		th.AddPermissionToRole(model.PermissionReadBots.Id, model.TeamUserRoleId)
		th.AddPermissionToRole(model.PermissionReadOthersBots.Id, model.TeamUserRoleId)
		th.App.UpdateUserRoles(th.Context, th.BasicUser.Id, model.TeamUserRoleId, false)

		expectedBotList := []*model.Bot{bot1, deletedBot1, bot2, bot3, deletedBot2, orphanedBot}
		th.TestForAllClients(t, func(t *testing.T, client *model.Client4) {
			bots, resp, err := client.GetBotsIncludeDeleted(0, 10, "")
			require.NoError(t, err)
			CheckOKStatus(t, resp)
			require.Equal(t, expectedBotList, bots)
		})

		botList := model.BotList(expectedBotList)
		bots, resp, _ := th.Client.GetBotsIncludeDeleted(0, 10, botList.Etag())
		CheckEtag(t, bots, resp)
	})

	t.Run("get bots, page=0, perPage=1, include deleted", func(t *testing.T) {
		defer th.RestoreDefaultRolePermissions(th.SaveDefaultRolePermissions())

		th.AddPermissionToRole(model.PermissionReadBots.Id, model.TeamUserRoleId)
		th.AddPermissionToRole(model.PermissionReadOthersBots.Id, model.TeamUserRoleId)
		th.App.UpdateUserRoles(th.Context, th.BasicUser.Id, model.TeamUserRoleId, false)

		expectedBotList := []*model.Bot{bot1}
		th.TestForAllClients(t, func(t *testing.T, client *model.Client4) {
			bots, resp, err := client.GetBotsIncludeDeleted(0, 1, "")
			require.NoError(t, err)
			CheckOKStatus(t, resp)
			require.Equal(t, expectedBotList, bots)
		})

		botList := model.BotList(expectedBotList)
		bots, resp, _ := th.Client.GetBotsIncludeDeleted(0, 1, botList.Etag())
		CheckEtag(t, bots, resp)
	})

	t.Run("get bots, page=1, perPage=2, include deleted", func(t *testing.T) {
		defer th.RestoreDefaultRolePermissions(th.SaveDefaultRolePermissions())

		th.AddPermissionToRole(model.PermissionReadBots.Id, model.TeamUserRoleId)
		th.AddPermissionToRole(model.PermissionReadOthersBots.Id, model.TeamUserRoleId)
		th.App.UpdateUserRoles(th.Context, th.BasicUser.Id, model.TeamUserRoleId, false)

		expectedBotList := []*model.Bot{bot2, bot3}
		th.TestForAllClients(t, func(t *testing.T, client *model.Client4) {
			bots, resp, err := client.GetBotsIncludeDeleted(1, 2, "")
			require.NoError(t, err)
			CheckOKStatus(t, resp)
			require.Equal(t, expectedBotList, bots)
		})

		botList := model.BotList(expectedBotList)
		bots, resp, _ := th.Client.GetBotsIncludeDeleted(1, 2, botList.Etag())
		CheckEtag(t, bots, resp)
	})

	t.Run("get bots, page=2, perPage=2, include deleted", func(t *testing.T) {
		defer th.RestoreDefaultRolePermissions(th.SaveDefaultRolePermissions())

		th.AddPermissionToRole(model.PermissionReadBots.Id, model.TeamUserRoleId)
		th.AddPermissionToRole(model.PermissionReadOthersBots.Id, model.TeamUserRoleId)
		th.App.UpdateUserRoles(th.Context, th.BasicUser.Id, model.TeamUserRoleId, false)

		expectedBotList := []*model.Bot{deletedBot2, orphanedBot}
		th.TestForAllClients(t, func(t *testing.T, client *model.Client4) {
			bots, resp, err := client.GetBotsIncludeDeleted(2, 2, "")
			require.NoError(t, err)
			CheckOKStatus(t, resp)
			require.Equal(t, expectedBotList, bots)
		})

		botList := model.BotList(expectedBotList)
		bots, resp, _ := th.Client.GetBotsIncludeDeleted(2, 2, botList.Etag())
		CheckEtag(t, bots, resp)
	})

	t.Run("get bots, page=0, perPage=10, only orphaned", func(t *testing.T) {
		defer th.RestoreDefaultRolePermissions(th.SaveDefaultRolePermissions())

		th.AddPermissionToRole(model.PermissionReadBots.Id, model.TeamUserRoleId)
		th.AddPermissionToRole(model.PermissionReadOthersBots.Id, model.TeamUserRoleId)
		th.App.UpdateUserRoles(th.Context, th.BasicUser.Id, model.TeamUserRoleId, false)

		expectedBotList := []*model.Bot{orphanedBot}
		th.TestForAllClients(t, func(t *testing.T, client *model.Client4) {
			bots, resp, err := client.GetBotsOrphaned(0, 10, "")
			require.NoError(t, err)
			CheckOKStatus(t, resp)
			require.Equal(t, expectedBotList, bots)
		})

		botList := model.BotList(expectedBotList)
		bots, resp, _ := th.Client.GetBotsOrphaned(0, 10, botList.Etag())
		CheckEtag(t, bots, resp)
	})

	t.Run("get bots without permission", func(t *testing.T) {
		defer th.RestoreDefaultRolePermissions(th.SaveDefaultRolePermissions())

		th.AddPermissionToRole(model.PermissionCreateBot.Id, model.TeamUserRoleId)
		th.AddPermissionToRole(model.PermissionManageBots.Id, model.TeamUserRoleId)
		th.AddPermissionToRole(model.PermissionManageOthersBots.Id, model.TeamUserRoleId)
		th.App.UpdateUserRoles(th.Context, th.BasicUser.Id, model.TeamUserRoleId, false)

		_, _, err := th.Client.GetBots(0, 10, "")
		CheckErrorID(t, err, "api.context.permissions.app_error")
	})
}

func TestDisableBot(t *testing.T) {
	t.Run("disable non-existent bot", func(t *testing.T) {
		th := Setup(t).InitBasic()
		defer th.TearDown()

		th.TestForAllClients(t, func(t *testing.T, client *model.Client4) {
			_, resp, err := client.DisableBot(model.NewId())
			require.Error(t, err)
			CheckNotFoundStatus(t, resp)
		})
	})

	t.Run("disable bot without permission", func(t *testing.T) {
		th := Setup(t).InitBasic()
		defer th.TearDown()
		defer th.RestoreDefaultRolePermissions(th.SaveDefaultRolePermissions())

		th.AddPermissionToRole(model.PermissionCreateBot.Id, model.TeamUserRoleId)
		th.App.UpdateUserRoles(th.Context, th.BasicUser.Id, model.TeamUserRoleId, false)
		th.App.UpdateConfig(func(cfg *model.Config) {
			*cfg.ServiceSettings.EnableBotAccountCreation = true
		})

		bot := &model.Bot{
			Username:    GenerateTestUsername(),
			Description: "bot",
		}

		createdBot, resp, err := th.Client.CreateBot(bot)
		require.NoError(t, err)
		CheckCreatedStatus(t, resp)
		defer th.App.PermanentDeleteBot(th.Context, createdBot.UserId)

		_, _, err = th.Client.DisableBot(createdBot.UserId)
		CheckErrorID(t, err, "store.sql_bot.get.missing.app_error")
	})

	t.Run("disable bot without permission, but with read permission", func(t *testing.T) {
		th := Setup(t).InitBasic()
		defer th.TearDown()
		defer th.RestoreDefaultRolePermissions(th.SaveDefaultRolePermissions())

		th.AddPermissionToRole(model.PermissionCreateBot.Id, model.TeamUserRoleId)
		th.AddPermissionToRole(model.PermissionReadBots.Id, model.TeamUserRoleId)
		th.App.UpdateUserRoles(th.Context, th.BasicUser.Id, model.TeamUserRoleId, false)
		th.App.UpdateConfig(func(cfg *model.Config) {
			*cfg.ServiceSettings.EnableBotAccountCreation = true
		})

		bot := &model.Bot{
			Username:    GenerateTestUsername(),
			Description: "bot",
		}

		createdBot, resp, err := th.Client.CreateBot(bot)
		require.NoError(t, err)
		CheckCreatedStatus(t, resp)
		defer th.App.PermanentDeleteBot(th.Context, createdBot.UserId)

		_, _, err = th.Client.DisableBot(createdBot.UserId)
		CheckErrorID(t, err, "api.context.permissions.app_error")
	})

	t.Run("disable bot with permission", func(t *testing.T) {
		th := Setup(t).InitBasic()
		defer th.TearDown()
		defer th.RestoreDefaultRolePermissions(th.SaveDefaultRolePermissions())

		th.AddPermissionToRole(model.PermissionCreateBot.Id, model.TeamUserRoleId)
		th.AddPermissionToRole(model.PermissionManageBots.Id, model.TeamUserRoleId)
		th.App.UpdateUserRoles(th.Context, th.BasicUser.Id, model.TeamUserRoleId, false)
		th.App.UpdateConfig(func(cfg *model.Config) {
			*cfg.ServiceSettings.EnableBotAccountCreation = true
		})

		th.TestForAllClients(t, func(t *testing.T, client *model.Client4) {
			bot, resp, err := th.Client.CreateBot(&model.Bot{
				Username:    GenerateTestUsername(),
				Description: "bot",
			})
			require.NoError(t, err)
			CheckCreatedStatus(t, resp)
			defer th.App.PermanentDeleteBot(th.Context, bot.UserId)

			disabledBot, resp, err := client.DisableBot(bot.UserId)
			require.NoError(t, err)
			CheckOKStatus(t, resp)
			bot.UpdateAt = disabledBot.UpdateAt
			bot.DeleteAt = disabledBot.DeleteAt
			require.Equal(t, bot, disabledBot)

			// Check bot disabled
			disab, resp, err := th.SystemAdminClient.GetBotIncludeDeleted(bot.UserId, "")
			require.NoError(t, err)
			CheckOKStatus(t, resp)
			require.NotZero(t, disab.DeleteAt)

			// Disabling should be idempotent.
			disabledBot2, resp, err := client.DisableBot(bot.UserId)
			require.NoError(t, err)
			CheckOKStatus(t, resp)
			require.Equal(t, bot, disabledBot2)
		})
	})
}
func TestEnableBot(t *testing.T) {
	t.Run("enable non-existent bot", func(t *testing.T) {
		th := Setup(t).InitBasic()
		defer th.TearDown()

		th.TestForAllClients(t, func(t *testing.T, client *model.Client4) {
			_, resp, err := th.Client.EnableBot(model.NewId())
			require.Error(t, err)
			CheckNotFoundStatus(t, resp)
		})
	})

	t.Run("enable bot without permission", func(t *testing.T) {
		th := Setup(t).InitBasic()
		defer th.TearDown()
		defer th.RestoreDefaultRolePermissions(th.SaveDefaultRolePermissions())

		th.AddPermissionToRole(model.PermissionCreateBot.Id, model.TeamUserRoleId)
		th.App.UpdateUserRoles(th.Context, th.BasicUser.Id, model.TeamUserRoleId, false)
		th.App.UpdateConfig(func(cfg *model.Config) {
			*cfg.ServiceSettings.EnableBotAccountCreation = true
		})

		bot := &model.Bot{
			Username:    GenerateTestUsername(),
			Description: "bot",
		}

		createdBot, resp, err := th.Client.CreateBot(bot)
		require.NoError(t, err)
		CheckCreatedStatus(t, resp)
		defer th.App.PermanentDeleteBot(th.Context, createdBot.UserId)

		_, resp, err = th.SystemAdminClient.DisableBot(createdBot.UserId)
		require.NoError(t, err)
		CheckOKStatus(t, resp)

		_, _, err = th.Client.EnableBot(createdBot.UserId)
		CheckErrorID(t, err, "store.sql_bot.get.missing.app_error")
	})

	t.Run("enable bot without permission, but with read permission", func(t *testing.T) {
		th := Setup(t).InitBasic()
		defer th.TearDown()
		defer th.RestoreDefaultRolePermissions(th.SaveDefaultRolePermissions())

		th.AddPermissionToRole(model.PermissionCreateBot.Id, model.TeamUserRoleId)
		th.AddPermissionToRole(model.PermissionReadBots.Id, model.TeamUserRoleId)
		th.App.UpdateUserRoles(th.Context, th.BasicUser.Id, model.TeamUserRoleId, false)
		th.App.UpdateConfig(func(cfg *model.Config) {
			*cfg.ServiceSettings.EnableBotAccountCreation = true
		})

		bot := &model.Bot{
			Username:    GenerateTestUsername(),
			Description: "bot",
		}

		createdBot, resp, err := th.Client.CreateBot(bot)
		require.NoError(t, err)
		CheckCreatedStatus(t, resp)
		defer th.App.PermanentDeleteBot(th.Context, createdBot.UserId)

		_, resp, err = th.SystemAdminClient.DisableBot(createdBot.UserId)
		require.NoError(t, err)
		CheckOKStatus(t, resp)

		_, _, err = th.Client.EnableBot(createdBot.UserId)
		CheckErrorID(t, err, "api.context.permissions.app_error")
	})

	t.Run("enable bot with permission", func(t *testing.T) {
		th := Setup(t).InitBasic()
		defer th.TearDown()
		defer th.RestoreDefaultRolePermissions(th.SaveDefaultRolePermissions())

		th.AddPermissionToRole(model.PermissionCreateBot.Id, model.TeamUserRoleId)
		th.AddPermissionToRole(model.PermissionManageBots.Id, model.TeamUserRoleId)
		th.App.UpdateUserRoles(th.Context, th.BasicUser.Id, model.TeamUserRoleId, false)
		th.App.UpdateConfig(func(cfg *model.Config) {
			*cfg.ServiceSettings.EnableBotAccountCreation = true
		})

		th.TestForAllClients(t, func(t *testing.T, client *model.Client4) {
			bot, resp, err := th.Client.CreateBot(&model.Bot{
				Username:    GenerateTestUsername(),
				Description: "bot",
			})
			require.NoError(t, err)
			CheckCreatedStatus(t, resp)
			defer th.App.PermanentDeleteBot(th.Context, bot.UserId)

			_, resp, err = th.SystemAdminClient.DisableBot(bot.UserId)
			require.NoError(t, err)
			CheckOKStatus(t, resp)

			enabledBot1, resp, err := client.EnableBot(bot.UserId)
			require.NoError(t, err)
			CheckOKStatus(t, resp)
			bot.UpdateAt = enabledBot1.UpdateAt
			bot.DeleteAt = enabledBot1.DeleteAt
			require.Equal(t, bot, enabledBot1)

			// Check bot enabled
			enab, resp, err := th.SystemAdminClient.GetBotIncludeDeleted(bot.UserId, "")
			require.NoError(t, err)
			CheckOKStatus(t, resp)
			require.Zero(t, enab.DeleteAt)

			// Disabling should be idempotent.
			enabledBot2, resp, err := client.EnableBot(bot.UserId)
			require.NoError(t, err)
			CheckOKStatus(t, resp)
			require.Equal(t, bot, enabledBot2)
		})
	})
}

func TestAssignBot(t *testing.T) {
	th := Setup(t).InitBasic()
	defer th.TearDown()

	t.Run("claim non-existent bot", func(t *testing.T) {
		th.TestForAllClients(t, func(t *testing.T, client *model.Client4) {
			_, resp, err := client.AssignBot(model.NewId(), model.NewId())
			require.Error(t, err)
			CheckNotFoundStatus(t, resp)
		})
	})

	t.Run("system admin and local mode assign bot", func(t *testing.T) {
		defer th.RestoreDefaultRolePermissions(th.SaveDefaultRolePermissions())

		th.AddPermissionToRole(model.PermissionCreateBot.Id, model.SystemUserRoleId)
		th.AddPermissionToRole(model.PermissionReadBots.Id, model.SystemUserRoleId)
		th.App.UpdateConfig(func(cfg *model.Config) {
			*cfg.ServiceSettings.EnableBotAccountCreation = true
		})

		bot := &model.Bot{
			Username:    GenerateTestUsername(),
			Description: "bot",
		}
		bot, resp, err := th.Client.CreateBot(bot)
		require.NoError(t, err)
		CheckCreatedStatus(t, resp)
		defer th.App.PermanentDeleteBot(th.Context, bot.UserId)

		before, resp, err := th.Client.GetBot(bot.UserId, "")
		require.NoError(t, err)
		CheckOKStatus(t, resp)
		require.Equal(t, th.BasicUser.Id, before.OwnerId)

		_, resp, err = th.SystemAdminClient.AssignBot(bot.UserId, th.SystemAdminUser.Id)
		require.NoError(t, err)
		CheckOKStatus(t, resp)

		// Original owner doesn't have read others bots permission, therefore can't see bot anymore
		_, resp, err = th.Client.GetBot(bot.UserId, "")
		require.Error(t, err)
		CheckNotFoundStatus(t, resp)

		// System admin can see creator ID has changed
		after, resp, err := th.SystemAdminClient.GetBot(bot.UserId, "")
		require.NoError(t, err)
		CheckOKStatus(t, resp)
		require.Equal(t, th.SystemAdminUser.Id, after.OwnerId)

		// Assign back to user without permissions to manage, using local mode
		_, resp, err = th.LocalClient.AssignBot(bot.UserId, th.BasicUser.Id)
		require.NoError(t, err)
		CheckOKStatus(t, resp)

		after, resp, err = th.SystemAdminClient.GetBot(bot.UserId, "")
		require.NoError(t, err)
		CheckOKStatus(t, resp)
		require.Equal(t, th.BasicUser.Id, after.OwnerId)
	})

	t.Run("random user assign bot", func(t *testing.T) {
		defer th.RestoreDefaultRolePermissions(th.SaveDefaultRolePermissions())

		th.AddPermissionToRole(model.PermissionCreateBot.Id, model.SystemUserRoleId)
		th.AddPermissionToRole(model.PermissionReadBots.Id, model.SystemUserRoleId)
		th.App.UpdateConfig(func(cfg *model.Config) {
			*cfg.ServiceSettings.EnableBotAccountCreation = true
		})

		bot := &model.Bot{
			Username:    GenerateTestUsername(),
			Description: "bot",
		}
		createdBot, resp, err := th.Client.CreateBot(bot)
		require.NoError(t, err)
		CheckCreatedStatus(t, resp)
		defer th.App.PermanentDeleteBot(th.Context, createdBot.UserId)

		th.LoginBasic2()

		// Without permission to read others bots it doesn't exist
		_, _, err = th.Client.AssignBot(createdBot.UserId, th.BasicUser2.Id)
		CheckErrorID(t, err, "store.sql_bot.get.missing.app_error")

		// With permissions to read we don't have permissions to modify
		th.AddPermissionToRole(model.PermissionReadOthersBots.Id, model.SystemUserRoleId)
		_, _, err = th.Client.AssignBot(createdBot.UserId, th.BasicUser2.Id)
		CheckErrorID(t, err, "api.context.permissions.app_error")

		th.LoginBasic()
	})

	t.Run("delegated user assign bot", func(t *testing.T) {
		defer th.RestoreDefaultRolePermissions(th.SaveDefaultRolePermissions())

		th.AddPermissionToRole(model.PermissionCreateBot.Id, model.SystemUserRoleId)
		th.AddPermissionToRole(model.PermissionReadBots.Id, model.SystemUserRoleId)
		th.App.UpdateConfig(func(cfg *model.Config) {
			*cfg.ServiceSettings.EnableBotAccountCreation = true
		})

		bot := &model.Bot{
			Username:    GenerateTestUsername(),
			Description: "bot",
		}
		bot, resp, err := th.Client.CreateBot(bot)
		require.NoError(t, err)
		CheckCreatedStatus(t, resp)
		defer th.App.PermanentDeleteBot(th.Context, bot.UserId)

		// Simulate custom role by just changing the system user role
		th.AddPermissionToRole(model.PermissionCreateBot.Id, model.SystemUserRoleId)
		th.AddPermissionToRole(model.PermissionReadBots.Id, model.SystemUserRoleId)
		th.AddPermissionToRole(model.PermissionReadOthersBots.Id, model.SystemUserRoleId)
		th.AddPermissionToRole(model.PermissionManageBots.Id, model.SystemUserRoleId)
		th.AddPermissionToRole(model.PermissionManageOthersBots.Id, model.SystemUserRoleId)
		th.LoginBasic2()

		_, resp, err = th.Client.AssignBot(bot.UserId, th.BasicUser2.Id)
		require.NoError(t, err)
		CheckOKStatus(t, resp)

		after, resp, err := th.SystemAdminClient.GetBot(bot.UserId, "")
		require.NoError(t, err)
		CheckOKStatus(t, resp)
		require.Equal(t, th.BasicUser2.Id, after.OwnerId)
	})

	t.Run("bot assigned to bot fails", func(t *testing.T) {
		defer th.RestoreDefaultRolePermissions(th.SaveDefaultRolePermissions())

		th.AddPermissionToRole(model.PermissionCreateBot.Id, model.SystemUserRoleId)
		th.AddPermissionToRole(model.PermissionReadBots.Id, model.SystemUserRoleId)
		th.AddPermissionToRole(model.PermissionReadOthersBots.Id, model.SystemUserRoleId)
		th.AddPermissionToRole(model.PermissionManageBots.Id, model.SystemUserRoleId)
		th.AddPermissionToRole(model.PermissionManageOthersBots.Id, model.SystemUserRoleId)

		bot := &model.Bot{
			Username:    GenerateTestUsername(),
			Description: "bot",
		}
		bot, resp, err := th.Client.CreateBot(bot)
		require.NoError(t, err)
		CheckCreatedStatus(t, resp)
		defer th.App.PermanentDeleteBot(th.Context, bot.UserId)

		bot2, resp, err := th.Client.CreateBot(&model.Bot{
			Username:    GenerateTestUsername(),
			DisplayName: "a bot",
			Description: "bot",
		})
		require.NoError(t, err)
		CheckCreatedStatus(t, resp)
		defer th.App.PermanentDeleteBot(th.Context, bot2.UserId)

		_, _, err = th.Client.AssignBot(bot.UserId, bot2.UserId)
		CheckErrorID(t, err, "api.context.permissions.app_error")

	})
}

<<<<<<< HEAD
func TestSetBotIconImage(t *testing.T) {
	th := Setup(t).InitBasic()
	defer th.TearDown()
	user := th.BasicUser

	defer th.RestoreDefaultRolePermissions(th.SaveDefaultRolePermissions())

	th.AddPermissionToRole(model.PERMISSION_CREATE_BOT.Id, model.SYSTEM_USER_ROLE_ID)
	th.AddPermissionToRole(model.PERMISSION_MANAGE_BOTS.Id, model.SYSTEM_USER_ROLE_ID)
	th.AddPermissionToRole(model.PERMISSION_READ_BOTS.Id, model.SYSTEM_USER_ROLE_ID)
	th.App.UpdateConfig(func(cfg *model.Config) {
		*cfg.ServiceSettings.EnableBotAccountCreation = true
	})

	bot := &model.Bot{
		Username:    GenerateTestUsername(),
		Description: "bot",
	}
	bot, resp := th.Client.CreateBot(bot)
	CheckCreatedStatus(t, resp)
	defer th.App.PermanentDeleteBot(th.Context, bot.UserId)

	badData, err := testutils.ReadTestFile("test.png")
	require.NoError(t, err)

	goodData, err := testutils.ReadTestFile("test.svg")
	require.NoError(t, err)

	// SetBotIconImage only allowed for bots
	_, resp = th.SystemAdminClient.SetBotIconImage(user.Id, goodData)
	CheckNotFoundStatus(t, resp)

	// png/jpg is not allowed
	ok, resp := th.Client.SetBotIconImage(bot.UserId, badData)
	require.False(t, ok, "Should return false, set icon image only allows svg")
	CheckBadRequestStatus(t, resp)

	ok, resp = th.Client.SetBotIconImage(model.NewId(), badData)
	require.False(t, ok, "Should return false, set icon image not allowed")
	CheckNotFoundStatus(t, resp)

	_, resp = th.Client.SetBotIconImage(bot.UserId, goodData)
	CheckNoError(t, resp)

	// status code returns either forbidden or unauthorized
	// note: forbidden is set as default at Client4.SetBotIconImage when request is terminated early by server
	th.Client.Logout()
	_, resp = th.Client.SetBotIconImage(bot.UserId, badData)
	if resp.StatusCode == http.StatusForbidden {
		CheckForbiddenStatus(t, resp)
	} else if resp.StatusCode == http.StatusUnauthorized {
		CheckUnauthorizedStatus(t, resp)
	} else {
		require.Fail(t, "Should have failed either forbidden or unauthorized")
	}

	_, resp = th.SystemAdminClient.SetBotIconImage(bot.UserId, goodData)
	CheckNoError(t, resp)

	fpath := fmt.Sprintf("/bots/%v/icon.svg", bot.UserId)
	actualData, appErr := th.App.ReadFile(fpath)
	require.Nil(t, appErr)
	require.NotNil(t, actualData)
	require.Equal(t, goodData, actualData)

	info := &model.FileInfo{Path: fpath}
	err = th.cleanupTestFile(info)
	require.NoError(t, err)
}

func TestGetBotIconImage(t *testing.T) {
	th := Setup(t)
	defer th.TearDown()

	defer th.RestoreDefaultRolePermissions(th.SaveDefaultRolePermissions())

	th.AddPermissionToRole(model.PERMISSION_CREATE_BOT.Id, model.SYSTEM_USER_ROLE_ID)
	th.AddPermissionToRole(model.PERMISSION_MANAGE_BOTS.Id, model.SYSTEM_USER_ROLE_ID)
	th.AddPermissionToRole(model.PERMISSION_READ_BOTS.Id, model.SYSTEM_USER_ROLE_ID)
	th.App.UpdateConfig(func(cfg *model.Config) {
		*cfg.ServiceSettings.EnableBotAccountCreation = true
	})

	bot := &model.Bot{
		Username:    GenerateTestUsername(),
		Description: "bot",
	}
	bot, resp := th.Client.CreateBot(bot)
	CheckCreatedStatus(t, resp)
	defer th.App.PermanentDeleteBot(th.Context, bot.UserId)

	// Get icon image for user with no icon
	data, resp := th.Client.GetBotIconImage(bot.UserId)
	CheckNotFoundStatus(t, resp)
	require.Equal(t, 0, len(data))

	// Set an icon image
	path, _ := fileutils.FindDir("tests")
	svgFile, fileErr := os.Open(filepath.Join(path, "test.svg"))
	require.NoError(t, fileErr)
	defer svgFile.Close()

	expectedData, err := ioutil.ReadAll(svgFile)
	require.NoError(t, err)

	svgFile.Seek(0, 0)
	fpath := fmt.Sprintf("/bots/%v/icon.svg", bot.UserId)
	_, appErr := th.App.WriteFile(svgFile, fpath)
	require.Nil(t, appErr)

	data, resp = th.Client.GetBotIconImage(bot.UserId)
	CheckNoError(t, resp)
	require.Equal(t, expectedData, data)

	_, resp = th.Client.GetBotIconImage("junk")
	CheckBadRequestStatus(t, resp)

	_, resp = th.Client.GetBotIconImage(model.NewId())
	CheckNotFoundStatus(t, resp)

	th.Client.Logout()
	_, resp = th.Client.GetBotIconImage(bot.UserId)
	CheckUnauthorizedStatus(t, resp)

	_, resp = th.SystemAdminClient.GetBotIconImage(bot.UserId)
	CheckNoError(t, resp)

	info := &model.FileInfo{Path: "/bots/" + bot.UserId + "/icon.svg"}
	err = th.cleanupTestFile(info)
	require.NoError(t, err)
}

func TestDeleteBotIconImage(t *testing.T) {
	th := Setup(t)
	defer th.TearDown()

	defer th.RestoreDefaultRolePermissions(th.SaveDefaultRolePermissions())

	th.AddPermissionToRole(model.PERMISSION_CREATE_BOT.Id, model.SYSTEM_USER_ROLE_ID)
	th.AddPermissionToRole(model.PERMISSION_MANAGE_BOTS.Id, model.SYSTEM_USER_ROLE_ID)
	th.AddPermissionToRole(model.PERMISSION_READ_BOTS.Id, model.SYSTEM_USER_ROLE_ID)
	th.App.UpdateConfig(func(cfg *model.Config) {
		*cfg.ServiceSettings.EnableBotAccountCreation = true
	})

	bot := &model.Bot{
		Username:    GenerateTestUsername(),
		Description: "bot",
	}
	bot, resp := th.Client.CreateBot(bot)
	CheckCreatedStatus(t, resp)
	defer th.App.PermanentDeleteBot(th.Context, bot.UserId)

	// Get icon image for user with no icon
	data, resp := th.Client.GetBotIconImage(bot.UserId)
	CheckNotFoundStatus(t, resp)
	require.Equal(t, 0, len(data))

	// Set an icon image
	svgData, err := testutils.ReadTestFile("test.svg")
	require.NoError(t, err)

	_, resp = th.Client.SetBotIconImage(bot.UserId, svgData)
	CheckNoError(t, resp)

	fpath := fmt.Sprintf("/bots/%v/icon.svg", bot.UserId)
	exists, appErr := th.App.FileExists(fpath)
	require.Nil(t, appErr)
	require.True(t, exists, "icon.svg needs to exist for the user")

	data, resp = th.Client.GetBotIconImage(bot.UserId)
	CheckNoError(t, resp)
	require.Equal(t, svgData, data)

	success, resp := th.Client.DeleteBotIconImage("junk")
	CheckBadRequestStatus(t, resp)
	require.False(t, success)

	success, resp = th.Client.DeleteBotIconImage(model.NewId())
	CheckNotFoundStatus(t, resp)
	require.False(t, success)

	success, resp = th.Client.DeleteBotIconImage(bot.UserId)
	CheckNoError(t, resp)
	require.True(t, success)

	th.Client.Logout()
	success, resp = th.Client.DeleteBotIconImage(bot.UserId)
	CheckUnauthorizedStatus(t, resp)
	require.False(t, success)

	exists, appErr = th.App.FileExists(fpath)
	require.Nil(t, appErr)
	require.False(t, exists, "icon.svg should not for the user")
}

=======
>>>>>>> 91c979e7
func TestConvertBotToUser(t *testing.T) {
	th := Setup(t).InitBasic()
	defer th.TearDown()

	th.AddPermissionToRole(model.PermissionCreateBot.Id, model.TeamUserRoleId)
	th.App.UpdateUserRoles(th.Context, th.BasicUser.Id, model.TeamUserRoleId, false)
	th.App.UpdateConfig(func(cfg *model.Config) {
		*cfg.ServiceSettings.EnableBotAccountCreation = true
	})

	bot := &model.Bot{
		Username:    GenerateTestUsername(),
		Description: "bot",
	}
	bot, resp, err := th.Client.CreateBot(bot)
	require.NoError(t, err)
	CheckCreatedStatus(t, resp)
	defer th.App.PermanentDeleteBot(th.Context, bot.UserId)

	_, resp, err = th.Client.ConvertBotToUser(bot.UserId, &model.UserPatch{}, false)
	require.Error(t, err)
	CheckBadRequestStatus(t, resp)

	user, resp, err := th.Client.ConvertBotToUser(bot.UserId, &model.UserPatch{Password: model.NewString("password")}, false)
	require.Error(t, err)
	CheckForbiddenStatus(t, resp)
	require.Nil(t, user)

	th.TestForSystemAdminAndLocal(t, func(t *testing.T, client *model.Client4) {
		bot := &model.Bot{
			Username:    GenerateTestUsername(),
			Description: "bot",
		}
		bot, resp, err := th.SystemAdminClient.CreateBot(bot)
		require.NoError(t, err)
		CheckCreatedStatus(t, resp)

		user, resp, err := client.ConvertBotToUser(bot.UserId, &model.UserPatch{}, false)
		require.Error(t, err)
		CheckBadRequestStatus(t, resp)
		require.Nil(t, user)

		user, _, err = client.ConvertBotToUser(bot.UserId, &model.UserPatch{Password: model.NewString("password")}, false)
		require.NoError(t, err)
		require.NotNil(t, user)
		require.Equal(t, bot.UserId, user.Id)

		_, resp, err = client.GetBot(bot.UserId, "")
		require.Error(t, err)
		CheckNotFoundStatus(t, resp)

		bot = &model.Bot{
			Username:    GenerateTestUsername(),
			Description: "systemAdminBot",
		}
		bot, resp, err = th.SystemAdminClient.CreateBot(bot)
		require.NoError(t, err)
		CheckCreatedStatus(t, resp)

		user, _, err = client.ConvertBotToUser(bot.UserId, &model.UserPatch{Password: model.NewString("password")}, true)
		require.NoError(t, err)
		require.NotNil(t, user)
		require.Equal(t, bot.UserId, user.Id)
		require.Contains(t, user.GetRoles(), model.SystemAdminRoleId)

		_, resp, err = client.GetBot(bot.UserId, "")
		require.Error(t, err)
		CheckNotFoundStatus(t, resp)
	})
}

func sToP(s string) *string {
	return &s
}<|MERGE_RESOLUTION|>--- conflicted
+++ resolved
@@ -115,13 +115,8 @@
 		})
 		require.NoError(t, err)
 		CheckCreatedStatus(t, resp)
-<<<<<<< HEAD
 		defer th.App.PermanentDeleteBot(th.Context, bot.UserId)
-		th.App.UpdateUserRoles(bot.UserId, model.TEAM_USER_ROLE_ID+" "+model.SYSTEM_USER_ACCESS_TOKEN_ROLE_ID, false)
-=======
-		defer th.App.PermanentDeleteBot(bot.UserId)
 		th.App.UpdateUserRoles(th.Context, bot.UserId, model.TeamUserRoleId+" "+model.SystemUserAccessTokenRoleId, false)
->>>>>>> 91c979e7
 
 		rtoken, _, err := th.Client.CreateUserAccessToken(bot.UserId, "test token")
 		require.NoError(t, err)
@@ -512,14 +507,9 @@
 	})
 	require.NoError(t, err)
 	CheckCreatedStatus(t, resp)
-<<<<<<< HEAD
 	defer th.App.PermanentDeleteBot(th.Context, deletedBot.UserId)
-	deletedBot, resp = th.SystemAdminClient.DisableBot(deletedBot.UserId)
-=======
-	defer th.App.PermanentDeleteBot(deletedBot.UserId)
 	deletedBot, resp, err = th.SystemAdminClient.DisableBot(deletedBot.UserId)
 	require.NoError(t, err)
->>>>>>> 91c979e7
 	CheckOKStatus(t, resp)
 
 	th.AddPermissionToRole(model.PermissionCreateBot.Id, model.TeamUserRoleId)
@@ -535,13 +525,9 @@
 	})
 	require.NoError(t, err)
 	CheckCreatedStatus(t, resp)
-<<<<<<< HEAD
 	defer th.App.PermanentDeleteBot(th.Context, myBot.UserId)
-	th.RemovePermissionFromRole(model.PERMISSION_CREATE_BOT.Id, model.TEAM_USER_ROLE_ID)
-=======
 	defer th.App.PermanentDeleteBot(myBot.UserId)
 	th.RemovePermissionFromRole(model.PermissionCreateBot.Id, model.TeamUserRoleId)
->>>>>>> 91c979e7
 
 	t.Run("get unknown bot", func(t *testing.T) {
 		defer th.RestoreDefaultRolePermissions(th.SaveDefaultRolePermissions())
@@ -667,14 +653,9 @@
 	})
 	require.NoError(t, err)
 	CheckCreatedStatus(t, resp)
-<<<<<<< HEAD
 	defer th.App.PermanentDeleteBot(th.Context, deletedBot1.UserId)
-	deletedBot1, resp = th.SystemAdminClient.DisableBot(deletedBot1.UserId)
-=======
-	defer th.App.PermanentDeleteBot(deletedBot1.UserId)
 	deletedBot1, resp, err = th.SystemAdminClient.DisableBot(deletedBot1.UserId)
 	require.NoError(t, err)
->>>>>>> 91c979e7
 	CheckOKStatus(t, resp)
 
 	bot2, resp, err := th.SystemAdminClient.CreateBot(&model.Bot{
@@ -701,14 +682,9 @@
 	})
 	require.NoError(t, err)
 	CheckCreatedStatus(t, resp)
-<<<<<<< HEAD
 	defer th.App.PermanentDeleteBot(th.Context, deletedBot2.UserId)
-	deletedBot2, resp = th.SystemAdminClient.DisableBot(deletedBot2.UserId)
-=======
-	defer th.App.PermanentDeleteBot(deletedBot2.UserId)
 	deletedBot2, resp, err = th.SystemAdminClient.DisableBot(deletedBot2.UserId)
 	require.NoError(t, err)
->>>>>>> 91c979e7
 	CheckOKStatus(t, resp)
 
 	th.AddPermissionToRole(model.PermissionCreateBot.Id, model.TeamUserRoleId)
@@ -1308,205 +1284,6 @@
 	})
 }
 
-<<<<<<< HEAD
-func TestSetBotIconImage(t *testing.T) {
-	th := Setup(t).InitBasic()
-	defer th.TearDown()
-	user := th.BasicUser
-
-	defer th.RestoreDefaultRolePermissions(th.SaveDefaultRolePermissions())
-
-	th.AddPermissionToRole(model.PERMISSION_CREATE_BOT.Id, model.SYSTEM_USER_ROLE_ID)
-	th.AddPermissionToRole(model.PERMISSION_MANAGE_BOTS.Id, model.SYSTEM_USER_ROLE_ID)
-	th.AddPermissionToRole(model.PERMISSION_READ_BOTS.Id, model.SYSTEM_USER_ROLE_ID)
-	th.App.UpdateConfig(func(cfg *model.Config) {
-		*cfg.ServiceSettings.EnableBotAccountCreation = true
-	})
-
-	bot := &model.Bot{
-		Username:    GenerateTestUsername(),
-		Description: "bot",
-	}
-	bot, resp := th.Client.CreateBot(bot)
-	CheckCreatedStatus(t, resp)
-	defer th.App.PermanentDeleteBot(th.Context, bot.UserId)
-
-	badData, err := testutils.ReadTestFile("test.png")
-	require.NoError(t, err)
-
-	goodData, err := testutils.ReadTestFile("test.svg")
-	require.NoError(t, err)
-
-	// SetBotIconImage only allowed for bots
-	_, resp = th.SystemAdminClient.SetBotIconImage(user.Id, goodData)
-	CheckNotFoundStatus(t, resp)
-
-	// png/jpg is not allowed
-	ok, resp := th.Client.SetBotIconImage(bot.UserId, badData)
-	require.False(t, ok, "Should return false, set icon image only allows svg")
-	CheckBadRequestStatus(t, resp)
-
-	ok, resp = th.Client.SetBotIconImage(model.NewId(), badData)
-	require.False(t, ok, "Should return false, set icon image not allowed")
-	CheckNotFoundStatus(t, resp)
-
-	_, resp = th.Client.SetBotIconImage(bot.UserId, goodData)
-	CheckNoError(t, resp)
-
-	// status code returns either forbidden or unauthorized
-	// note: forbidden is set as default at Client4.SetBotIconImage when request is terminated early by server
-	th.Client.Logout()
-	_, resp = th.Client.SetBotIconImage(bot.UserId, badData)
-	if resp.StatusCode == http.StatusForbidden {
-		CheckForbiddenStatus(t, resp)
-	} else if resp.StatusCode == http.StatusUnauthorized {
-		CheckUnauthorizedStatus(t, resp)
-	} else {
-		require.Fail(t, "Should have failed either forbidden or unauthorized")
-	}
-
-	_, resp = th.SystemAdminClient.SetBotIconImage(bot.UserId, goodData)
-	CheckNoError(t, resp)
-
-	fpath := fmt.Sprintf("/bots/%v/icon.svg", bot.UserId)
-	actualData, appErr := th.App.ReadFile(fpath)
-	require.Nil(t, appErr)
-	require.NotNil(t, actualData)
-	require.Equal(t, goodData, actualData)
-
-	info := &model.FileInfo{Path: fpath}
-	err = th.cleanupTestFile(info)
-	require.NoError(t, err)
-}
-
-func TestGetBotIconImage(t *testing.T) {
-	th := Setup(t)
-	defer th.TearDown()
-
-	defer th.RestoreDefaultRolePermissions(th.SaveDefaultRolePermissions())
-
-	th.AddPermissionToRole(model.PERMISSION_CREATE_BOT.Id, model.SYSTEM_USER_ROLE_ID)
-	th.AddPermissionToRole(model.PERMISSION_MANAGE_BOTS.Id, model.SYSTEM_USER_ROLE_ID)
-	th.AddPermissionToRole(model.PERMISSION_READ_BOTS.Id, model.SYSTEM_USER_ROLE_ID)
-	th.App.UpdateConfig(func(cfg *model.Config) {
-		*cfg.ServiceSettings.EnableBotAccountCreation = true
-	})
-
-	bot := &model.Bot{
-		Username:    GenerateTestUsername(),
-		Description: "bot",
-	}
-	bot, resp := th.Client.CreateBot(bot)
-	CheckCreatedStatus(t, resp)
-	defer th.App.PermanentDeleteBot(th.Context, bot.UserId)
-
-	// Get icon image for user with no icon
-	data, resp := th.Client.GetBotIconImage(bot.UserId)
-	CheckNotFoundStatus(t, resp)
-	require.Equal(t, 0, len(data))
-
-	// Set an icon image
-	path, _ := fileutils.FindDir("tests")
-	svgFile, fileErr := os.Open(filepath.Join(path, "test.svg"))
-	require.NoError(t, fileErr)
-	defer svgFile.Close()
-
-	expectedData, err := ioutil.ReadAll(svgFile)
-	require.NoError(t, err)
-
-	svgFile.Seek(0, 0)
-	fpath := fmt.Sprintf("/bots/%v/icon.svg", bot.UserId)
-	_, appErr := th.App.WriteFile(svgFile, fpath)
-	require.Nil(t, appErr)
-
-	data, resp = th.Client.GetBotIconImage(bot.UserId)
-	CheckNoError(t, resp)
-	require.Equal(t, expectedData, data)
-
-	_, resp = th.Client.GetBotIconImage("junk")
-	CheckBadRequestStatus(t, resp)
-
-	_, resp = th.Client.GetBotIconImage(model.NewId())
-	CheckNotFoundStatus(t, resp)
-
-	th.Client.Logout()
-	_, resp = th.Client.GetBotIconImage(bot.UserId)
-	CheckUnauthorizedStatus(t, resp)
-
-	_, resp = th.SystemAdminClient.GetBotIconImage(bot.UserId)
-	CheckNoError(t, resp)
-
-	info := &model.FileInfo{Path: "/bots/" + bot.UserId + "/icon.svg"}
-	err = th.cleanupTestFile(info)
-	require.NoError(t, err)
-}
-
-func TestDeleteBotIconImage(t *testing.T) {
-	th := Setup(t)
-	defer th.TearDown()
-
-	defer th.RestoreDefaultRolePermissions(th.SaveDefaultRolePermissions())
-
-	th.AddPermissionToRole(model.PERMISSION_CREATE_BOT.Id, model.SYSTEM_USER_ROLE_ID)
-	th.AddPermissionToRole(model.PERMISSION_MANAGE_BOTS.Id, model.SYSTEM_USER_ROLE_ID)
-	th.AddPermissionToRole(model.PERMISSION_READ_BOTS.Id, model.SYSTEM_USER_ROLE_ID)
-	th.App.UpdateConfig(func(cfg *model.Config) {
-		*cfg.ServiceSettings.EnableBotAccountCreation = true
-	})
-
-	bot := &model.Bot{
-		Username:    GenerateTestUsername(),
-		Description: "bot",
-	}
-	bot, resp := th.Client.CreateBot(bot)
-	CheckCreatedStatus(t, resp)
-	defer th.App.PermanentDeleteBot(th.Context, bot.UserId)
-
-	// Get icon image for user with no icon
-	data, resp := th.Client.GetBotIconImage(bot.UserId)
-	CheckNotFoundStatus(t, resp)
-	require.Equal(t, 0, len(data))
-
-	// Set an icon image
-	svgData, err := testutils.ReadTestFile("test.svg")
-	require.NoError(t, err)
-
-	_, resp = th.Client.SetBotIconImage(bot.UserId, svgData)
-	CheckNoError(t, resp)
-
-	fpath := fmt.Sprintf("/bots/%v/icon.svg", bot.UserId)
-	exists, appErr := th.App.FileExists(fpath)
-	require.Nil(t, appErr)
-	require.True(t, exists, "icon.svg needs to exist for the user")
-
-	data, resp = th.Client.GetBotIconImage(bot.UserId)
-	CheckNoError(t, resp)
-	require.Equal(t, svgData, data)
-
-	success, resp := th.Client.DeleteBotIconImage("junk")
-	CheckBadRequestStatus(t, resp)
-	require.False(t, success)
-
-	success, resp = th.Client.DeleteBotIconImage(model.NewId())
-	CheckNotFoundStatus(t, resp)
-	require.False(t, success)
-
-	success, resp = th.Client.DeleteBotIconImage(bot.UserId)
-	CheckNoError(t, resp)
-	require.True(t, success)
-
-	th.Client.Logout()
-	success, resp = th.Client.DeleteBotIconImage(bot.UserId)
-	CheckUnauthorizedStatus(t, resp)
-	require.False(t, success)
-
-	exists, appErr = th.App.FileExists(fpath)
-	require.Nil(t, appErr)
-	require.False(t, exists, "icon.svg should not for the user")
-}
-
-=======
->>>>>>> 91c979e7
 func TestConvertBotToUser(t *testing.T) {
 	th := Setup(t).InitBasic()
 	defer th.TearDown()
