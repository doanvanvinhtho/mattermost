--- conflicted
+++ resolved
@@ -145,10 +145,7 @@
 	NS_GET_USERNS                    = 0x2000b701
 	OLCUC                            = 0x2
 	ONLCR                            = 0x4
-<<<<<<< HEAD
-=======
 	OTPERASE                         = 0x800c4d19
->>>>>>> 929caaff
 	OTPGETREGIONCOUNT                = 0x80044d0e
 	OTPGETREGIONINFO                 = 0x800c4d0f
 	OTPLOCK                          = 0x400c4d10
