--- conflicted
+++ resolved
@@ -729,9 +729,6 @@
 	Uid     uint32
 	Ngroups int16
 	Groups  [16]uint32
-<<<<<<< HEAD
-}
-=======
 }
 
 type SysvIpcPerm struct {
@@ -768,5 +765,4 @@
 const (
 	SHM_RDONLY = 0x1000
 	SHM_RND    = 0x2000
-)
->>>>>>> 929caaff
+)