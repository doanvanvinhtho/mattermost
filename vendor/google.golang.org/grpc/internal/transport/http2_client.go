/*
 *
 * Copyright 2014 gRPC authors.
 *
 * Licensed under the Apache License, Version 2.0 (the "License");
 * you may not use this file except in compliance with the License.
 * You may obtain a copy of the License at
 *
 *     http://www.apache.org/licenses/LICENSE-2.0
 *
 * Unless required by applicable law or agreed to in writing, software
 * distributed under the License is distributed on an "AS IS" BASIS,
 * WITHOUT WARRANTIES OR CONDITIONS OF ANY KIND, either express or implied.
 * See the License for the specific language governing permissions and
 * limitations under the License.
 *
 */

package transport

import (
	"context"
	"fmt"
	"io"
	"math"
	"net"
	"net/http"
	"strconv"
	"strings"
	"sync"
	"sync/atomic"
	"time"

	"golang.org/x/net/http2"
	"golang.org/x/net/http2/hpack"
	"google.golang.org/grpc/codes"
	"google.golang.org/grpc/credentials"
	"google.golang.org/grpc/internal/channelz"
	icredentials "google.golang.org/grpc/internal/credentials"
	"google.golang.org/grpc/internal/grpcutil"
	imetadata "google.golang.org/grpc/internal/metadata"
	"google.golang.org/grpc/internal/syscall"
	"google.golang.org/grpc/internal/transport/networktype"
	"google.golang.org/grpc/keepalive"
	"google.golang.org/grpc/metadata"
	"google.golang.org/grpc/peer"
	"google.golang.org/grpc/resolver"
	"google.golang.org/grpc/stats"
	"google.golang.org/grpc/status"
)

// clientConnectionCounter counts the number of connections a client has
// initiated (equal to the number of http2Clients created). Must be accessed
// atomically.
var clientConnectionCounter uint64

// http2Client implements the ClientTransport interface with HTTP2.
type http2Client struct {
	lastRead   int64 // Keep this field 64-bit aligned. Accessed atomically.
	ctx        context.Context
	cancel     context.CancelFunc
	ctxDone    <-chan struct{} // Cache the ctx.Done() chan.
	userAgent  string
	md         metadata.MD
	conn       net.Conn // underlying communication channel
	loopy      *loopyWriter
	remoteAddr net.Addr
	localAddr  net.Addr
	authInfo   credentials.AuthInfo // auth info about the connection

	readerDone chan struct{} // sync point to enable testing.
	writerDone chan struct{} // sync point to enable testing.
	// goAway is closed to notify the upper layer (i.e., addrConn.transportMonitor)
	// that the server sent GoAway on this transport.
	goAway chan struct{}

	framer *framer
	// controlBuf delivers all the control related tasks (e.g., window
	// updates, reset streams, and various settings) to the controller.
	controlBuf *controlBuffer
	fc         *trInFlow
	// The scheme used: https if TLS is on, http otherwise.
	scheme string

	isSecure bool

	perRPCCreds []credentials.PerRPCCredentials

	kp               keepalive.ClientParameters
	keepaliveEnabled bool

	statsHandler stats.Handler

	initialWindowSize int32

	// configured by peer through SETTINGS_MAX_HEADER_LIST_SIZE
	maxSendHeaderListSize *uint32

	bdpEst *bdpEstimator
	// onPrefaceReceipt is a callback that client transport calls upon
	// receiving server preface to signal that a succefull HTTP2
	// connection was established.
	onPrefaceReceipt func()

	maxConcurrentStreams  uint32
	streamQuota           int64
	streamsQuotaAvailable chan struct{}
	waitingStreams        uint32
	nextID                uint32

	mu            sync.Mutex // guard the following variables
	state         transportState
	activeStreams map[uint32]*Stream
	// prevGoAway ID records the Last-Stream-ID in the previous GOAway frame.
	prevGoAwayID uint32
	// goAwayReason records the http2.ErrCode and debug data received with the
	// GoAway frame.
	goAwayReason GoAwayReason
	// goAwayDebugMessage contains a detailed human readable string about a
	// GoAway frame, useful for error messages.
	goAwayDebugMessage string
	// A condition variable used to signal when the keepalive goroutine should
	// go dormant. The condition for dormancy is based on the number of active
	// streams and the `PermitWithoutStream` keepalive client parameter. And
	// since the number of active streams is guarded by the above mutex, we use
	// the same for this condition variable as well.
	kpDormancyCond *sync.Cond
	// A boolean to track whether the keepalive goroutine is dormant or not.
	// This is checked before attempting to signal the above condition
	// variable.
	kpDormant bool

	// Fields below are for channelz metric collection.
	channelzID int64 // channelz unique identification number
	czData     *channelzData

	onGoAway func(GoAwayReason)
	onClose  func()

	bufferPool *bufferPool

	connectionID uint64
}

func dial(ctx context.Context, fn func(context.Context, string) (net.Conn, error), addr resolver.Address, useProxy bool, grpcUA string) (net.Conn, error) {
	address := addr.Addr
	networkType, ok := networktype.Get(addr)
	if fn != nil {
		if networkType == "unix" && !strings.HasPrefix(address, "\x00") {
			// For backward compatibility, if the user dialed "unix:///path",
			// the passthrough resolver would be used and the user's custom
			// dialer would see "unix:///path". Since the unix resolver is used
			// and the address is now "/path", prepend "unix://" so the user's
			// custom dialer sees the same address.
			return fn(ctx, "unix://"+address)
		}
		return fn(ctx, address)
	}
	if !ok {
		networkType, address = parseDialTarget(address)
	}
	if networkType == "tcp" && useProxy {
		return proxyDial(ctx, address, grpcUA)
	}
	return (&net.Dialer{}).DialContext(ctx, networkType, address)
}

func isTemporary(err error) bool {
	switch err := err.(type) {
	case interface {
		Temporary() bool
	}:
		return err.Temporary()
	case interface {
		Timeout() bool
	}:
		// Timeouts may be resolved upon retry, and are thus treated as
		// temporary.
		return err.Timeout()
	}
	return true
}

// newHTTP2Client constructs a connected ClientTransport to addr based on HTTP2
// and starts to receive messages on it. Non-nil error returns if construction
// fails.
func newHTTP2Client(connectCtx, ctx context.Context, addr resolver.Address, opts ConnectOptions, onPrefaceReceipt func(), onGoAway func(GoAwayReason), onClose func()) (_ *http2Client, err error) {
	scheme := "http"
	ctx, cancel := context.WithCancel(ctx)
	defer func() {
		if err != nil {
			cancel()
		}
	}()

	conn, err := dial(connectCtx, opts.Dialer, addr, opts.UseProxy, opts.UserAgent)
	if err != nil {
		if opts.FailOnNonTempDialError {
			return nil, connectionErrorf(isTemporary(err), err, "transport: error while dialing: %v", err)
		}
		return nil, connectionErrorf(true, err, "transport: Error while dialing %v", err)
	}
	// Any further errors will close the underlying connection
	defer func(conn net.Conn) {
		if err != nil {
			conn.Close()
		}
	}(conn)
	kp := opts.KeepaliveParams
	// Validate keepalive parameters.
	if kp.Time == 0 {
		kp.Time = defaultClientKeepaliveTime
	}
	if kp.Timeout == 0 {
		kp.Timeout = defaultClientKeepaliveTimeout
	}
	keepaliveEnabled := false
	if kp.Time != infinity {
		if err = syscall.SetTCPUserTimeout(conn, kp.Timeout); err != nil {
			return nil, connectionErrorf(false, err, "transport: failed to set TCP_USER_TIMEOUT: %v", err)
		}
		keepaliveEnabled = true
	}
	var (
		isSecure bool
		authInfo credentials.AuthInfo
	)
	transportCreds := opts.TransportCredentials
	perRPCCreds := opts.PerRPCCredentials

	if b := opts.CredsBundle; b != nil {
		if t := b.TransportCredentials(); t != nil {
			transportCreds = t
		}
		if t := b.PerRPCCredentials(); t != nil {
			perRPCCreds = append(perRPCCreds, t)
		}
	}
	if transportCreds != nil {
		// gRPC, resolver, balancer etc. can specify arbitrary data in the
		// Attributes field of resolver.Address, which is shoved into connectCtx
		// and passed to the credential handshaker. This makes it possible for
		// address specific arbitrary data to reach the credential handshaker.
		connectCtx = icredentials.NewClientHandshakeInfoContext(connectCtx, credentials.ClientHandshakeInfo{Attributes: addr.Attributes})
<<<<<<< HEAD
		conn, authInfo, err = transportCreds.ClientHandshake(connectCtx, addr.ServerName, conn)
=======
		rawConn := conn
		// Pull the deadline from the connectCtx, which will be used for
		// timeouts in the authentication protocol handshake. Can ignore the
		// boolean as the deadline will return the zero value, which will make
		// the conn not timeout on I/O operations.
		deadline, _ := connectCtx.Deadline()
		rawConn.SetDeadline(deadline)
		conn, authInfo, err = transportCreds.ClientHandshake(connectCtx, addr.ServerName, rawConn)
		rawConn.SetDeadline(time.Time{})
>>>>>>> 929caaff
		if err != nil {
			return nil, connectionErrorf(isTemporary(err), err, "transport: authentication handshake failed: %v", err)
		}
		for _, cd := range perRPCCreds {
			if cd.RequireTransportSecurity() {
				if ci, ok := authInfo.(interface {
					GetCommonAuthInfo() credentials.CommonAuthInfo
				}); ok {
					secLevel := ci.GetCommonAuthInfo().SecurityLevel
					if secLevel != credentials.InvalidSecurityLevel && secLevel < credentials.PrivacyAndIntegrity {
						return nil, connectionErrorf(true, nil, "transport: cannot send secure credentials on an insecure connection")
					}
				}
			}
		}
		isSecure = true
		if transportCreds.Info().SecurityProtocol == "tls" {
			scheme = "https"
		}
	}
	dynamicWindow := true
	icwz := int32(initialWindowSize)
	if opts.InitialConnWindowSize >= defaultWindowSize {
		icwz = opts.InitialConnWindowSize
		dynamicWindow = false
	}
	writeBufSize := opts.WriteBufferSize
	readBufSize := opts.ReadBufferSize
	maxHeaderListSize := defaultClientMaxHeaderListSize
	if opts.MaxHeaderListSize != nil {
		maxHeaderListSize = *opts.MaxHeaderListSize
	}
	t := &http2Client{
		ctx:                   ctx,
		ctxDone:               ctx.Done(), // Cache Done chan.
		cancel:                cancel,
		userAgent:             opts.UserAgent,
		conn:                  conn,
		remoteAddr:            conn.RemoteAddr(),
		localAddr:             conn.LocalAddr(),
		authInfo:              authInfo,
		readerDone:            make(chan struct{}),
		writerDone:            make(chan struct{}),
		goAway:                make(chan struct{}),
		framer:                newFramer(conn, writeBufSize, readBufSize, maxHeaderListSize),
		fc:                    &trInFlow{limit: uint32(icwz)},
		scheme:                scheme,
		activeStreams:         make(map[uint32]*Stream),
		isSecure:              isSecure,
		perRPCCreds:           perRPCCreds,
		kp:                    kp,
		statsHandler:          opts.StatsHandler,
		initialWindowSize:     initialWindowSize,
		onPrefaceReceipt:      onPrefaceReceipt,
		nextID:                1,
		maxConcurrentStreams:  defaultMaxStreamsClient,
		streamQuota:           defaultMaxStreamsClient,
		streamsQuotaAvailable: make(chan struct{}, 1),
		czData:                new(channelzData),
		onGoAway:              onGoAway,
		onClose:               onClose,
		keepaliveEnabled:      keepaliveEnabled,
		bufferPool:            newBufferPool(),
	}

	if md, ok := addr.Metadata.(*metadata.MD); ok {
		t.md = *md
	} else if md := imetadata.Get(addr); md != nil {
		t.md = md
	}
	t.controlBuf = newControlBuffer(t.ctxDone)
	if opts.InitialWindowSize >= defaultWindowSize {
		t.initialWindowSize = opts.InitialWindowSize
		dynamicWindow = false
	}
	if dynamicWindow {
		t.bdpEst = &bdpEstimator{
			bdp:               initialWindowSize,
			updateFlowControl: t.updateFlowControl,
		}
	}
	if t.statsHandler != nil {
		t.ctx = t.statsHandler.TagConn(t.ctx, &stats.ConnTagInfo{
			RemoteAddr: t.remoteAddr,
			LocalAddr:  t.localAddr,
		})
		connBegin := &stats.ConnBegin{
			Client: true,
		}
		t.statsHandler.HandleConn(t.ctx, connBegin)
	}
	if channelz.IsOn() {
		t.channelzID = channelz.RegisterNormalSocket(t, opts.ChannelzParentID, fmt.Sprintf("%s -> %s", t.localAddr, t.remoteAddr))
	}
	if t.keepaliveEnabled {
		t.kpDormancyCond = sync.NewCond(&t.mu)
		go t.keepalive()
	}
	// Start the reader goroutine for incoming message. Each transport has
	// a dedicated goroutine which reads HTTP2 frame from network. Then it
	// dispatches the frame to the corresponding stream entity.
	go t.reader()

	// Send connection preface to server.
	n, err := t.conn.Write(clientPreface)
	if err != nil {
		err = connectionErrorf(true, err, "transport: failed to write client preface: %v", err)
		t.Close(err)
		return nil, err
	}
	if n != len(clientPreface) {
		err = connectionErrorf(true, nil, "transport: preface mismatch, wrote %d bytes; want %d", n, len(clientPreface))
		t.Close(err)
		return nil, err
	}
	var ss []http2.Setting

	if t.initialWindowSize != defaultWindowSize {
		ss = append(ss, http2.Setting{
			ID:  http2.SettingInitialWindowSize,
			Val: uint32(t.initialWindowSize),
		})
	}
	if opts.MaxHeaderListSize != nil {
		ss = append(ss, http2.Setting{
			ID:  http2.SettingMaxHeaderListSize,
			Val: *opts.MaxHeaderListSize,
		})
	}
	err = t.framer.fr.WriteSettings(ss...)
	if err != nil {
		err = connectionErrorf(true, err, "transport: failed to write initial settings frame: %v", err)
		t.Close(err)
		return nil, err
	}
	// Adjust the connection flow control window if needed.
	if delta := uint32(icwz - defaultWindowSize); delta > 0 {
		if err := t.framer.fr.WriteWindowUpdate(0, delta); err != nil {
			err = connectionErrorf(true, err, "transport: failed to write window update: %v", err)
			t.Close(err)
			return nil, err
		}
	}

	t.connectionID = atomic.AddUint64(&clientConnectionCounter, 1)

	if err := t.framer.writer.Flush(); err != nil {
		return nil, err
	}
	go func() {
		t.loopy = newLoopyWriter(clientSide, t.framer, t.controlBuf, t.bdpEst)
		err := t.loopy.run()
		if err != nil {
			if logger.V(logLevel) {
				logger.Errorf("transport: loopyWriter.run returning. Err: %v", err)
			}
		}
		// Do not close the transport.  Let reader goroutine handle it since
		// there might be data in the buffers.
		t.conn.Close()
		t.controlBuf.finish()
		close(t.writerDone)
	}()
	return t, nil
}

func (t *http2Client) newStream(ctx context.Context, callHdr *CallHdr) *Stream {
	// TODO(zhaoq): Handle uint32 overflow of Stream.id.
	s := &Stream{
		ct:             t,
		done:           make(chan struct{}),
		method:         callHdr.Method,
		sendCompress:   callHdr.SendCompress,
		buf:            newRecvBuffer(),
		headerChan:     make(chan struct{}),
		contentSubtype: callHdr.ContentSubtype,
		doneFunc:       callHdr.DoneFunc,
	}
	s.wq = newWriteQuota(defaultWriteQuota, s.done)
	s.requestRead = func(n int) {
		t.adjustWindow(s, uint32(n))
	}
	// The client side stream context should have exactly the same life cycle with the user provided context.
	// That means, s.ctx should be read-only. And s.ctx is done iff ctx is done.
	// So we use the original context here instead of creating a copy.
	s.ctx = ctx
	s.trReader = &transportReader{
		reader: &recvBufferReader{
			ctx:     s.ctx,
			ctxDone: s.ctx.Done(),
			recv:    s.buf,
			closeStream: func(err error) {
				t.CloseStream(s, err)
			},
			freeBuffer: t.bufferPool.put,
		},
		windowHandler: func(n int) {
			t.updateWindow(s, uint32(n))
		},
	}
	return s
}

func (t *http2Client) getPeer() *peer.Peer {
	return &peer.Peer{
		Addr:     t.remoteAddr,
		AuthInfo: t.authInfo,
	}
}

func (t *http2Client) createHeaderFields(ctx context.Context, callHdr *CallHdr) ([]hpack.HeaderField, error) {
	aud := t.createAudience(callHdr)
	ri := credentials.RequestInfo{
		Method:   callHdr.Method,
		AuthInfo: t.authInfo,
	}
	ctxWithRequestInfo := icredentials.NewRequestInfoContext(ctx, ri)
	authData, err := t.getTrAuthData(ctxWithRequestInfo, aud)
	if err != nil {
		return nil, err
	}
	callAuthData, err := t.getCallAuthData(ctxWithRequestInfo, aud, callHdr)
	if err != nil {
		return nil, err
	}
	// TODO(mmukhi): Benchmark if the performance gets better if count the metadata and other header fields
	// first and create a slice of that exact size.
	// Make the slice of certain predictable size to reduce allocations made by append.
	hfLen := 7 // :method, :scheme, :path, :authority, content-type, user-agent, te
	hfLen += len(authData) + len(callAuthData)
	headerFields := make([]hpack.HeaderField, 0, hfLen)
	headerFields = append(headerFields, hpack.HeaderField{Name: ":method", Value: "POST"})
	headerFields = append(headerFields, hpack.HeaderField{Name: ":scheme", Value: t.scheme})
	headerFields = append(headerFields, hpack.HeaderField{Name: ":path", Value: callHdr.Method})
	headerFields = append(headerFields, hpack.HeaderField{Name: ":authority", Value: callHdr.Host})
	headerFields = append(headerFields, hpack.HeaderField{Name: "content-type", Value: grpcutil.ContentType(callHdr.ContentSubtype)})
	headerFields = append(headerFields, hpack.HeaderField{Name: "user-agent", Value: t.userAgent})
	headerFields = append(headerFields, hpack.HeaderField{Name: "te", Value: "trailers"})
	if callHdr.PreviousAttempts > 0 {
		headerFields = append(headerFields, hpack.HeaderField{Name: "grpc-previous-rpc-attempts", Value: strconv.Itoa(callHdr.PreviousAttempts)})
	}

	if callHdr.SendCompress != "" {
		headerFields = append(headerFields, hpack.HeaderField{Name: "grpc-encoding", Value: callHdr.SendCompress})
		headerFields = append(headerFields, hpack.HeaderField{Name: "grpc-accept-encoding", Value: callHdr.SendCompress})
	}
	if dl, ok := ctx.Deadline(); ok {
		// Send out timeout regardless its value. The server can detect timeout context by itself.
		// TODO(mmukhi): Perhaps this field should be updated when actually writing out to the wire.
		timeout := time.Until(dl)
		headerFields = append(headerFields, hpack.HeaderField{Name: "grpc-timeout", Value: grpcutil.EncodeDuration(timeout)})
	}
	for k, v := range authData {
		headerFields = append(headerFields, hpack.HeaderField{Name: k, Value: encodeMetadataHeader(k, v)})
	}
	for k, v := range callAuthData {
		headerFields = append(headerFields, hpack.HeaderField{Name: k, Value: encodeMetadataHeader(k, v)})
	}
	if b := stats.OutgoingTags(ctx); b != nil {
		headerFields = append(headerFields, hpack.HeaderField{Name: "grpc-tags-bin", Value: encodeBinHeader(b)})
	}
	if b := stats.OutgoingTrace(ctx); b != nil {
		headerFields = append(headerFields, hpack.HeaderField{Name: "grpc-trace-bin", Value: encodeBinHeader(b)})
	}

	if md, added, ok := metadata.FromOutgoingContextRaw(ctx); ok {
		var k string
		for k, vv := range md {
			// HTTP doesn't allow you to set pseudoheaders after non pseudoheaders were set.
			if isReservedHeader(k) {
				continue
			}
			for _, v := range vv {
				headerFields = append(headerFields, hpack.HeaderField{Name: k, Value: encodeMetadataHeader(k, v)})
			}
		}
		for _, vv := range added {
			for i, v := range vv {
				if i%2 == 0 {
					k = strings.ToLower(v)
					continue
				}
				// HTTP doesn't allow you to set pseudoheaders after non pseudoheaders were set.
				if isReservedHeader(k) {
					continue
				}
				headerFields = append(headerFields, hpack.HeaderField{Name: k, Value: encodeMetadataHeader(k, v)})
			}
		}
	}
	for k, vv := range t.md {
		if isReservedHeader(k) {
			continue
		}
		for _, v := range vv {
			headerFields = append(headerFields, hpack.HeaderField{Name: k, Value: encodeMetadataHeader(k, v)})
		}
	}
	return headerFields, nil
}

func (t *http2Client) createAudience(callHdr *CallHdr) string {
	// Create an audience string only if needed.
	if len(t.perRPCCreds) == 0 && callHdr.Creds == nil {
		return ""
	}
	// Construct URI required to get auth request metadata.
	// Omit port if it is the default one.
	host := strings.TrimSuffix(callHdr.Host, ":443")
	pos := strings.LastIndex(callHdr.Method, "/")
	if pos == -1 {
		pos = len(callHdr.Method)
	}
	return "https://" + host + callHdr.Method[:pos]
}

func (t *http2Client) getTrAuthData(ctx context.Context, audience string) (map[string]string, error) {
	if len(t.perRPCCreds) == 0 {
		return nil, nil
	}
	authData := map[string]string{}
	for _, c := range t.perRPCCreds {
		data, err := c.GetRequestMetadata(ctx, audience)
		if err != nil {
			if _, ok := status.FromError(err); ok {
				return nil, err
			}

			return nil, status.Errorf(codes.Unauthenticated, "transport: %v", err)
		}
		for k, v := range data {
			// Capital header names are illegal in HTTP/2.
			k = strings.ToLower(k)
			authData[k] = v
		}
	}
	return authData, nil
}

func (t *http2Client) getCallAuthData(ctx context.Context, audience string, callHdr *CallHdr) (map[string]string, error) {
	var callAuthData map[string]string
	// Check if credentials.PerRPCCredentials were provided via call options.
	// Note: if these credentials are provided both via dial options and call
	// options, then both sets of credentials will be applied.
	if callCreds := callHdr.Creds; callCreds != nil {
		if callCreds.RequireTransportSecurity() {
			ri, _ := credentials.RequestInfoFromContext(ctx)
			if !t.isSecure || credentials.CheckSecurityLevel(ri.AuthInfo, credentials.PrivacyAndIntegrity) != nil {
				return nil, status.Error(codes.Unauthenticated, "transport: cannot send secure credentials on an insecure connection")
			}
		}
		data, err := callCreds.GetRequestMetadata(ctx, audience)
		if err != nil {
			return nil, status.Errorf(codes.Internal, "transport: %v", err)
		}
		callAuthData = make(map[string]string, len(data))
		for k, v := range data {
			// Capital header names are illegal in HTTP/2
			k = strings.ToLower(k)
			callAuthData[k] = v
		}
	}
	return callAuthData, nil
}

// NewStreamError wraps an error and reports additional information.  Typically
// NewStream errors result in transparent retry, as they mean nothing went onto
// the wire.  However, there are two notable exceptions:
//
// 1. If the stream headers violate the max header list size allowed by the
//    server.  In this case there is no reason to retry at all, as it is
//    assumed the RPC would continue to fail on subsequent attempts.
// 2. If the credentials errored when requesting their headers.  In this case,
//    it's possible a retry can fix the problem, but indefinitely transparently
//    retrying is not appropriate as it is likely the credentials, if they can
//    eventually succeed, would need I/O to do so.
type NewStreamError struct {
	Err error

	DoNotRetry            bool
	DoNotTransparentRetry bool
}

func (e NewStreamError) Error() string {
	return e.Err.Error()
}

// NewStream creates a stream and registers it into the transport as "active"
// streams.  All non-nil errors returned will be *NewStreamError.
func (t *http2Client) NewStream(ctx context.Context, callHdr *CallHdr) (_ *Stream, err error) {
	ctx = peer.NewContext(ctx, t.getPeer())
	headerFields, err := t.createHeaderFields(ctx, callHdr)
	if err != nil {
		return nil, &NewStreamError{Err: err, DoNotTransparentRetry: true}
	}
	s := t.newStream(ctx, callHdr)
	cleanup := func(err error) {
		if s.swapState(streamDone) == streamDone {
			// If it was already done, return.
			return
		}
		// The stream was unprocessed by the server.
		atomic.StoreUint32(&s.unprocessed, 1)
		s.write(recvMsg{err: err})
		close(s.done)
		// If headerChan isn't closed, then close it.
		if atomic.CompareAndSwapUint32(&s.headerChanClosed, 0, 1) {
			close(s.headerChan)
		}
	}
	hdr := &headerFrame{
		hf:        headerFields,
		endStream: false,
		initStream: func(id uint32) error {
			t.mu.Lock()
			if state := t.state; state != reachable {
				t.mu.Unlock()
				// Do a quick cleanup.
				err := error(errStreamDrain)
				if state == closing {
					err = ErrConnClosing
				}
				cleanup(err)
				return err
			}
			t.activeStreams[id] = s
			if channelz.IsOn() {
				atomic.AddInt64(&t.czData.streamsStarted, 1)
				atomic.StoreInt64(&t.czData.lastStreamCreatedTime, time.Now().UnixNano())
			}
			// If the keepalive goroutine has gone dormant, wake it up.
			if t.kpDormant {
				t.kpDormancyCond.Signal()
			}
			t.mu.Unlock()
			return nil
		},
		onOrphaned: cleanup,
		wq:         s.wq,
	}
	firstTry := true
	var ch chan struct{}
	checkForStreamQuota := func(it interface{}) bool {
		if t.streamQuota <= 0 { // Can go negative if server decreases it.
			if firstTry {
				t.waitingStreams++
			}
			ch = t.streamsQuotaAvailable
			return false
		}
		if !firstTry {
			t.waitingStreams--
		}
		t.streamQuota--
		h := it.(*headerFrame)
		h.streamID = t.nextID
		t.nextID += 2
		s.id = h.streamID
		s.fc = &inFlow{limit: uint32(t.initialWindowSize)}
		if t.streamQuota > 0 && t.waitingStreams > 0 {
			select {
			case t.streamsQuotaAvailable <- struct{}{}:
			default:
			}
		}
		return true
	}
	var hdrListSizeErr error
	checkForHeaderListSize := func(it interface{}) bool {
		if t.maxSendHeaderListSize == nil {
			return true
		}
		hdrFrame := it.(*headerFrame)
		var sz int64
		for _, f := range hdrFrame.hf {
			if sz += int64(f.Size()); sz > int64(*t.maxSendHeaderListSize) {
				hdrListSizeErr = status.Errorf(codes.Internal, "header list size to send violates the maximum size (%d bytes) set by server", *t.maxSendHeaderListSize)
				return false
			}
		}
		return true
	}
	for {
		success, err := t.controlBuf.executeAndPut(func(it interface{}) bool {
			if !checkForStreamQuota(it) {
				return false
			}
			if !checkForHeaderListSize(it) {
				return false
			}
			return true
		}, hdr)
		if err != nil {
			return nil, &NewStreamError{Err: err}
		}
		if success {
			break
		}
		if hdrListSizeErr != nil {
			return nil, &NewStreamError{Err: hdrListSizeErr, DoNotRetry: true}
		}
		firstTry = false
		select {
		case <-ch:
		case <-ctx.Done():
			return nil, &NewStreamError{Err: ContextErr(ctx.Err())}
		case <-t.goAway:
			return nil, &NewStreamError{Err: errStreamDrain}
		case <-t.ctx.Done():
			return nil, &NewStreamError{Err: ErrConnClosing}
		}
	}
	if t.statsHandler != nil {
		header, ok := metadata.FromOutgoingContext(ctx)
		if ok {
			header.Set("user-agent", t.userAgent)
		} else {
			header = metadata.Pairs("user-agent", t.userAgent)
		}
		// Note: The header fields are compressed with hpack after this call returns.
		// No WireLength field is set here.
		outHeader := &stats.OutHeader{
			Client:      true,
			FullMethod:  callHdr.Method,
			RemoteAddr:  t.remoteAddr,
			LocalAddr:   t.localAddr,
			Compression: callHdr.SendCompress,
			Header:      header,
		}
		t.statsHandler.HandleRPC(s.ctx, outHeader)
	}
	return s, nil
}

// CloseStream clears the footprint of a stream when the stream is not needed any more.
// This must not be executed in reader's goroutine.
func (t *http2Client) CloseStream(s *Stream, err error) {
	var (
		rst     bool
		rstCode http2.ErrCode
	)
	if err != nil {
		rst = true
		rstCode = http2.ErrCodeCancel
	}
	t.closeStream(s, err, rst, rstCode, status.Convert(err), nil, false)
}

func (t *http2Client) closeStream(s *Stream, err error, rst bool, rstCode http2.ErrCode, st *status.Status, mdata map[string][]string, eosReceived bool) {
	// Set stream status to done.
	if s.swapState(streamDone) == streamDone {
		// If it was already done, return.  If multiple closeStream calls
		// happen simultaneously, wait for the first to finish.
		<-s.done
		return
	}
	// status and trailers can be updated here without any synchronization because the stream goroutine will
	// only read it after it sees an io.EOF error from read or write and we'll write those errors
	// only after updating this.
	s.status = st
	if len(mdata) > 0 {
		s.trailer = mdata
	}
	if err != nil {
		// This will unblock reads eventually.
		s.write(recvMsg{err: err})
	}
	// If headerChan isn't closed, then close it.
	if atomic.CompareAndSwapUint32(&s.headerChanClosed, 0, 1) {
		s.noHeaders = true
		close(s.headerChan)
	}
	cleanup := &cleanupStream{
		streamID: s.id,
		onWrite: func() {
			t.mu.Lock()
			if t.activeStreams != nil {
				delete(t.activeStreams, s.id)
			}
			t.mu.Unlock()
			if channelz.IsOn() {
				if eosReceived {
					atomic.AddInt64(&t.czData.streamsSucceeded, 1)
				} else {
					atomic.AddInt64(&t.czData.streamsFailed, 1)
				}
			}
		},
		rst:     rst,
		rstCode: rstCode,
	}
	addBackStreamQuota := func(interface{}) bool {
		t.streamQuota++
		if t.streamQuota > 0 && t.waitingStreams > 0 {
			select {
			case t.streamsQuotaAvailable <- struct{}{}:
			default:
			}
		}
		return true
	}
	t.controlBuf.executeAndPut(addBackStreamQuota, cleanup)
	// This will unblock write.
	close(s.done)
	if s.doneFunc != nil {
		s.doneFunc()
	}
}

// Close kicks off the shutdown process of the transport. This should be called
// only once on a transport. Once it is called, the transport should not be
// accessed any more.
//
// This method blocks until the addrConn that initiated this transport is
// re-connected. This happens because t.onClose() begins reconnect logic at the
// addrConn level and blocks until the addrConn is successfully connected.
func (t *http2Client) Close(err error) {
	t.mu.Lock()
	// Make sure we only Close once.
	if t.state == closing {
		t.mu.Unlock()
		return
	}
	// Call t.onClose before setting the state to closing to prevent the client
	// from attempting to create new streams ASAP.
	t.onClose()
	t.state = closing
	streams := t.activeStreams
	t.activeStreams = nil
	if t.kpDormant {
		// If the keepalive goroutine is blocked on this condition variable, we
		// should unblock it so that the goroutine eventually exits.
		t.kpDormancyCond.Signal()
	}
	t.mu.Unlock()
	t.controlBuf.finish()
	t.cancel()
	t.conn.Close()
	if channelz.IsOn() {
		channelz.RemoveEntry(t.channelzID)
	}
	// Append info about previous goaways if there were any, since this may be important
	// for understanding the root cause for this connection to be closed.
	_, goAwayDebugMessage := t.GetGoAwayReason()
<<<<<<< HEAD
	if len(goAwayDebugMessage) > 0 {
		err = fmt.Errorf("closing transport due to: %v, received prior goaway: %v", err, goAwayDebugMessage)
	}
	// Notify all active streams.
	for _, s := range streams {
		t.closeStream(s, err, false, http2.ErrCodeNo, status.New(codes.Unavailable, err.Error()), nil, false)
=======

	var st *status.Status
	if len(goAwayDebugMessage) > 0 {
		st = status.Newf(codes.Unavailable, "closing transport due to: %v, received prior goaway: %v", err, goAwayDebugMessage)
		err = st.Err()
	} else {
		st = status.New(codes.Unavailable, err.Error())
	}

	// Notify all active streams.
	for _, s := range streams {
		t.closeStream(s, err, false, http2.ErrCodeNo, st, nil, false)
>>>>>>> 929caaff
	}
	if t.statsHandler != nil {
		connEnd := &stats.ConnEnd{
			Client: true,
		}
		t.statsHandler.HandleConn(t.ctx, connEnd)
	}
}

// GracefulClose sets the state to draining, which prevents new streams from
// being created and causes the transport to be closed when the last active
// stream is closed.  If there are no active streams, the transport is closed
// immediately.  This does nothing if the transport is already draining or
// closing.
func (t *http2Client) GracefulClose() {
	t.mu.Lock()
	// Make sure we move to draining only from active.
	if t.state == draining || t.state == closing {
		t.mu.Unlock()
		return
	}
	t.state = draining
	active := len(t.activeStreams)
	t.mu.Unlock()
	if active == 0 {
		t.Close(ErrConnClosing)
		return
	}
	t.controlBuf.put(&incomingGoAway{})
}

// Write formats the data into HTTP2 data frame(s) and sends it out. The caller
// should proceed only if Write returns nil.
func (t *http2Client) Write(s *Stream, hdr []byte, data []byte, opts *Options) error {
	if opts.Last {
		// If it's the last message, update stream state.
		if !s.compareAndSwapState(streamActive, streamWriteDone) {
			return errStreamDone
		}
	} else if s.getState() != streamActive {
		return errStreamDone
	}
	df := &dataFrame{
		streamID:  s.id,
		endStream: opts.Last,
		h:         hdr,
		d:         data,
	}
	if hdr != nil || data != nil { // If it's not an empty data frame, check quota.
		if err := s.wq.get(int32(len(hdr) + len(data))); err != nil {
			return err
		}
	}
	return t.controlBuf.put(df)
}

func (t *http2Client) getStream(f http2.Frame) *Stream {
	t.mu.Lock()
	s := t.activeStreams[f.Header().StreamID]
	t.mu.Unlock()
	return s
}

// adjustWindow sends out extra window update over the initial window size
// of stream if the application is requesting data larger in size than
// the window.
func (t *http2Client) adjustWindow(s *Stream, n uint32) {
	if w := s.fc.maybeAdjust(n); w > 0 {
		t.controlBuf.put(&outgoingWindowUpdate{streamID: s.id, increment: w})
	}
}

// updateWindow adjusts the inbound quota for the stream.
// Window updates will be sent out when the cumulative quota
// exceeds the corresponding threshold.
func (t *http2Client) updateWindow(s *Stream, n uint32) {
	if w := s.fc.onRead(n); w > 0 {
		t.controlBuf.put(&outgoingWindowUpdate{streamID: s.id, increment: w})
	}
}

// updateFlowControl updates the incoming flow control windows
// for the transport and the stream based on the current bdp
// estimation.
func (t *http2Client) updateFlowControl(n uint32) {
	t.mu.Lock()
	for _, s := range t.activeStreams {
		s.fc.newLimit(n)
	}
	t.mu.Unlock()
	updateIWS := func(interface{}) bool {
		t.initialWindowSize = int32(n)
		return true
	}
	t.controlBuf.executeAndPut(updateIWS, &outgoingWindowUpdate{streamID: 0, increment: t.fc.newLimit(n)})
	t.controlBuf.put(&outgoingSettings{
		ss: []http2.Setting{
			{
				ID:  http2.SettingInitialWindowSize,
				Val: n,
			},
		},
	})
}

func (t *http2Client) handleData(f *http2.DataFrame) {
	size := f.Header().Length
	var sendBDPPing bool
	if t.bdpEst != nil {
		sendBDPPing = t.bdpEst.add(size)
	}
	// Decouple connection's flow control from application's read.
	// An update on connection's flow control should not depend on
	// whether user application has read the data or not. Such a
	// restriction is already imposed on the stream's flow control,
	// and therefore the sender will be blocked anyways.
	// Decoupling the connection flow control will prevent other
	// active(fast) streams from starving in presence of slow or
	// inactive streams.
	//
	if w := t.fc.onData(size); w > 0 {
		t.controlBuf.put(&outgoingWindowUpdate{
			streamID:  0,
			increment: w,
		})
	}
	if sendBDPPing {
		// Avoid excessive ping detection (e.g. in an L7 proxy)
		// by sending a window update prior to the BDP ping.

		if w := t.fc.reset(); w > 0 {
			t.controlBuf.put(&outgoingWindowUpdate{
				streamID:  0,
				increment: w,
			})
		}

		t.controlBuf.put(bdpPing)
	}
	// Select the right stream to dispatch.
	s := t.getStream(f)
	if s == nil {
		return
	}
	if size > 0 {
		if err := s.fc.onData(size); err != nil {
			t.closeStream(s, io.EOF, true, http2.ErrCodeFlowControl, status.New(codes.Internal, err.Error()), nil, false)
			return
		}
		if f.Header().Flags.Has(http2.FlagDataPadded) {
			if w := s.fc.onRead(size - uint32(len(f.Data()))); w > 0 {
				t.controlBuf.put(&outgoingWindowUpdate{s.id, w})
			}
		}
		// TODO(bradfitz, zhaoq): A copy is required here because there is no
		// guarantee f.Data() is consumed before the arrival of next frame.
		// Can this copy be eliminated?
		if len(f.Data()) > 0 {
			buffer := t.bufferPool.get()
			buffer.Reset()
			buffer.Write(f.Data())
			s.write(recvMsg{buffer: buffer})
		}
	}
	// The server has closed the stream without sending trailers.  Record that
	// the read direction is closed, and set the status appropriately.
	if f.FrameHeader.Flags.Has(http2.FlagDataEndStream) {
		t.closeStream(s, io.EOF, false, http2.ErrCodeNo, status.New(codes.Internal, "server closed the stream without sending trailers"), nil, true)
	}
}

func (t *http2Client) handleRSTStream(f *http2.RSTStreamFrame) {
	s := t.getStream(f)
	if s == nil {
		return
	}
	if f.ErrCode == http2.ErrCodeRefusedStream {
		// The stream was unprocessed by the server.
		atomic.StoreUint32(&s.unprocessed, 1)
	}
	statusCode, ok := http2ErrConvTab[f.ErrCode]
	if !ok {
		if logger.V(logLevel) {
			logger.Warningf("transport: http2Client.handleRSTStream found no mapped gRPC status for the received http2 error %v", f.ErrCode)
		}
		statusCode = codes.Unknown
	}
	if statusCode == codes.Canceled {
		if d, ok := s.ctx.Deadline(); ok && !d.After(time.Now()) {
			// Our deadline was already exceeded, and that was likely the cause
			// of this cancelation.  Alter the status code accordingly.
			statusCode = codes.DeadlineExceeded
		}
	}
	t.closeStream(s, io.EOF, false, http2.ErrCodeNo, status.Newf(statusCode, "stream terminated by RST_STREAM with error code: %v", f.ErrCode), nil, false)
}

func (t *http2Client) handleSettings(f *http2.SettingsFrame, isFirst bool) {
	if f.IsAck() {
		return
	}
	var maxStreams *uint32
	var ss []http2.Setting
	var updateFuncs []func()
	f.ForeachSetting(func(s http2.Setting) error {
		switch s.ID {
		case http2.SettingMaxConcurrentStreams:
			maxStreams = new(uint32)
			*maxStreams = s.Val
		case http2.SettingMaxHeaderListSize:
			updateFuncs = append(updateFuncs, func() {
				t.maxSendHeaderListSize = new(uint32)
				*t.maxSendHeaderListSize = s.Val
			})
		default:
			ss = append(ss, s)
		}
		return nil
	})
	if isFirst && maxStreams == nil {
		maxStreams = new(uint32)
		*maxStreams = math.MaxUint32
	}
	sf := &incomingSettings{
		ss: ss,
	}
	if maxStreams != nil {
		updateStreamQuota := func() {
			delta := int64(*maxStreams) - int64(t.maxConcurrentStreams)
			t.maxConcurrentStreams = *maxStreams
			t.streamQuota += delta
			if delta > 0 && t.waitingStreams > 0 {
				close(t.streamsQuotaAvailable) // wake all of them up.
				t.streamsQuotaAvailable = make(chan struct{}, 1)
			}
		}
		updateFuncs = append(updateFuncs, updateStreamQuota)
	}
	t.controlBuf.executeAndPut(func(interface{}) bool {
		for _, f := range updateFuncs {
			f()
		}
		return true
	}, sf)
}

func (t *http2Client) handlePing(f *http2.PingFrame) {
	if f.IsAck() {
		// Maybe it's a BDP ping.
		if t.bdpEst != nil {
			t.bdpEst.calculate(f.Data)
		}
		return
	}
	pingAck := &ping{ack: true}
	copy(pingAck.data[:], f.Data[:])
	t.controlBuf.put(pingAck)
}

func (t *http2Client) handleGoAway(f *http2.GoAwayFrame) {
	t.mu.Lock()
	if t.state == closing {
		t.mu.Unlock()
		return
	}
	if f.ErrCode == http2.ErrCodeEnhanceYourCalm {
		if logger.V(logLevel) {
			logger.Infof("Client received GoAway with http2.ErrCodeEnhanceYourCalm.")
		}
	}
	id := f.LastStreamID
	if id > 0 && id%2 == 0 {
		t.mu.Unlock()
		t.Close(connectionErrorf(true, nil, "received goaway with non-zero even-numbered numbered stream id: %v", id))
		return
	}
	// A client can receive multiple GoAways from the server (see
	// https://github.com/grpc/grpc-go/issues/1387).  The idea is that the first
	// GoAway will be sent with an ID of MaxInt32 and the second GoAway will be
	// sent after an RTT delay with the ID of the last stream the server will
	// process.
	//
	// Therefore, when we get the first GoAway we don't necessarily close any
	// streams. While in case of second GoAway we close all streams created after
	// the GoAwayId. This way streams that were in-flight while the GoAway from
	// server was being sent don't get killed.
	select {
	case <-t.goAway: // t.goAway has been closed (i.e.,multiple GoAways).
		// If there are multiple GoAways the first one should always have an ID greater than the following ones.
		if id > t.prevGoAwayID {
			t.mu.Unlock()
			t.Close(connectionErrorf(true, nil, "received goaway with stream id: %v, which exceeds stream id of previous goaway: %v", id, t.prevGoAwayID))
			return
		}
	default:
		t.setGoAwayReason(f)
		close(t.goAway)
		t.controlBuf.put(&incomingGoAway{})
		// Notify the clientconn about the GOAWAY before we set the state to
		// draining, to allow the client to stop attempting to create streams
		// before disallowing new streams on this connection.
		t.onGoAway(t.goAwayReason)
		t.state = draining
	}
	// All streams with IDs greater than the GoAwayId
	// and smaller than the previous GoAway ID should be killed.
	upperLimit := t.prevGoAwayID
	if upperLimit == 0 { // This is the first GoAway Frame.
		upperLimit = math.MaxUint32 // Kill all streams after the GoAway ID.
	}
	for streamID, stream := range t.activeStreams {
		if streamID > id && streamID <= upperLimit {
			// The stream was unprocessed by the server.
			atomic.StoreUint32(&stream.unprocessed, 1)
			t.closeStream(stream, errStreamDrain, false, http2.ErrCodeNo, statusGoAway, nil, false)
		}
	}
	t.prevGoAwayID = id
	active := len(t.activeStreams)
	t.mu.Unlock()
	if active == 0 {
		t.Close(connectionErrorf(true, nil, "received goaway and there are no active streams"))
	}
}

// setGoAwayReason sets the value of t.goAwayReason based
// on the GoAway frame received.
// It expects a lock on transport's mutext to be held by
// the caller.
func (t *http2Client) setGoAwayReason(f *http2.GoAwayFrame) {
	t.goAwayReason = GoAwayNoReason
	switch f.ErrCode {
	case http2.ErrCodeEnhanceYourCalm:
		if string(f.DebugData()) == "too_many_pings" {
			t.goAwayReason = GoAwayTooManyPings
		}
	}
<<<<<<< HEAD
	t.goAwayDebugMessage = fmt.Sprintf("code: %s, debug data: %v", f.ErrCode, string(f.DebugData()))
=======
	if len(f.DebugData()) == 0 {
		t.goAwayDebugMessage = fmt.Sprintf("code: %s", f.ErrCode)
	} else {
		t.goAwayDebugMessage = fmt.Sprintf("code: %s, debug data: %q", f.ErrCode, string(f.DebugData()))
	}
>>>>>>> 929caaff
}

func (t *http2Client) GetGoAwayReason() (GoAwayReason, string) {
	t.mu.Lock()
	defer t.mu.Unlock()
	return t.goAwayReason, t.goAwayDebugMessage
}

func (t *http2Client) handleWindowUpdate(f *http2.WindowUpdateFrame) {
	t.controlBuf.put(&incomingWindowUpdate{
		streamID:  f.Header().StreamID,
		increment: f.Increment,
	})
}

// operateHeaders takes action on the decoded headers.
func (t *http2Client) operateHeaders(frame *http2.MetaHeadersFrame) {
	s := t.getStream(frame)
	if s == nil {
		return
	}
	endStream := frame.StreamEnded()
	atomic.StoreUint32(&s.bytesReceived, 1)
	initialHeader := atomic.LoadUint32(&s.headerChanClosed) == 0

	if !initialHeader && !endStream {
		// As specified by gRPC over HTTP2, a HEADERS frame (and associated CONTINUATION frames) can only appear at the start or end of a stream. Therefore, second HEADERS frame must have EOS bit set.
		st := status.New(codes.Internal, "a HEADERS frame cannot appear in the middle of a stream")
		t.closeStream(s, st.Err(), true, http2.ErrCodeProtocol, st, nil, false)
		return
	}

	// frame.Truncated is set to true when framer detects that the current header
	// list size hits MaxHeaderListSize limit.
	if frame.Truncated {
		se := status.New(codes.Internal, "peer header list size exceeded limit")
		t.closeStream(s, se.Err(), true, http2.ErrCodeFrameSize, se, nil, endStream)
		return
	}

	var (
		// If a gRPC Response-Headers has already been received, then it means
		// that the peer is speaking gRPC and we are in gRPC mode.
		isGRPC         = !initialHeader
		mdata          = make(map[string][]string)
		contentTypeErr = "malformed header: missing HTTP content-type"
		grpcMessage    string
		statusGen      *status.Status
		recvCompress   string
		httpStatusCode *int
		httpStatusErr  string
		rawStatusCode  = codes.Unknown
		// headerError is set if an error is encountered while parsing the headers
		headerError string
	)

	if initialHeader {
		httpStatusErr = "malformed header: missing HTTP status"
	}

	for _, hf := range frame.Fields {
		switch hf.Name {
		case "content-type":
			if _, validContentType := grpcutil.ContentSubtype(hf.Value); !validContentType {
				contentTypeErr = fmt.Sprintf("transport: received unexpected content-type %q", hf.Value)
				break
			}
			contentTypeErr = ""
			mdata[hf.Name] = append(mdata[hf.Name], hf.Value)
			isGRPC = true
		case "grpc-encoding":
			recvCompress = hf.Value
		case "grpc-status":
			code, err := strconv.ParseInt(hf.Value, 10, 32)
			if err != nil {
				se := status.New(codes.Internal, fmt.Sprintf("transport: malformed grpc-status: %v", err))
				t.closeStream(s, se.Err(), true, http2.ErrCodeProtocol, se, nil, endStream)
				return
			}
			rawStatusCode = codes.Code(uint32(code))
		case "grpc-message":
			grpcMessage = decodeGrpcMessage(hf.Value)
		case "grpc-status-details-bin":
			var err error
			statusGen, err = decodeGRPCStatusDetails(hf.Value)
			if err != nil {
				headerError = fmt.Sprintf("transport: malformed grpc-status-details-bin: %v", err)
			}
		case ":status":
			if hf.Value == "200" {
				httpStatusErr = ""
				statusCode := 200
				httpStatusCode = &statusCode
				break
			}

			c, err := strconv.ParseInt(hf.Value, 10, 32)
			if err != nil {
				se := status.New(codes.Internal, fmt.Sprintf("transport: malformed http-status: %v", err))
				t.closeStream(s, se.Err(), true, http2.ErrCodeProtocol, se, nil, endStream)
				return
			}
			statusCode := int(c)
			httpStatusCode = &statusCode

			httpStatusErr = fmt.Sprintf(
				"unexpected HTTP status code received from server: %d (%s)",
				statusCode,
				http.StatusText(statusCode),
			)
		default:
			if isReservedHeader(hf.Name) && !isWhitelistedHeader(hf.Name) {
				break
			}
			v, err := decodeMetadataHeader(hf.Name, hf.Value)
			if err != nil {
				headerError = fmt.Sprintf("transport: malformed %s: %v", hf.Name, err)
				logger.Warningf("Failed to decode metadata header (%q, %q): %v", hf.Name, hf.Value, err)
				break
			}
			mdata[hf.Name] = append(mdata[hf.Name], v)
		}
	}

	if !isGRPC || httpStatusErr != "" {
		var code = codes.Internal // when header does not include HTTP status, return INTERNAL

		if httpStatusCode != nil {
			var ok bool
			code, ok = HTTPStatusConvTab[*httpStatusCode]
			if !ok {
				code = codes.Unknown
			}
		}
		var errs []string
		if httpStatusErr != "" {
			errs = append(errs, httpStatusErr)
		}
		if contentTypeErr != "" {
			errs = append(errs, contentTypeErr)
		}
		// Verify the HTTP response is a 200.
		se := status.New(code, strings.Join(errs, "; "))
		t.closeStream(s, se.Err(), true, http2.ErrCodeProtocol, se, nil, endStream)
		return
	}

	if headerError != "" {
		se := status.New(codes.Internal, headerError)
		t.closeStream(s, se.Err(), true, http2.ErrCodeProtocol, se, nil, endStream)
		return
	}

	isHeader := false
	defer func() {
		if t.statsHandler != nil {
			if isHeader {
				inHeader := &stats.InHeader{
					Client:      true,
					WireLength:  int(frame.Header().Length),
					Header:      s.header.Copy(),
					Compression: s.recvCompress,
				}
				t.statsHandler.HandleRPC(s.ctx, inHeader)
			} else {
				inTrailer := &stats.InTrailer{
					Client:     true,
					WireLength: int(frame.Header().Length),
					Trailer:    s.trailer.Copy(),
				}
				t.statsHandler.HandleRPC(s.ctx, inTrailer)
			}
		}
	}()

	// If headerChan hasn't been closed yet
	if atomic.CompareAndSwapUint32(&s.headerChanClosed, 0, 1) {
		s.headerValid = true
		if !endStream {
			// HEADERS frame block carries a Response-Headers.
			isHeader = true
			// These values can be set without any synchronization because
			// stream goroutine will read it only after seeing a closed
			// headerChan which we'll close after setting this.
			s.recvCompress = recvCompress
			if len(mdata) > 0 {
				s.header = mdata
			}
		} else {
			// HEADERS frame block carries a Trailers-Only.
			s.noHeaders = true
		}
		close(s.headerChan)
	}

	if !endStream {
		return
	}

	if statusGen == nil {
		statusGen = status.New(rawStatusCode, grpcMessage)
	}

	// if client received END_STREAM from server while stream was still active, send RST_STREAM
	rst := s.getState() == streamActive
	t.closeStream(s, io.EOF, rst, http2.ErrCodeNo, statusGen, mdata, true)
}

// reader runs as a separate goroutine in charge of reading data from network
// connection.
//
// TODO(zhaoq): currently one reader per transport. Investigate whether this is
// optimal.
// TODO(zhaoq): Check the validity of the incoming frame sequence.
func (t *http2Client) reader() {
	defer close(t.readerDone)
	// Check the validity of server preface.
	frame, err := t.framer.fr.ReadFrame()
	if err != nil {
		err = connectionErrorf(true, err, "error reading server preface: %v", err)
		t.Close(err) // this kicks off resetTransport, so must be last before return
		return
	}
	t.conn.SetReadDeadline(time.Time{}) // reset deadline once we get the settings frame (we didn't time out, yay!)
	if t.keepaliveEnabled {
		atomic.StoreInt64(&t.lastRead, time.Now().UnixNano())
	}
	sf, ok := frame.(*http2.SettingsFrame)
	if !ok {
		// this kicks off resetTransport, so must be last before return
		t.Close(connectionErrorf(true, nil, "initial http2 frame from server is not a settings frame: %T", frame))
		return
	}
	t.onPrefaceReceipt()
	t.handleSettings(sf, true)

	// loop to keep reading incoming messages on this transport.
	for {
		t.controlBuf.throttle()
		frame, err := t.framer.fr.ReadFrame()
		if t.keepaliveEnabled {
			atomic.StoreInt64(&t.lastRead, time.Now().UnixNano())
		}
		if err != nil {
			// Abort an active stream if the http2.Framer returns a
			// http2.StreamError. This can happen only if the server's response
			// is malformed http2.
			if se, ok := err.(http2.StreamError); ok {
				t.mu.Lock()
				s := t.activeStreams[se.StreamID]
				t.mu.Unlock()
				if s != nil {
					// use error detail to provide better err message
					code := http2ErrConvTab[se.Code]
					errorDetail := t.framer.fr.ErrorDetail()
					var msg string
					if errorDetail != nil {
						msg = errorDetail.Error()
					} else {
						msg = "received invalid frame"
					}
					t.closeStream(s, status.Error(code, msg), true, http2.ErrCodeProtocol, status.New(code, msg), nil, false)
				}
				continue
			} else {
				// Transport error.
				t.Close(connectionErrorf(true, err, "error reading from server: %v", err))
				return
			}
		}
		switch frame := frame.(type) {
		case *http2.MetaHeadersFrame:
			t.operateHeaders(frame)
		case *http2.DataFrame:
			t.handleData(frame)
		case *http2.RSTStreamFrame:
			t.handleRSTStream(frame)
		case *http2.SettingsFrame:
			t.handleSettings(frame, false)
		case *http2.PingFrame:
			t.handlePing(frame)
		case *http2.GoAwayFrame:
			t.handleGoAway(frame)
		case *http2.WindowUpdateFrame:
			t.handleWindowUpdate(frame)
		default:
			if logger.V(logLevel) {
				logger.Errorf("transport: http2Client.reader got unhandled frame type %v.", frame)
			}
		}
	}
}

func minTime(a, b time.Duration) time.Duration {
	if a < b {
		return a
	}
	return b
}

// keepalive running in a separate goroutune makes sure the connection is alive by sending pings.
func (t *http2Client) keepalive() {
	p := &ping{data: [8]byte{}}
	// True iff a ping has been sent, and no data has been received since then.
	outstandingPing := false
	// Amount of time remaining before which we should receive an ACK for the
	// last sent ping.
	timeoutLeft := time.Duration(0)
	// Records the last value of t.lastRead before we go block on the timer.
	// This is required to check for read activity since then.
	prevNano := time.Now().UnixNano()
	timer := time.NewTimer(t.kp.Time)
	for {
		select {
		case <-timer.C:
			lastRead := atomic.LoadInt64(&t.lastRead)
			if lastRead > prevNano {
				// There has been read activity since the last time we were here.
				outstandingPing = false
				// Next timer should fire at kp.Time seconds from lastRead time.
				timer.Reset(time.Duration(lastRead) + t.kp.Time - time.Duration(time.Now().UnixNano()))
				prevNano = lastRead
				continue
			}
			if outstandingPing && timeoutLeft <= 0 {
				t.Close(connectionErrorf(true, nil, "keepalive ping failed to receive ACK within timeout"))
				return
			}
			t.mu.Lock()
			if t.state == closing {
				// If the transport is closing, we should exit from the
				// keepalive goroutine here. If not, we could have a race
				// between the call to Signal() from Close() and the call to
				// Wait() here, whereby the keepalive goroutine ends up
				// blocking on the condition variable which will never be
				// signalled again.
				t.mu.Unlock()
				return
			}
			if len(t.activeStreams) < 1 && !t.kp.PermitWithoutStream {
				// If a ping was sent out previously (because there were active
				// streams at that point) which wasn't acked and its timeout
				// hadn't fired, but we got here and are about to go dormant,
				// we should make sure that we unconditionally send a ping once
				// we awaken.
				outstandingPing = false
				t.kpDormant = true
				t.kpDormancyCond.Wait()
			}
			t.kpDormant = false
			t.mu.Unlock()

			// We get here either because we were dormant and a new stream was
			// created which unblocked the Wait() call, or because the
			// keepalive timer expired. In both cases, we need to send a ping.
			if !outstandingPing {
				if channelz.IsOn() {
					atomic.AddInt64(&t.czData.kpCount, 1)
				}
				t.controlBuf.put(p)
				timeoutLeft = t.kp.Timeout
				outstandingPing = true
			}
			// The amount of time to sleep here is the minimum of kp.Time and
			// timeoutLeft. This will ensure that we wait only for kp.Time
			// before sending out the next ping (for cases where the ping is
			// acked).
			sleepDuration := minTime(t.kp.Time, timeoutLeft)
			timeoutLeft -= sleepDuration
			timer.Reset(sleepDuration)
		case <-t.ctx.Done():
			if !timer.Stop() {
				<-timer.C
			}
			return
		}
	}
}

func (t *http2Client) Error() <-chan struct{} {
	return t.ctx.Done()
}

func (t *http2Client) GoAway() <-chan struct{} {
	return t.goAway
}

func (t *http2Client) ChannelzMetric() *channelz.SocketInternalMetric {
	s := channelz.SocketInternalMetric{
		StreamsStarted:                  atomic.LoadInt64(&t.czData.streamsStarted),
		StreamsSucceeded:                atomic.LoadInt64(&t.czData.streamsSucceeded),
		StreamsFailed:                   atomic.LoadInt64(&t.czData.streamsFailed),
		MessagesSent:                    atomic.LoadInt64(&t.czData.msgSent),
		MessagesReceived:                atomic.LoadInt64(&t.czData.msgRecv),
		KeepAlivesSent:                  atomic.LoadInt64(&t.czData.kpCount),
		LastLocalStreamCreatedTimestamp: time.Unix(0, atomic.LoadInt64(&t.czData.lastStreamCreatedTime)),
		LastMessageSentTimestamp:        time.Unix(0, atomic.LoadInt64(&t.czData.lastMsgSentTime)),
		LastMessageReceivedTimestamp:    time.Unix(0, atomic.LoadInt64(&t.czData.lastMsgRecvTime)),
		LocalFlowControlWindow:          int64(t.fc.getSize()),
		SocketOptions:                   channelz.GetSocketOption(t.conn),
		LocalAddr:                       t.localAddr,
		RemoteAddr:                      t.remoteAddr,
		// RemoteName :
	}
	if au, ok := t.authInfo.(credentials.ChannelzSecurityInfo); ok {
		s.Security = au.GetSecurityValue()
	}
	s.RemoteFlowControlWindow = t.getOutFlowWindow()
	return &s
}

func (t *http2Client) RemoteAddr() net.Addr { return t.remoteAddr }

func (t *http2Client) IncrMsgSent() {
	atomic.AddInt64(&t.czData.msgSent, 1)
	atomic.StoreInt64(&t.czData.lastMsgSentTime, time.Now().UnixNano())
}

func (t *http2Client) IncrMsgRecv() {
	atomic.AddInt64(&t.czData.msgRecv, 1)
	atomic.StoreInt64(&t.czData.lastMsgRecvTime, time.Now().UnixNano())
}

func (t *http2Client) getOutFlowWindow() int64 {
	resp := make(chan uint32, 1)
	timer := time.NewTimer(time.Second)
	defer timer.Stop()
	t.controlBuf.put(&outFlowControlSizeRequest{resp})
	select {
	case sz := <-resp:
		return int64(sz)
	case <-t.ctxDone:
		return -1
	case <-timer.C:
		return -2
	}
}<|MERGE_RESOLUTION|>--- conflicted
+++ resolved
@@ -242,9 +242,6 @@
 		// and passed to the credential handshaker. This makes it possible for
 		// address specific arbitrary data to reach the credential handshaker.
 		connectCtx = icredentials.NewClientHandshakeInfoContext(connectCtx, credentials.ClientHandshakeInfo{Attributes: addr.Attributes})
-<<<<<<< HEAD
-		conn, authInfo, err = transportCreds.ClientHandshake(connectCtx, addr.ServerName, conn)
-=======
 		rawConn := conn
 		// Pull the deadline from the connectCtx, which will be used for
 		// timeouts in the authentication protocol handshake. Can ignore the
@@ -254,7 +251,6 @@
 		rawConn.SetDeadline(deadline)
 		conn, authInfo, err = transportCreds.ClientHandshake(connectCtx, addr.ServerName, rawConn)
 		rawConn.SetDeadline(time.Time{})
->>>>>>> 929caaff
 		if err != nil {
 			return nil, connectionErrorf(isTemporary(err), err, "transport: authentication handshake failed: %v", err)
 		}
@@ -899,14 +895,6 @@
 	// Append info about previous goaways if there were any, since this may be important
 	// for understanding the root cause for this connection to be closed.
 	_, goAwayDebugMessage := t.GetGoAwayReason()
-<<<<<<< HEAD
-	if len(goAwayDebugMessage) > 0 {
-		err = fmt.Errorf("closing transport due to: %v, received prior goaway: %v", err, goAwayDebugMessage)
-	}
-	// Notify all active streams.
-	for _, s := range streams {
-		t.closeStream(s, err, false, http2.ErrCodeNo, status.New(codes.Unavailable, err.Error()), nil, false)
-=======
 
 	var st *status.Status
 	if len(goAwayDebugMessage) > 0 {
@@ -919,7 +907,6 @@
 	// Notify all active streams.
 	for _, s := range streams {
 		t.closeStream(s, err, false, http2.ErrCodeNo, st, nil, false)
->>>>>>> 929caaff
 	}
 	if t.statsHandler != nil {
 		connEnd := &stats.ConnEnd{
@@ -1257,15 +1244,11 @@
 			t.goAwayReason = GoAwayTooManyPings
 		}
 	}
-<<<<<<< HEAD
-	t.goAwayDebugMessage = fmt.Sprintf("code: %s, debug data: %v", f.ErrCode, string(f.DebugData()))
-=======
 	if len(f.DebugData()) == 0 {
 		t.goAwayDebugMessage = fmt.Sprintf("code: %s", f.ErrCode)
 	} else {
 		t.goAwayDebugMessage = fmt.Sprintf("code: %s, debug data: %q", f.ErrCode, string(f.DebugData()))
 	}
->>>>>>> 929caaff
 }
 
 func (t *http2Client) GetGoAwayReason() (GoAwayReason, string) {
