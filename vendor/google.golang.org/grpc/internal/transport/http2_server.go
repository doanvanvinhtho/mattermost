--- conflicted
+++ resolved
@@ -129,11 +129,7 @@
 // options from config.
 //
 // It returns a non-nil transport and a nil error on success. On failure, it
-<<<<<<< HEAD
-// returns a non-nil transport and a nil-error. For a special case where the
-=======
 // returns a nil transport and a non-nil error. For a special case where the
->>>>>>> 8588f698
 // underlying conn gets closed before the client preface could be read, it
 // returns a nil transport and a nil error.
 func NewServerTransport(conn net.Conn, config *ServerConfig) (_ ServerTransport, err error) {
@@ -294,18 +290,11 @@
 	if _, err := io.ReadFull(t.conn, preface); err != nil {
 		// In deployments where a gRPC server runs behind a cloud load balancer
 		// which performs regular TCP level health checks, the connection is
-<<<<<<< HEAD
-		// closed immediately by the latter. Skipping the error here will help
-		// reduce log clutter.
-		if err == io.EOF {
-			return nil, nil
-=======
 		// closed immediately by the latter.  Returning io.EOF here allows the
 		// grpc server implementation to recognize this scenario and suppress
 		// logging to reduce spam.
 		if err == io.EOF {
 			return nil, io.EOF
->>>>>>> 8588f698
 		}
 		return nil, connectionErrorf(false, err, "transport: http2Server.HandleStreams failed to receive the preface from client: %v", err)
 	}
@@ -402,8 +391,6 @@
 			if timeout, err = decodeTimeout(hf.Value); err != nil {
 				headerError = true
 			}
-<<<<<<< HEAD
-=======
 		// "Transports must consider requests containing the Connection header
 		// as malformed." - A41
 		case "connection":
@@ -411,7 +398,6 @@
 				logger.Errorf("transport: http2Server.operateHeaders parsed a :connection header which makes a request malformed as per the HTTP/2 spec")
 			}
 			headerError = true
->>>>>>> 8588f698
 		default:
 			if isReservedHeader(hf.Name) && !isWhitelistedHeader(hf.Name) {
 				break
@@ -426,8 +412,6 @@
 		}
 	}
 
-<<<<<<< HEAD
-=======
 	// "If multiple Host headers or multiple :authority headers are present, the
 	// request must be rejected with an HTTP status code 400 as required by Host
 	// validation in RFC 7230 §5.4, gRPC status code INTERNAL, or RST_STREAM
@@ -447,7 +431,6 @@
 		return false
 	}
 
->>>>>>> 8588f698
 	if !isGRPC || headerError {
 		t.controlBuf.put(&cleanupStream{
 			streamID: streamID,
@@ -456,8 +439,6 @@
 			onWrite:  func() {},
 		})
 		return false
-<<<<<<< HEAD
-=======
 	}
 
 	// "If :authority is missing, Host must be renamed to :authority." - A41
@@ -471,7 +452,6 @@
 	} else {
 		// "If :authority is present, Host must be discarded" - A41
 		delete(mdata, "host")
->>>>>>> 8588f698
 	}
 
 	if frame.StreamEnded() {
@@ -554,10 +534,7 @@
 				stat = status.New(codes.PermissionDenied, err.Error())
 			}
 			t.controlBuf.put(&earlyAbortStream{
-<<<<<<< HEAD
-=======
 				httpStatus:     200,
->>>>>>> 8588f698
 				streamID:       s.id,
 				contentSubtype: s.contentSubtype,
 				status:         stat,
