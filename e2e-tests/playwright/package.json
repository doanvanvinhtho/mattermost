{
  "name": "mattermost-playwright",
  "workspaces": [
    "lib"
  ],
  "scripts": {
    "postinstall": "script/post_install.sh && npm run build",
    "build": "npm run build --workspaces",
    "build:watch": "npm run build:watch --workspaces",
    "tsc": "tsc -b && npm run tsc --workspaces",
    "lint": "eslint .",
    "prettier": "prettier . --check",
    "prettier:fix": "prettier --write .",
    "check": "npm run lint && npm run prettier && npm run tsc",
    "test": "npm run build && cross-env PW_SNAPSHOT_ENABLE=true playwright test",
    "test:ci": "npm run build && cross-env PW_SNAPSHOT_ENABLE=true playwright test --project=chrome",
    "test:update-snapshots": "npm run build && cross-env PW_SNAPSHOT_ENABLE=true playwright test --update-snapshots",
    "test:slomo": "npm run build && cross-env PW_SNAPSHOT_ENABLE=true PW_SLOWMO=1000 playwright test",
    "percy": "npm run build && cross-env PERCY_TOKEN=$PERCY_TOKEN PW_PERCY_ENABLE=true percy exec -- playwright test --project=chrome --project=ipad",
    "codegen": "npm run build && cross-env playwright codegen $PW_BASE_URL",
    "playwright-ui": "npm run build && cross-env playwright test --ui",
    "show-report": "npm run build && npx playwright show-report results/reporter",
    "clean": "rm -rf dist node_modules package-lock.json *.tsbuildinfo logs results storage_state test-results && npm run clean --workspaces"
  },
  "dependencies": {
    "@mattermost/client": "file:../../webapp/platform/client",
    "@mattermost/playwright-lib": "*",
    "@mattermost/types": "file:../../webapp/platform/types",
<<<<<<< HEAD
    "@playwright/test": "1.51.1",
    "axios": "^1.8.4",
    "axios-retry": "^4.5.0",
=======
    "@playwright/test": "1.52.0",
>>>>>>> a76c063d
    "cross-env": "7.0.3",
    "dayjs": "1.11.13",
    "zod": "3.24.3"
  },
  "devDependencies": {
    "@typescript-eslint/eslint-plugin": "8.30.1",
    "eslint": "9.25.0",
    "eslint-import-resolver-typescript": "4.3.3",
    "eslint-plugin-header": "3.1.1",
    "eslint-plugin-import": "2.31.0",
    "prettier": "3.5.3",
    "typescript": "5.8.3"
  }
}<|MERGE_RESOLUTION|>--- conflicted
+++ resolved
@@ -26,13 +26,9 @@
     "@mattermost/client": "file:../../webapp/platform/client",
     "@mattermost/playwright-lib": "*",
     "@mattermost/types": "file:../../webapp/platform/types",
-<<<<<<< HEAD
-    "@playwright/test": "1.51.1",
     "axios": "^1.8.4",
     "axios-retry": "^4.5.0",
-=======
     "@playwright/test": "1.52.0",
->>>>>>> a76c063d
     "cross-env": "7.0.3",
     "dayjs": "1.11.13",
     "zod": "3.24.3"
