// Copyright (c) 2015-present Mattermost, Inc. All Rights Reserved.
// See LICENSE.txt for license information.

package commands

import (
	"context"
	"fmt"
	"net/http"

	"github.com/hashicorp/go-multierror"
	"github.com/mattermost/mattermost/server/public/model"
	"github.com/spf13/cobra"

	"github.com/mattermost/mattermost/server/v8/cmd/mmctl/client"
	"github.com/mattermost/mattermost/server/v8/cmd/mmctl/printer"
)

func (s *MmctlE2ETestSuite) TestUserActivateCmd() {
	s.SetupTestHelper().InitBasic()

	user, appErr := s.th.App.CreateUser(s.th.Context, &model.User{Email: s.th.GenerateTestEmail(), Username: model.NewUsername(), Password: model.NewId()})
	s.Require().Nil(appErr)

	s.RunForSystemAdminAndLocal("Activate user", func(c client.Client) {
		printer.Clean()

		_, appErr := s.th.App.UpdateActive(s.th.Context, user, false)
		s.Require().Nil(appErr)

		err := userActivateCmdF(c, &cobra.Command{}, []string{user.Email})
		s.Require().Nil(err)
		s.Require().Len(printer.GetLines(), 0)
		s.Require().Len(printer.GetErrorLines(), 0)

		ruser, err := s.th.App.GetUser(user.Id)
		s.Require().Nil(err)
		s.Require().Zero(ruser.DeleteAt)
	})

	s.Run("Activate user without permissions", func() {
		printer.Clean()

		_, appErr := s.th.App.UpdateActive(s.th.Context, user, false)
		s.Require().Nil(appErr)

		err := userActivateCmdF(s.th.Client, &cobra.Command{}, []string{user.Email})
		s.Require().Error(err)
		s.Require().Len(printer.GetLines(), 0)
		s.Require().Len(printer.GetErrorLines(), 1)
		s.Require().Equal(printer.GetErrorLines()[0], "unable to change activation status of user "+user.Id+": You do not have the appropriate permissions.")

		ruser, err := s.th.App.GetUser(user.Id)
		s.Require().Nil(err)
		s.Require().NotZero(ruser.DeleteAt)
	})

	s.RunForAllClients("Activate nonexistent user", func(c client.Client) {
		printer.Clean()

		err := userActivateCmdF(c, &cobra.Command{}, []string{"nonexistent@email"})
		s.Require().Error(err)
		s.Require().Len(printer.GetLines(), 0)
		s.Require().Len(printer.GetErrorLines(), 1)
		s.Require().Equal("1 error occurred:\n\t* user nonexistent@email not found\n\n", printer.GetErrorLines()[0])
	})
}

func (s *MmctlE2ETestSuite) TestUserDeactivateCmd() {
	s.SetupTestHelper().InitBasic()

	user, appErr := s.th.App.CreateUser(s.th.Context, &model.User{Email: s.th.GenerateTestEmail(), Username: model.NewUsername(), Password: model.NewId()})
	s.Require().Nil(appErr)

	s.RunForSystemAdminAndLocal("Deactivate user", func(c client.Client) {
		printer.Clean()

		_, appErr := s.th.App.UpdateActive(s.th.Context, user, true)
		s.Require().Nil(appErr)

		err := userDeactivateCmdF(c, &cobra.Command{}, []string{user.Email})
		s.Require().Nil(err)
		s.Require().Len(printer.GetLines(), 0)
		s.Require().Len(printer.GetErrorLines(), 0)

		ruser, err := s.th.App.GetUser(user.Id)
		s.Require().Nil(err)
		s.Require().NotZero(ruser.DeleteAt)
	})

	s.Run("Deactivate user without permissions", func() {
		printer.Clean()

		_, appErr := s.th.App.UpdateActive(s.th.Context, user, true)
		s.Require().Nil(appErr)

		err := userDeactivateCmdF(s.th.Client, &cobra.Command{}, []string{user.Email})
		s.Require().Error(err)
		s.Require().Len(printer.GetLines(), 0)
		s.Require().Len(printer.GetErrorLines(), 1)
		s.Require().Equal(printer.GetErrorLines()[0], "unable to change activation status of user "+user.Id+": You do not have the appropriate permissions.")

		ruser, err := s.th.App.GetUser(user.Id)
		s.Require().Nil(err)
		s.Require().Zero(ruser.DeleteAt)
	})

	s.RunForAllClients("Deactivate nonexistent user", func(c client.Client) {
		printer.Clean()

		err := userDeactivateCmdF(c, &cobra.Command{}, []string{"nonexistent@email"})
		s.Require().Error(err)
		s.Require().Len(printer.GetLines(), 0)
		s.Require().Len(printer.GetErrorLines(), 1)
		s.Require().Equal("1 error occurred:\n\t* user nonexistent@email not found\n\n", printer.GetErrorLines()[0])
	})
}

func (s *MmctlE2ETestSuite) TestSearchUserCmd() {
	s.SetupTestHelper().InitBasic()

	s.RunForAllClients("Search for an existing user", func(c client.Client) {
		printer.Clean()

		err := searchUserCmdF(c, &cobra.Command{}, []string{s.th.BasicUser.Email})
		s.Require().Nil(err)
		s.Len(printer.GetLines(), 1)
		user := printer.GetLines()[0].(userOut)
		s.Equal(s.th.BasicUser.Username, user.Username)
		s.False(user.Deactivated)
<<<<<<< HEAD
		s.Empty(user.AuthData)
		s.Empty(user.AuthService)
=======
>>>>>>> 15df7660
		s.Len(printer.GetErrorLines(), 0)
	})

	s.RunForAllClients("Search for a disabled user", func(c client.Client) {
		printer.Clean()

		// Create a disabled user
		disabledUser, appErr := s.th.App.CreateUser(s.th.Context, &model.User{
			Email:    s.th.GenerateTestEmail(),
			Username: model.NewUsername(),
			Password: model.NewId(),
			DeleteAt: model.GetMillis(), // Set DeleteAt to disable the user
		})
		s.Require().Nil(appErr)

		err := searchUserCmdF(c, &cobra.Command{}, []string{disabledUser.Email})
		s.Require().Nil(err)
		s.Len(printer.GetLines(), 1)
		user := printer.GetLines()[0].(userOut)
		s.Equal(disabledUser.Username, user.Username)
		s.True(user.Deactivated) // Verify user shows as deactivated
<<<<<<< HEAD
		s.Empty(user.AuthData)
		s.Empty(user.AuthService)
		s.Len(printer.GetErrorLines(), 0)
	})

	s.RunForAllClients("Search for a user with authData", func(c client.Client) {
		printer.Clean()

		// Create a LDAP user
		ldapUser, appErr := s.th.App.CreateUser(s.th.Context, &model.User{
			Email:       s.th.GenerateTestEmail(),
			Username:    model.NewUsername(),
			AuthData:    model.NewPointer("1234"),
			AuthService: model.UserAuthServiceLdap,
		})
		s.Require().Nil(appErr)

		err := searchUserCmdF(c, &cobra.Command{}, []string{ldapUser.Email})
		s.Require().Nil(err)
		s.Len(printer.GetLines(), 1)
		user := printer.GetLines()[0].(userOut)
		s.Equal(ldapUser.Username, user.Username)
		s.False(user.Deactivated)
		s.Equal(*ldapUser.AuthData, user.AuthData)
		s.Equal(ldapUser.AuthService, user.AuthService)
=======
>>>>>>> 15df7660
		s.Len(printer.GetErrorLines(), 0)
	})

	s.RunForAllClients("Search for a nonexistent user", func(c client.Client) {
		printer.Clean()
		emailArg := "nonexistentUser@example.com"

		err := searchUserCmdF(c, &cobra.Command{}, []string{emailArg})
		s.Require().Error(err)
		s.Len(printer.GetLines(), 0)
		s.Len(printer.GetErrorLines(), 1)
		s.Equal(fmt.Sprintf("1 error occurred:\n\t* user %s not found\n\n", emailArg), printer.GetErrorLines()[0])
	})
}

func (s *MmctlE2ETestSuite) TestListUserCmd() {
	s.SetupTestHelper().InitBasic().DeleteBots()

	// populate map for checking
	userPool := []string{
		s.th.BasicUser.Username,
		s.th.BasicUser2.Username,
		s.th.TeamAdminUser.Username,
		s.th.SystemAdminUser.Username,
		s.th.SystemManagerUser.Username,
	}
	for i := 0; i < 10; i++ {
		userData := model.User{
			Username: "fakeuser" + model.NewRandomString(10),
			Password: "Pa$$word11",
			Email:    s.th.GenerateTestEmail(),
		}
		usr, err := s.th.App.CreateUser(s.th.Context, &userData)
		s.Require().Nil(err)
		userPool = append(userPool, usr.Username)
	}

	inactivePool := []string{}
	// create inactive users
	for i := 0; i < 2; i++ {
		userData := model.User{
			Username: "fakeuser" + model.NewRandomString(10),
			Password: "Pa$$word11",
			Email:    s.th.GenerateTestEmail(),
			DeleteAt: model.GetMillis(),
		}
		usr, err := s.th.App.CreateUser(s.th.Context, &userData)
		s.Require().Nil(err)
		userPool = append(userPool, usr.Username)
		inactivePool = append(inactivePool, usr.Username)
	}

	s.RunForAllClients("Get some random user", func(c client.Client) {
		printer.Clean()

		cmd := ResetListUsersCmd(s.T())
		s.Require().NoError(cmd.Flags().Set("per-page", "5"))

		err := listUsersCmdF(c, cmd, []string{})
		s.Require().Nil(err)
		s.Require().GreaterOrEqual(len(printer.GetLines()), 5)
		s.Len(printer.GetErrorLines(), 0)

		for _, u := range printer.GetLines() {
			user := u.(*model.User)
			s.Require().Contains(userPool, user.Username)
		}
	})

	s.RunForAllClients("Get list of all user", func(c client.Client) {
		printer.Clean()

		cmd := ResetListUsersCmd(s.T())
		s.Require().NoError(cmd.Flags().Set("per-page", "12"))
		s.Require().NoError(cmd.Flags().Set("all", "true"))

		err := listUsersCmdF(c, cmd, []string{})
		s.Require().Nil(err)
		s.Require().GreaterOrEqual(len(printer.GetLines()), 16)
		s.Len(printer.GetErrorLines(), 0)
		for _, each := range printer.GetLines() {
			user := each.(*model.User)
			s.Require().Contains(userPool, user.Username)
		}
	})

	s.RunForAllClients("Get list of inactive users", func(c client.Client) {
		printer.Clean()

		cmd := ResetListUsersCmd(s.T())
		s.Require().NoError(cmd.Flags().Set("per-page", "12"))
		s.Require().NoError(cmd.Flags().Set("all", "true"))
		s.Require().NoError(cmd.Flags().Set("inactive", "true"))

		err := listUsersCmdF(c, cmd, []string{})
		s.Require().Nil(err)
		s.Require().GreaterOrEqual(len(printer.GetLines()), 2)
		s.Len(printer.GetErrorLines(), 0)
		for _, each := range printer.GetLines() {
			user := each.(*model.User)
			s.Require().Contains(inactivePool, user.Username)
		}
	})

	// create users with team
	for i := 0; i < 10; i++ {
		userData := model.User{
			Username: "teamuser" + model.NewRandomString(10),
			Password: "Pa$$word11",
			Email:    s.th.GenerateTestEmail(),
		}
		usr, err := s.th.App.CreateUser(s.th.Context, &userData)
		s.Require().Nil(err)
		userPool = append(userPool, usr.Username)
		s.th.LinkUserToTeam(usr, s.th.BasicTeam)
	}

	s.RunForAllClients("Get list users given team", func(c client.Client) {
		printer.Clean()

		cmd := ResetListUsersCmd(s.T())
		s.Require().NoError(cmd.Flags().Set("per-page", "40"))
		s.Require().NoError(cmd.Flags().Set("all", "true"))
		s.Require().NoError(cmd.Flags().Set("team", s.th.BasicTeam.Name))

		err := listUsersCmdF(c, cmd, []string{})
		s.Require().Nil(err)
		s.Require().GreaterOrEqual(len(printer.GetLines()), 10)
		s.Len(printer.GetErrorLines(), 0)
		for _, each := range printer.GetLines() {
			user := each.(*model.User)
			s.Require().Contains(userPool, user.Username)
		}
	})

	// create inactive users with team
	inactiveUserPool := []string{}

	for i := 0; i < 10; i++ {
		userData := model.User{
			Username: "inactiveteamuser" + model.NewRandomString(10),
			Password: "Pa$$word11",
			Email:    s.th.GenerateTestEmail(),
			DeleteAt: model.GetMillis(),
		}
		usr, err := s.th.App.CreateUser(s.th.Context, &userData)
		s.Require().Nil(err)
		inactiveUserPool = append(inactiveUserPool, usr.Username)
		s.th.LinkUserToTeam(usr, s.th.BasicTeam)
	}

	s.RunForAllClients("Get list of inactive users given team", func(c client.Client) {
		printer.Clean()

		cmd := ResetListUsersCmd(s.T())
		s.Require().NoError(cmd.Flags().Set("per-page", "40"))
		s.Require().NoError(cmd.Flags().Set("all", "true"))
		s.Require().NoError(cmd.Flags().Set("team", s.th.BasicTeam.Name))
		s.Require().NoError(cmd.Flags().Set("inactive", "true"))

		err := listUsersCmdF(c, cmd, []string{})
		s.Require().Nil(err)
		s.Require().GreaterOrEqual(len(printer.GetLines()), 10)
		s.Len(printer.GetErrorLines(), 0)
		for _, each := range printer.GetLines() {
			user := each.(*model.User)
			s.Require().Contains(inactiveUserPool, user.Username)
		}
	})
}

func (s *MmctlE2ETestSuite) TestUserInviteCmdf() {
	s.SetupTestHelper().InitBasic()

	s.RunForAllClients("Invite user", func(c client.Client) {
		printer.Clean()

		previousVal := s.th.App.Config().ServiceSettings.EnableEmailInvitations
		s.th.App.UpdateConfig(func(cfg *model.Config) { *cfg.ServiceSettings.EnableEmailInvitations = true })
		defer s.th.App.UpdateConfig(func(cfg *model.Config) { *cfg.ServiceSettings.EnableEmailInvitations = *previousVal })

		err := userInviteCmdF(c, &cobra.Command{}, []string{s.th.BasicUser.Email, s.th.BasicTeam.Id})
		s.Require().Nil(err)
		s.Require().Len(printer.GetLines(), 1)
		s.Require().Equal(printer.GetLines()[0], "Invites may or may not have been sent.")
		s.Require().Len(printer.GetErrorLines(), 0)
	})

	s.RunForAllClients("Inviting when email invitation disabled", func(c client.Client) {
		printer.Clean()

		previousVal := s.th.App.Config().ServiceSettings.EnableEmailInvitations
		s.th.App.UpdateConfig(func(cfg *model.Config) { *cfg.ServiceSettings.EnableEmailInvitations = false })
		defer func() {
			s.th.App.UpdateConfig(func(cfg *model.Config) { *cfg.ServiceSettings.EnableEmailInvitations = *previousVal })
		}()

		err := userInviteCmdF(c, &cobra.Command{}, []string{s.th.BasicUser.Email, s.th.BasicTeam.Id})
		s.Require().Error(err)
		s.Require().Len(printer.GetLines(), 0)
		s.Require().Len(printer.GetErrorLines(), 1)
		s.Require().Equal(
			fmt.Sprintf("Unable to invite user with email %s to team %s. Error: Email invitations are disabled.",
				s.th.BasicUser.Email,
				s.th.BasicTeam.Name,
			),
			printer.GetErrorLines()[0],
		)
	})

	s.RunForAllClients("Invite user outside of accepted domain", func(c client.Client) {
		printer.Clean()

		previousVal := s.th.App.Config().ServiceSettings.EnableEmailInvitations
		s.th.App.UpdateConfig(func(cfg *model.Config) { *cfg.ServiceSettings.EnableEmailInvitations = true })
		defer func() {
			s.th.App.UpdateConfig(func(cfg *model.Config) { *cfg.ServiceSettings.EnableEmailInvitations = *previousVal })
		}()

		team := s.th.CreateTeam()
		team.AllowedDomains = "@example.com"
		team, appErr := s.th.App.UpdateTeam(team)
		s.Require().Nil(appErr)

		user := s.th.CreateUser()
		err := userInviteCmdF(c, &cobra.Command{}, []string{user.Email, team.Id})
		s.Require().Error(err)
		s.Require().Len(printer.GetLines(), 0)
		s.Require().Len(printer.GetErrorLines(), 1)
		s.Require().Equal(
			fmt.Sprintf(`Unable to invite user with email %s to team %s. Error: The following email addresses do not belong to an accepted domain: %s. Please contact your System Administrator for details.`,
				user.Email,
				team.Name,
				user.Email,
			),
			printer.GetErrorLines()[0],
		)
	})
}

func (s *MmctlE2ETestSuite) TestResetUserMfaCmd() {
	s.SetupTestHelper().InitBasic()

	user, appErr := s.th.App.CreateUser(s.th.Context, &model.User{Email: s.th.GenerateTestEmail(), Username: model.NewUsername(), Password: model.NewId(), MfaActive: true, MfaSecret: "secret"})
	s.Require().Nil(appErr)

	s.RunForSystemAdminAndLocal("Reset user mfa", func(c client.Client) {
		printer.Clean()

		previousVal := s.th.App.Config().ServiceSettings.EnableMultifactorAuthentication
		s.th.App.UpdateConfig(func(cfg *model.Config) { *cfg.ServiceSettings.EnableMultifactorAuthentication = true })
		defer s.th.App.UpdateConfig(func(cfg *model.Config) { *cfg.ServiceSettings.EnableMultifactorAuthentication = *previousVal })

		err := resetUserMfaCmdF(c, &cobra.Command{}, []string{user.Email})
		s.Require().Nil(err)
		s.Require().Len(printer.GetLines(), 0)
		s.Require().Len(printer.GetErrorLines(), 0)

		// make sure user is updated after reset mfa
		ruser, err := s.th.App.GetUser(user.Id)
		s.Require().Nil(err)
		s.Require().NotEqual(ruser.UpdateAt, user.UpdateAt)
	})

	s.RunForSystemAdminAndLocal("Reset mfa disabled config", func(c client.Client) {
		printer.Clean()

		previousVal := s.th.App.Config().ServiceSettings.EnableMultifactorAuthentication
		s.th.App.UpdateConfig(func(cfg *model.Config) { *cfg.ServiceSettings.EnableMultifactorAuthentication = false })
		defer func() {
			s.th.App.UpdateConfig(func(cfg *model.Config) { *cfg.ServiceSettings.EnableMultifactorAuthentication = *previousVal })
		}()

		userMfaInactive, appErr := s.th.App.CreateUser(s.th.Context, &model.User{Email: s.th.GenerateTestEmail(), Username: model.NewUsername(), Password: model.NewId(), MfaActive: false})
		s.Require().Nil(appErr)

		err := resetUserMfaCmdF(c, &cobra.Command{}, []string{userMfaInactive.Email})
		s.Require().Nil(err)
		s.Require().Len(printer.GetLines(), 0)
		s.Require().Len(printer.GetErrorLines(), 0)
	})

	s.Run("Reset user mfa without permission", func() {
		printer.Clean()

		previousVal := s.th.App.Config().ServiceSettings.EnableMultifactorAuthentication

		s.th.App.UpdateConfig(func(cfg *model.Config) { *cfg.ServiceSettings.EnableMultifactorAuthentication = true })
		defer func() {
			s.th.App.UpdateConfig(func(cfg *model.Config) { *cfg.ServiceSettings.EnableMultifactorAuthentication = *previousVal })
		}()

		err := resetUserMfaCmdF(s.th.Client, &cobra.Command{}, []string{user.Email})

		var expected error

		expected = multierror.Append(
			expected, fmt.Errorf(`unable to reset user %q MFA. Error: You do not have the appropriate permissions.`, user.Id), //nolint:revive

		)

		s.Require().EqualError(err, expected.Error())
		s.Require().Len(printer.GetLines(), 0)
	})
}

func (s *MmctlE2ETestSuite) TestVerifyUserEmailWithoutTokenCmd() {
	s.SetupTestHelper().InitBasic()

	user, appErr := s.th.App.CreateUser(s.th.Context, &model.User{Email: s.th.GenerateTestEmail(), Username: model.NewUsername(), Password: model.NewId()})
	s.Require().Nil(appErr)

	s.RunForSystemAdminAndLocal("Verify user email without token", func(c client.Client) {
		printer.Clean()

		err := verifyUserEmailWithoutTokenCmdF(c, &cobra.Command{}, []string{user.Email})
		s.Require().Nil(err)
		s.Require().Len(printer.GetLines(), 1)
		s.Require().Len(printer.GetErrorLines(), 0)
	})

	s.Run("Verify user email without token (without permission)", func() {
		printer.Clean()

		err := verifyUserEmailWithoutTokenCmdF(s.th.Client, &cobra.Command{}, []string{user.Email})
		var expected error

		expected = multierror.Append(
			expected, fmt.Errorf("unable to verify user "+user.Id+" email: You do not have the appropriate permissions."),
		)

		s.Require().EqualError(err, expected.Error())
		s.Require().Len(printer.GetLines(), 0)
	})

	s.RunForAllClients("Verify user email without token for nonexistent user", func(c client.Client) {
		printer.Clean()

		err := verifyUserEmailWithoutTokenCmdF(c, &cobra.Command{}, []string{"nonexistent@email"})
		var expected error

		expected = multierror.Append(
			expected, ExtractErrorFromResponse(
				&model.Response{StatusCode: http.StatusNotFound},
				ErrEntityNotFound{Type: "user", ID: "nonexistent@email"},
			),
		)

		s.Require().EqualError(err, expected.Error())
		s.Require().Len(printer.GetLines(), 0)
	})
}

func (s *MmctlE2ETestSuite) TestCreateUserCmd() {
	s.SetupTestHelper().InitBasic()

	s.RunForAllClients("Should not create a user w/o username", func(c client.Client) {
		printer.Clean()
		email := s.th.GenerateTestEmail()
		cmd := &cobra.Command{}
		cmd.Flags().String("password", "somepass", "")
		cmd.Flags().String("email", email, "")

		err := userCreateCmdF(c, cmd, []string{})
		s.EqualError(err, "Username is required: flag accessed but not defined: username")
		s.Require().Empty(printer.GetLines())
		_, err = s.th.App.GetUserByEmail(email)
		s.Require().NotNil(err)
		s.Require().ErrorContains(err, "GetUserByEmail: Unable to find the user., failed to find User: resource \"User\" not found, id: email="+email)
	})

	s.RunForAllClients("Should not create a user w/o email", func(c client.Client) {
		printer.Clean()
		username := model.NewUsername()
		cmd := &cobra.Command{}
		cmd.Flags().String("username", username, "")
		cmd.Flags().String("password", "somepass", "")

		err := userCreateCmdF(c, cmd, []string{})
		s.EqualError(err, "Email is required: flag accessed but not defined: email")
		s.Require().Empty(printer.GetLines())
		_, err = s.th.App.GetUserByUsername(username)
		s.Require().NotNil(err)
		s.Require().ErrorContains(err, "GetUserByUsername: Unable to find an existing account matching your username for this team. This team may require an invite from the team owner to join., failed to find User: resource \"User\" not found, id: username="+username)
	})

	s.RunForAllClients("Should not create a user w/o password", func(c client.Client) {
		printer.Clean()
		email := s.th.GenerateTestEmail()
		cmd := &cobra.Command{}
		cmd.Flags().String("username", model.NewId(), "")
		cmd.Flags().String("email", email, "")

		err := userCreateCmdF(c, cmd, []string{})
		s.EqualError(err, "Password is required: flag accessed but not defined: password")
		s.Require().Empty(printer.GetLines())
		_, err = s.th.App.GetUserByEmail(email)
		s.Require().NotNil(err)
		s.Require().ErrorContains(err, "GetUserByEmail: Unable to find the user., failed to find User: resource \"User\" not found, id: email="+email)
	})

	s.Run("Should create a user but w/o system-admin privileges", func() {
		printer.Clean()
		email := s.th.GenerateTestEmail()
		username := model.NewUsername()
		cmd := &cobra.Command{}
		cmd.Flags().String("username", username, "")
		cmd.Flags().String("email", email, "")
		cmd.Flags().String("password", "password", "")
		cmd.Flags().Bool("system-admin", true, "")

		err := userCreateCmdF(s.th.Client, cmd, []string{})
		s.EqualError(err, "Unable to update user roles. Error: You do not have the appropriate permissions.")
		s.Require().Empty(printer.GetLines())
		user, err := s.th.App.GetUserByEmail(email)
		s.Require().Nil(err)
		s.Equal(username, user.Username)
		s.Equal(false, user.IsSystemAdmin())
	})

	s.RunForSystemAdminAndLocal("Should create new system-admin user given required params", func(c client.Client) {
		printer.Clean()
		email := s.th.GenerateTestEmail()
		username := model.NewUsername()
		cmd := &cobra.Command{}
		cmd.Flags().String("username", username, "")
		cmd.Flags().String("email", email, "")
		cmd.Flags().String("password", "somepass", "")
		cmd.Flags().Bool("system-admin", true, "")

		err := userCreateCmdF(s.th.SystemAdminClient, cmd, []string{})
		s.Require().Nil(err)
		s.Len(printer.GetLines(), 1)
		user, err := s.th.App.GetUserByEmail(email)
		s.Require().Nil(err)
		s.Equal(username, user.Username)
		s.Equal(true, user.IsSystemAdmin())
	})

	s.RunForAllClients("Should create new user given required params", func(c client.Client) {
		printer.Clean()
		email := s.th.GenerateTestEmail()
		username := model.NewUsername()
		cmd := &cobra.Command{}
		cmd.Flags().String("username", username, "")
		cmd.Flags().String("email", email, "")
		cmd.Flags().String("password", "somepass", "")

		err := userCreateCmdF(c, cmd, []string{})
		s.Require().Nil(err)
		s.Len(printer.GetLines(), 1)
		user, err := s.th.App.GetUserByEmail(email)
		s.Require().Nil(err)
		s.Equal(username, user.Username)
		s.Equal(false, user.IsSystemAdmin())
	})

	s.RunForSystemAdminAndLocal("Should create new user with the email already verified only for admin or local mode", func(c client.Client) {
		printer.Clean()
		email := s.th.GenerateTestEmail()
		username := model.NewUsername()
		cmd := &cobra.Command{}
		cmd.Flags().String("username", username, "")
		cmd.Flags().String("email", email, "")
		cmd.Flags().String("password", "somepass", "")
		cmd.Flags().Bool("email-verified", true, "")

		err := userCreateCmdF(c, cmd, []string{})
		s.Require().Nil(err)
		s.Len(printer.GetLines(), 1)
		user, err := s.th.App.GetUserByEmail(email)
		s.Require().Nil(err)
		s.Equal(username, user.Username)
		s.Equal(false, user.IsSystemAdmin())
		s.Equal(true, user.EmailVerified)
	})
}

func (s *MmctlE2ETestSuite) TestUpdateUserEmailCmd() {
	s.SetupTestHelper().InitBasic()

	s.RunForSystemAdminAndLocal("admin and local user can change user email", func(c client.Client) {
		printer.Clean()
		oldEmail := s.th.BasicUser2.Email
		newEmail := "basicuser2@fakedomain.com"
		err := updateUserEmailCmdF(c, &cobra.Command{}, []string{s.th.BasicUser2.Email, newEmail})
		s.Require().Nil(err)

		u, err := s.th.App.GetUser(s.th.BasicUser2.Id)
		s.Require().Nil(err)
		s.Require().Equal(newEmail, u.Email)

		u.Email = oldEmail
		_, err = s.th.App.UpdateUser(s.th.Context, u, false)
		s.Require().Nil(err)
	})

	s.Run("normal user doesn't have permission to change another user's email", func() {
		printer.Clean()
		newEmail := "basicuser2-change@fakedomain.com"
		err := updateUserEmailCmdF(s.th.Client, &cobra.Command{}, []string{s.th.BasicUser2.Id, newEmail})
		s.Require().EqualError(err, "You do not have the appropriate permissions.")

		u, err := s.th.App.GetUser(s.th.BasicUser2.Id)
		s.Require().Nil(err)
		s.Require().Equal(s.th.BasicUser2.Email, u.Email)
	})

	s.Run("normal users can't update their own email due to security reasons", func() {
		printer.Clean()

		newEmail := "basicuser-change@fakedomain.com"
		err := updateUserEmailCmdF(s.th.Client, &cobra.Command{}, []string{s.th.BasicUser.Id, newEmail})
		s.Require().EqualError(err, "Invalid or missing password in request body.")
	})
}

func (s *MmctlE2ETestSuite) TestUpdateUsernameCmd() {
	s.SetupTestHelper().InitBasic()

	s.RunForSystemAdminAndLocal("admin and local user can change user name", func(c client.Client) {
		printer.Clean()
		oldName := s.th.BasicUser2.Username
		newName := "basicusernamechange"
		err := updateUsernameCmdF(c, &cobra.Command{}, []string{s.th.BasicUser2.Username, newName})
		s.Require().Nil(err)

		u, err := s.th.App.GetUser(s.th.BasicUser2.Id)
		s.Require().Nil(err)
		s.Require().Equal(newName, u.Username)

		u.Username = oldName
		_, err = s.th.App.UpdateUser(s.th.Context, u, false)
		s.Require().Nil(err)
	})

	s.Run("normal user doesn't have permission to change another user's name", func() {
		printer.Clean()
		newUsername := "basicusernamechange"
		err := updateUsernameCmdF(s.th.Client, &cobra.Command{}, []string{s.th.BasicUser2.Id, newUsername})
		s.Require().EqualError(err, "You do not have the appropriate permissions.")

		u, err := s.th.App.GetUser(s.th.BasicUser2.Id)
		s.Require().Nil(err)
		s.Require().Equal(s.th.BasicUser2.Username, u.Username)
	})

	s.Run("Can't change by a invalid username", func() {
		printer.Clean()
		newUsername := "invalid username"
		err := updateUsernameCmdF(s.th.Client, &cobra.Command{}, []string{s.th.BasicUser2.Id, newUsername})
		s.Require().EqualError(err, "invalid username: '"+newUsername+"'")

		u, err := s.th.App.GetUser(s.th.BasicUser2.Id)
		s.Require().Nil(err)
		s.Require().Equal(s.th.BasicUser2.Username, u.Username)
	})

	s.RunForSystemAdminAndLocal("Delete nonexistent user", func(c client.Client) {
		printer.Clean()
		oldName := "nonexistentuser"
		newUsername := "basicusernamechange"
		err := updateUsernameCmdF(s.th.Client, &cobra.Command{}, []string{oldName, newUsername})
		s.Require().EqualError(err, "unable to find user '"+oldName+"'")
	})
}

func (s *MmctlE2ETestSuite) TestDeleteUsersCmd() {
	s.SetupTestHelper().InitBasic()

	s.RunForSystemAdminAndLocal("Delete user", func(c client.Client) {
		printer.Clean()

		previousVal := s.th.App.Config().ServiceSettings.EnableAPIUserDeletion
		s.th.App.UpdateConfig(func(cfg *model.Config) { *cfg.ServiceSettings.EnableAPIUserDeletion = true })
		defer s.th.App.UpdateConfig(func(cfg *model.Config) { *cfg.ServiceSettings.EnableAPIUserDeletion = *previousVal })

		cmd := &cobra.Command{}
		confirm := true
		cmd.Flags().BoolVar(&confirm, "confirm", confirm, "confirm")

		newUser := s.th.CreateUser()
		err := deleteUsersCmdF(c, cmd, []string{newUser.Email})
		s.Require().Nil(err)
		s.Len(printer.GetLines(), 1)
		s.Len(printer.GetErrorLines(), 0)

		deletedUser := printer.GetLines()[0].(*model.User)
		s.Require().Equal(newUser.Username, deletedUser.Username)

		// expect user deleted
		_, err = s.th.App.GetUser(newUser.Id)
		s.Require().NotNil(err)
		s.Require().Equal("GetUser: Unable to find the user., resource \"User\" not found, id: "+newUser.Id, err.Error())
	})

	s.RunForSystemAdminAndLocal("Delete nonexistent user", func(c client.Client) {
		printer.Clean()
		emailArg := "nonexistentUser@example.com"

		previousVal := s.th.App.Config().ServiceSettings.EnableAPIUserDeletion
		s.th.App.UpdateConfig(func(cfg *model.Config) { *cfg.ServiceSettings.EnableAPIUserDeletion = true })
		defer func() {
			s.th.App.UpdateConfig(func(cfg *model.Config) { *cfg.ServiceSettings.EnableAPIUserDeletion = *previousVal })
		}()

		cmd := &cobra.Command{}
		confirm := true
		cmd.Flags().BoolVar(&confirm, "confirm", confirm, "confirm")

		err := deleteUsersCmdF(c, cmd, []string{emailArg})
		s.Require().Nil(err)
		s.Len(printer.GetLines(), 0)
		s.Len(printer.GetErrorLines(), 1)
		s.Equal(fmt.Sprintf("1 error occurred:\n\t* user %s not found\n\n", emailArg), printer.GetErrorLines()[0])
	})

	s.Run("Delete user without permission", func() {
		printer.Clean()

		previousVal := s.th.App.Config().ServiceSettings.EnableAPIUserDeletion
		s.th.App.UpdateConfig(func(cfg *model.Config) { *cfg.ServiceSettings.EnableAPIUserDeletion = true })
		defer func() {
			s.th.App.UpdateConfig(func(cfg *model.Config) { *cfg.ServiceSettings.EnableAPIUserDeletion = *previousVal })
		}()

		cmd := &cobra.Command{}
		confirm := true
		cmd.Flags().BoolVar(&confirm, "confirm", confirm, "confirm")

		newUser := s.th.CreateUser()
		err := deleteUsersCmdF(s.th.Client, cmd, []string{newUser.Email})
		s.Require().Nil(err)
		s.Len(printer.GetLines(), 0)
		s.Len(printer.GetErrorLines(), 1)
		s.Require().Equal(fmt.Sprintf("Unable to delete user '%s' error: You do not have the appropriate permissions.", newUser.Username), printer.GetErrorLines()[0])

		// expect user not deleted
		user, err := s.th.App.GetUser(newUser.Id)
		s.Require().Nil(err)
		s.Require().Equal(newUser.Username, user.Username)
	})

	s.Run("Delete user with disabled config as system admin", func() {
		printer.Clean()

		previousVal := s.th.App.Config().ServiceSettings.EnableAPIUserDeletion
		s.th.App.UpdateConfig(func(cfg *model.Config) { *cfg.ServiceSettings.EnableAPIUserDeletion = false })
		defer func() {
			s.th.App.UpdateConfig(func(cfg *model.Config) { *cfg.ServiceSettings.EnableAPIUserDeletion = *previousVal })
		}()

		cmd := &cobra.Command{}
		confirm := true
		cmd.Flags().BoolVar(&confirm, "confirm", confirm, "confirm")

		newUser := s.th.CreateUser()
		err := deleteUsersCmdF(s.th.SystemAdminClient, cmd, []string{newUser.Email})
		s.Require().Nil(err)
		s.Len(printer.GetLines(), 0)
		s.Len(printer.GetErrorLines(), 1)
		s.Require().Equal(fmt.Sprintf("Unable to delete user '%s' error: Permanent user deletion feature is not enabled. Please contact your System Administrator.", newUser.Username), printer.GetErrorLines()[0])

		// expect user not deleted
		user, err := s.th.App.GetUser(newUser.Id)
		s.Require().Nil(err)
		s.Require().Equal(newUser.Username, user.Username)
	})

	s.Run("Delete user with disabled config as local client", func() {
		printer.Clean()

		previousVal := s.th.App.Config().ServiceSettings.EnableAPIUserDeletion
		s.th.App.UpdateConfig(func(cfg *model.Config) { *cfg.ServiceSettings.EnableAPIUserDeletion = false })
		defer func() {
			s.th.App.UpdateConfig(func(cfg *model.Config) { *cfg.ServiceSettings.EnableAPIUserDeletion = *previousVal })
		}()

		cmd := &cobra.Command{}
		confirm := true
		cmd.Flags().BoolVar(&confirm, "confirm", confirm, "confirm")

		newUser := s.th.CreateUser()
		err := deleteUsersCmdF(s.th.LocalClient, cmd, []string{newUser.Email})
		s.Require().Nil(err)
		s.Len(printer.GetLines(), 1)
		s.Len(printer.GetErrorLines(), 0)

		deletedUser := printer.GetLines()[0].(*model.User)
		s.Require().Equal(newUser.Username, deletedUser.Username)

		// expect user deleted
		_, err = s.th.App.GetUser(newUser.Id)
		s.Require().NotNil(err)
		s.Require().EqualError(err, "GetUser: Unable to find the user., resource \"User\" not found, id: "+newUser.Id)
	})
}

func (s *MmctlE2ETestSuite) TestUserConvertCmdF() {
	s.SetupTestHelper().InitBasic()

	s.RunForAllClients("Error when no flag provided", func(c client.Client) {
		printer.Clean()

		emailArg := "example@example.com"
		cmd := &cobra.Command{}

		err := userConvertCmdF(c, cmd, []string{emailArg})
		s.Require().Error(err)
		s.Require().Len(printer.GetLines(), 0)
		s.Equal("either \"user\" flag or \"bot\" flag should be provided", err.Error())
	})

	s.RunForAllClients("Error for invalid user", func(c client.Client) {
		printer.Clean()

		emailArg := "something@something.com"
		cmd := &cobra.Command{}
		cmd.Flags().Bool("bot", true, "")

		_ = userConvertCmdF(c, cmd, []string{emailArg})
		s.Require().Len(printer.GetLines(), 0)
	})

	s.RunForSystemAdminAndLocal("Valid user to bot convert", func(c client.Client) {
		printer.Clean()

		user, _ := s.th.App.CreateUser(s.th.Context, &model.User{Email: s.th.GenerateTestEmail(), Username: model.NewUsername(), Password: model.NewId()})

		email := user.Email
		cmd := &cobra.Command{}
		cmd.Flags().Bool("bot", true, "")

		err := userConvertCmdF(c, cmd, []string{email})
		s.Require().NoError(err)
		s.Require().Len(printer.GetLines(), 1)
		bot := printer.GetLines()[0].(*model.Bot)
		s.Equal(user.Username, bot.Username)
		s.Equal(user.Id, bot.UserId)
		s.Equal(user.Id, bot.OwnerId)
		s.Require().Len(printer.GetErrorLines(), 0)
	})

	s.Run("Permission error for valid user to bot convert", func() {
		printer.Clean()

		email := s.th.BasicUser2.Email
		cmd := &cobra.Command{}
		cmd.Flags().Bool("bot", true, "")

		_ = userConvertCmdF(s.th.Client, cmd, []string{email})
		s.Require().Len(printer.GetLines(), 0)
		s.Require().Len(printer.GetErrorLines(), 1)
		s.Equal("You do not have the appropriate permissions.", printer.GetErrorLines()[0])
	})

	s.RunForSystemAdminAndLocal("Valid bot to user convert", func(c client.Client) {
		printer.Clean()

		username := "fakeuser" + model.NewRandomString(10)
		bot, _ := s.th.App.CreateBot(s.th.Context, &model.Bot{Username: username, DisplayName: username, OwnerId: username})

		cmd := &cobra.Command{}
		cmd.Flags().Bool("user", true, "")
		cmd.Flags().String("password", "password", "")

		err := userConvertCmdF(c, cmd, []string{bot.Username})
		s.Require().NoError(err)
		s.Require().Len(printer.GetLines(), 1)
		user := printer.GetLines()[0].(*model.User)
		s.Equal(user.Username, bot.Username)
		s.Require().Len(printer.GetErrorLines(), 0)
	})

	s.Run("Permission error for valid bot to user convert", func() {
		printer.Clean()

		username := "fakeuser" + model.NewRandomString(10)
		bot, _ := s.th.App.CreateBot(s.th.Context, &model.Bot{Username: username, DisplayName: username, OwnerId: username})

		cmd := &cobra.Command{}
		cmd.Flags().Bool("user", true, "")
		cmd.Flags().String("password", "password", "")

		err := userConvertCmdF(s.th.Client, cmd, []string{bot.Username})
		s.Require().Error(err)
		s.EqualError(err, "You do not have the appropriate permissions.")
		s.Require().Len(printer.GetLines(), 0)
		s.Require().Len(printer.GetErrorLines(), 0)
	})
}

func (s *MmctlE2ETestSuite) TestDeleteAllUserCmd() {
	s.SetupTestHelper().InitBasic()

	s.Run("Delete all user as unpriviliged user should not work", func() {
		printer.Clean()

		cmd := &cobra.Command{}
		confirm := true
		cmd.Flags().BoolVar(&confirm, "confirm", confirm, "confirm")

		err := deleteAllUsersCmdF(s.th.Client, cmd, []string{})
		s.Require().NotNil(err)
		s.Len(printer.GetLines(), 0)
		s.Len(printer.GetErrorLines(), 0)

		// expect users not deleted
		users, err := s.th.App.GetUsersPage(&model.UserGetOptions{
			Page:    0,
			PerPage: 10,
		}, true)
		s.Require().Nil(err)
		s.Require().NotZero(len(users))
	})

	s.Run("Delete all user as system admin through the port API should not work", func() {
		printer.Clean()

		cmd := &cobra.Command{}
		confirm := true
		cmd.Flags().BoolVar(&confirm, "confirm", confirm, "confirm")

		err := deleteAllUsersCmdF(s.th.SystemAdminClient, cmd, []string{})
		s.Require().NotNil(err)
		s.Len(printer.GetLines(), 0)
		s.Len(printer.GetErrorLines(), 0)

		// expect users not deleted
		users, err := s.th.App.GetUsersPage(&model.UserGetOptions{
			Page:    0,
			PerPage: 10,
		}, true)
		s.Require().Nil(err)
		s.Require().NotZero(len(users))
	})

	s.Run("Delete all users through local mode should work correctly", func() {
		printer.Clean()

		// populate with some user
		for i := 0; i < 10; i++ {
			userData := model.User{
				Username: "fakeuser" + model.NewRandomString(10),
				Password: "Pa$$word11",
				Email:    s.th.GenerateTestEmail(),
			}
			_, err := s.th.App.CreateUser(s.th.Context, &userData)
			s.Require().Nil(err)
		}

		cmd := &cobra.Command{}
		confirm := true
		cmd.Flags().BoolVar(&confirm, "confirm", confirm, "confirm")

		// delete all users only works on local mode
		err := deleteAllUsersCmdF(s.th.LocalClient, cmd, []string{})
		s.Require().Nil(err)
		s.Len(printer.GetLines(), 1)
		s.Len(printer.GetErrorLines(), 0)
		s.Require().Equal(printer.GetLines()[0], "All users successfully deleted")

		// expect users deleted
		users, err := s.th.App.GetUsersPage(&model.UserGetOptions{
			Page:    0,
			PerPage: 10,
		}, true)
		s.Require().Nil(err)
		s.Require().Zero(len(users))
	})
}

func (s *MmctlE2ETestSuite) TestPromoteGuestToUserCmd() {
	s.SetupEnterpriseTestHelper().InitBasic()

	user, appErr := s.th.App.CreateUser(s.th.Context, &model.User{Email: s.th.GenerateTestEmail(), Username: model.NewUsername(), Password: model.NewId()})
	s.Require().Nil(appErr)

	s.th.App.UpdateConfig(func(c *model.Config) { *c.GuestAccountsSettings.Enable = true })
	defer s.th.App.UpdateConfig(func(c *model.Config) { *c.GuestAccountsSettings.Enable = false })

	s.Require().Nil(s.th.App.DemoteUserToGuest(s.th.Context, user))

	s.RunForSystemAdminAndLocal("MM-T3936 Promote a guest to a user", func(c client.Client) {
		printer.Clean()

		err := promoteGuestToUserCmdF(c, nil, []string{user.Email})
		s.Require().NoError(err)
		defer s.Require().Nil(s.th.App.DemoteUserToGuest(s.th.Context, user))
		s.Require().Len(printer.GetLines(), 1)
		s.Require().Len(printer.GetErrorLines(), 0)
	})

	s.Run("MM-T3937 Promote a guest to a user with normal client", func() {
		printer.Clean()

		err := promoteGuestToUserCmdF(s.th.Client, nil, []string{user.Email})
		s.Require().Error(err)
		s.Require().Len(printer.GetLines(), 0)
		s.Require().Len(printer.GetErrorLines(), 1)
		s.Require().Equal(fmt.Sprintf("unable to promote guest %s: You do not have the appropriate permissions.", user.Email), printer.GetErrorLines()[0])
	})
}

func (s *MmctlE2ETestSuite) TestDemoteUserToGuestCmd() {
	s.SetupEnterpriseTestHelper().InitBasic()

	user, appErr := s.th.App.CreateUser(s.th.Context, &model.User{Email: s.th.GenerateTestEmail(), Username: model.NewUsername(), Password: model.NewId()})
	s.Require().Nil(appErr)

	s.th.App.UpdateConfig(func(c *model.Config) { *c.GuestAccountsSettings.Enable = true })
	defer s.th.App.UpdateConfig(func(c *model.Config) { *c.GuestAccountsSettings.Enable = false })

	s.RunForSystemAdminAndLocal("MM-T3938 Demote a user to a guest", func(c client.Client) {
		printer.Clean()

		err := demoteUserToGuestCmdF(c, nil, []string{user.Email})
		s.Require().Nil(err)
		defer s.Require().Nil(s.th.App.PromoteGuestToUser(s.th.Context, user, ""))
		s.Require().Len(printer.GetLines(), 1)
		s.Require().Len(printer.GetErrorLines(), 0)
	})

	s.Run("MM-T3939 Demote a user to a guest with normal client", func() {
		printer.Clean()

		err := demoteUserToGuestCmdF(s.th.Client, nil, []string{user.Email})
		s.Require().NotNil(err)
		s.Require().Len(printer.GetLines(), 0)
		s.Require().Len(printer.GetErrorLines(), 1)
		s.Require().Equal(fmt.Sprintf("unable to demote user %s: You do not have the appropriate permissions.", user.Email), printer.GetErrorLines()[0])
	})
}

func (s *MmctlE2ETestSuite) TestMigrateAuthCmd() {
	s.SetupEnterpriseTestHelper().InitBasic()
	configForLdap(s.th)

	s.Require().NoError(s.th.App.Srv().Jobs.StartWorkers()) // we need to start workers do actual sync

	ldapUser, appErr := s.th.App.CreateUser(s.th.Context, &model.User{
		Email:       s.th.GenerateTestEmail(),
		Username:    model.NewId(),
		AuthData:    model.NewPointer("test.user.1"),
		AuthService: model.UserAuthServiceLdap,
	})
	s.Require().Nil(appErr)

	samlUser, appErr := s.th.App.CreateUser(s.th.Context, &model.User{
		Email:       "success+devone@simulator.amazonses.com",
		Username:    "dev.one",
		AuthData:    model.NewPointer("dev.one"),
		AuthService: model.UserAuthServiceSaml,
	})
	s.Require().Nil(appErr)

	s.Run("Should fail when regular user tries to migrate auth", func() {
		printer.Clean()

		cmd := &cobra.Command{}
		cmd.Flags().Bool("auto", true, "")
		cmd.Flags().Bool("confirm", true, "")

		err := migrateAuthCmdF(s.th.Client, cmd, []string{"ldap", "saml"})
		s.Require().Error(err)
		s.Require().Empty(printer.GetLines())
		s.Require().Empty(printer.GetErrorLines())
	})

	s.RunForSystemAdminAndLocal("Migrate from ldap to saml", func(c client.Client) {
		printer.Clean()

		cmd := &cobra.Command{}
		cmd.Flags().Bool("auto", true, "")
		cmd.Flags().Bool("confirm", true, "")

		err := migrateAuthCmdF(c, cmd, []string{"ldap", "saml"})
		s.Require().NoError(err)
		defer func() {
			_, appErr := s.th.App.UpdateUserAuth(s.th.Context, ldapUser.Id, &model.UserAuth{
				AuthData:    model.NewPointer("test.user.1"),
				AuthService: model.UserAuthServiceLdap,
			})
			s.Require().Nil(appErr)

			newUser, appErr := s.th.App.UpdateUser(s.th.Context, ldapUser, false)
			s.Require().Nil(appErr)
			s.Require().Equal(model.UserAuthServiceLdap, newUser.AuthService)
		}()
		s.Require().Len(printer.GetLines(), 1)
		s.Require().Equal("Successfully migrated accounts.", printer.GetLines()[0])
		s.Require().Empty(printer.GetErrorLines())

		updatedUser, appErr := s.th.App.GetUser(ldapUser.Id)
		s.Require().Nil(appErr)
		s.Require().Equal(model.UserAuthServiceSaml, updatedUser.AuthService)
	})

	s.RunForSystemAdminAndLocal("Migrate from saml to ldap", func(c client.Client) {
		printer.Clean()

		cmd := &cobra.Command{}
		cmd.Flags().Bool("confirm", true, "")
		cmd.Flags().Bool("force", true, "")

		err := migrateAuthCmdF(c, cmd, []string{"saml", "ldap", "email"})
		s.Require().NoError(err)
		defer func() {
			_, appErr := s.th.App.UpdateUserAuth(s.th.Context, samlUser.Id, &model.UserAuth{
				AuthData:    model.NewPointer("dev.one"),
				AuthService: model.UserAuthServiceSaml,
			})
			s.Require().Nil(appErr)

			newUser, appErr := s.th.App.UpdateUser(s.th.Context, samlUser, false)
			s.Require().Nil(appErr)
			s.Require().Equal(model.UserAuthServiceSaml, newUser.AuthService)
		}()
		s.Require().Len(printer.GetLines(), 1)
		s.Require().Equal("Successfully migrated accounts.", printer.GetLines()[0])
		s.Require().Empty(printer.GetErrorLines())

		updatedUser, appErr := s.th.App.GetUser(samlUser.Id)
		s.Require().Nil(appErr)
		s.Require().Equal(model.UserAuthServiceLdap, updatedUser.AuthService)
	})
}

func (s *MmctlE2ETestSuite) cleanUpPreferences(userID string) {
	s.T().Helper()

	// Delete any existing preferences
	preferences, _, err := s.th.SystemAdminClient.GetPreferences(context.TODO(), userID)
	s.NoError(err)

	if len(preferences) == 0 {
		return
	}

	_, err = s.th.SystemAdminClient.DeletePreferences(context.TODO(), userID, preferences)
	s.NoError(err)
}

func (s *MmctlE2ETestSuite) TestPreferenceListCmd() {
	s.SetupTestHelper().InitBasic()

	s.cleanUpPreferences(s.th.BasicUser.Id)
	s.cleanUpPreferences(s.th.BasicUser2.Id)

	preference1 := model.Preference{UserId: s.th.BasicUser.Id, Category: "display_settings", Name: "collapsed_reply_threads", Value: "threads_view"}
	_, err := s.th.SystemAdminClient.UpdatePreferences(context.TODO(), s.th.BasicUser.Id, model.Preferences{preference1})
	s.NoError(err)
	preference2 := model.Preference{UserId: s.th.BasicUser.Id, Category: "display_settings", Name: "colorize_usernames", Value: "threads_view"}
	_, err = s.th.SystemAdminClient.UpdatePreferences(context.TODO(), s.th.BasicUser.Id, model.Preferences{preference2})
	s.NoError(err)
	preference3 := model.Preference{UserId: s.th.BasicUser.Id, Category: "drafts", Name: "drafts_tour_tip_showed", Value: `{"drafts_tour_tip_showed":true}`}
	_, err = s.th.SystemAdminClient.UpdatePreferences(context.TODO(), s.th.BasicUser.Id, model.Preferences{preference3})
	s.NoError(err)

	preference4 := model.Preference{UserId: s.th.BasicUser2.Id, Category: "display_settings", Name: "collapsed_reply_threads", Value: "threads_view"}
	_, err = s.th.SystemAdminClient.UpdatePreferences(context.TODO(), s.th.BasicUser2.Id, model.Preferences{preference4})
	s.NoError(err)

	s.Run("list all preferences for single user", func() {
		printer.Clean()

		cmd := &cobra.Command{}
		cmd.Flags().StringP("category", "c", "", "")

		err = preferencesListCmdF(s.th.Client, cmd, []string{s.th.BasicUser.Email})
		s.Require().NoError(err)
		s.Require().Len(printer.GetLines(), 3)
		s.Require().Equal(preference1, printer.GetLines()[0])
		s.Require().Equal(preference2, printer.GetLines()[1])
		s.Require().Equal(preference3, printer.GetLines()[2])
		s.Require().Len(printer.GetErrorLines(), 0)
	})

	s.Run("list filtered preferences for single user", func() {
		printer.Clean()

		cmd := &cobra.Command{}
		cmd.Flags().StringP("category", "c", preference1.Category, "")

		err = preferencesListCmdF(s.th.Client, cmd, []string{s.th.BasicUser.Email})
		s.Require().NoError(err)
		s.Require().Len(printer.GetLines(), 2)
		s.Require().Equal(preference1, printer.GetLines()[0])
		s.Require().Equal(preference2, printer.GetLines()[1])
		s.Require().Len(printer.GetErrorLines(), 0)
	})

	s.Run("list all preferences for multiple users as admin", func() {
		printer.Clean()

		cmd := &cobra.Command{}
		cmd.Flags().StringP("category", "c", "", "")

		err = preferencesListCmdF(s.th.SystemAdminClient, cmd, []string{s.th.BasicUser.Email, s.th.BasicUser2.Email})
		s.Require().NoError(err)
		s.Require().Len(printer.GetLines(), 4)
		s.Require().Equal(preference1, printer.GetLines()[0])
		s.Require().Equal(preference2, printer.GetLines()[1])
		s.Require().Equal(preference3, printer.GetLines()[2])
		s.Require().Equal(preference4, printer.GetLines()[3])
		s.Require().Len(printer.GetErrorLines(), 0)
	})

	s.Run("list filtered preferences for multiple users as admin", func() {
		printer.Clean()

		cmd := &cobra.Command{}
		cmd.Flags().StringP("category", "c", preference1.Category, "")

		err = preferencesListCmdF(s.th.SystemAdminClient, cmd, []string{s.th.BasicUser.Email, s.th.BasicUser2.Email})
		s.Require().NoError(err)
		s.Require().Len(printer.GetLines(), 3)
		s.Require().Equal(preference1, printer.GetLines()[0])
		s.Require().Equal(preference2, printer.GetLines()[1])
		s.Require().Equal(preference4, printer.GetLines()[2])
		s.Require().Len(printer.GetErrorLines(), 0)
	})

	s.Run("list preferences for multiple users as non-admin", func() {
		printer.Clean()

		cmd := &cobra.Command{}
		cmd.Flags().StringP("category", "c", preference1.Category, "")

		err = preferencesListCmdF(s.th.Client, cmd, []string{s.th.BasicUser.Email, s.th.BasicUser2.Email})
		s.Require().Error(err)
	})
}

func (s *MmctlE2ETestSuite) TestPreferenceGetCmd() {
	s.SetupTestHelper().InitBasic()

	s.cleanUpPreferences(s.th.BasicUser.Id)
	s.cleanUpPreferences(s.th.BasicUser2.Id)

	preference1 := model.Preference{UserId: s.th.BasicUser.Id, Category: "display_settings", Name: "collapsed_reply_threads", Value: "threads_view"}
	_, err := s.th.SystemAdminClient.UpdatePreferences(context.TODO(), s.th.BasicUser.Id, model.Preferences{preference1})
	s.NoError(err)
	preference2 := model.Preference{UserId: s.th.BasicUser.Id, Category: "display_settings", Name: "colorize_usernames", Value: "threads_view"}
	_, err = s.th.SystemAdminClient.UpdatePreferences(context.TODO(), s.th.BasicUser.Id, model.Preferences{preference2})
	s.NoError(err)
	preference3 := model.Preference{UserId: s.th.BasicUser.Id, Category: "drafts", Name: "drafts_tour_tip_showed", Value: `{"drafts_tour_tip_showed":true}`}
	_, err = s.th.SystemAdminClient.UpdatePreferences(context.TODO(), s.th.BasicUser.Id, model.Preferences{preference3})
	s.NoError(err)

	preference4 := model.Preference{UserId: s.th.BasicUser2.Id, Category: "display_settings", Name: "collapsed_reply_threads", Value: "threads_view"}
	_, err = s.th.SystemAdminClient.UpdatePreferences(context.TODO(), s.th.BasicUser2.Id, model.Preferences{preference4})
	s.NoError(err)

	s.Run("get preference for single user", func() {
		printer.Clean()

		cmd := &cobra.Command{}
		cmd.Flags().StringP("category", "c", preference1.Category, "")
		cmd.Flags().StringP("name", "n", preference1.Name, "")

		err = preferencesGetCmdF(s.th.Client, cmd, []string{s.th.BasicUser.Email})
		s.Require().NoError(err)
		s.Require().Len(printer.GetLines(), 1)
		s.Require().Equal(&preference1, printer.GetLines()[0])
		s.Require().Len(printer.GetErrorLines(), 0)
	})

	s.Run("get preferences for multiple users as admin", func() {
		printer.Clean()

		cmd := &cobra.Command{}
		cmd.Flags().StringP("category", "c", preference1.Category, "")
		cmd.Flags().StringP("name", "n", preference1.Name, "")

		err = preferencesGetCmdF(s.th.SystemAdminClient, cmd, []string{s.th.BasicUser.Email, s.th.BasicUser2.Email})
		s.Require().NoError(err)
		s.Require().Len(printer.GetLines(), 2)
		s.Require().Equal(&preference1, printer.GetLines()[0])
		s.Require().Equal(&preference4, printer.GetLines()[1])
		s.Require().Len(printer.GetErrorLines(), 0)
	})

	s.Run("get preferences for multiple users as non-admin", func() {
		printer.Clean()

		cmd := &cobra.Command{}
		cmd.Flags().StringP("category", "c", preference1.Category, "")
		cmd.Flags().StringP("name", "n", preference1.Name, "")

		err = preferencesGetCmdF(s.th.Client, cmd, []string{s.th.BasicUser.Email, s.th.BasicUser2.Email})
		s.Require().Error(err)
	})
}

func (s *MmctlE2ETestSuite) TestPreferenceUpdateCmd() {
	s.SetupTestHelper().InitBasic()

	preference1 := model.Preference{UserId: s.th.BasicUser.Id, Category: "display_settings", Name: "collapsed_reply_threads", Value: "threads_view"}
	preference2 := model.Preference{UserId: s.th.BasicUser.Id, Category: "display_settings", Name: "colorize_usernames", Value: "threads_view"}
	preference3 := model.Preference{UserId: s.th.BasicUser.Id, Category: "drafts", Name: "drafts_tour_tip_showed", Value: `{"drafts_tour_tip_showed":true}`}

	preference4 := model.Preference{UserId: s.th.BasicUser2.Id, Category: "display_settings", Name: "collapsed_reply_threads", Value: "threads_view"}

	setup := func() {
		s.T().Helper()

		s.cleanUpPreferences(s.th.BasicUser.Id)
		s.cleanUpPreferences(s.th.BasicUser2.Id)

		_, err := s.th.SystemAdminClient.UpdatePreferences(context.TODO(), s.th.BasicUser.Id, model.Preferences{preference1})
		s.NoError(err)
		_, err = s.th.SystemAdminClient.UpdatePreferences(context.TODO(), s.th.BasicUser.Id, model.Preferences{preference2})
		s.NoError(err)
		_, err = s.th.SystemAdminClient.UpdatePreferences(context.TODO(), s.th.BasicUser.Id, model.Preferences{preference3})
		s.NoError(err)

		_, err = s.th.SystemAdminClient.UpdatePreferences(context.TODO(), s.th.BasicUser2.Id, model.Preferences{preference4})
		s.NoError(err)
	}

	s.Run("add new preference for single user", func() {
		setup()
		printer.Clean()

		preferenceNew := model.Preference{UserId: s.th.BasicUser.Id, Category: "zzz_custom", Name: "new", Value: "value"}

		cmd := &cobra.Command{}
		cmd.Flags().StringP("category", "c", preferenceNew.Category, "")
		cmd.Flags().StringP("name", "n", preferenceNew.Name, "")
		cmd.Flags().StringP("value", "v", preferenceNew.Value, "")

		err := preferencesUpdateCmdF(s.th.Client, cmd, []string{s.th.BasicUser.Email})
		s.Require().NoError(err)
		s.Require().Len(printer.GetErrorLines(), 0)

		actualPreferencesUser1, _, err := s.th.SystemAdminClient.GetPreferences(context.TODO(), s.th.BasicUser.Id)
		s.NoError(err)
		s.Require().Len(actualPreferencesUser1, 4)
		s.Require().Equal(preference1, actualPreferencesUser1[0])
		s.Require().Equal(preference2, actualPreferencesUser1[1])
		s.Require().Equal(preference3, actualPreferencesUser1[2])
		s.Require().Equal(preferenceNew, actualPreferencesUser1[3])

		// Second user unaffected
		actualPreferencesUser2, _, err := s.th.SystemAdminClient.GetPreferences(context.TODO(), s.th.BasicUser2.Id)
		s.NoError(err)
		s.Require().Len(actualPreferencesUser2, 1)
		s.Require().Equal(preference4, actualPreferencesUser2[0])
	})

	s.Run("add new preference for multiple users as admin", func() {
		setup()
		printer.Clean()

		preferenceNew := model.Preference{UserId: s.th.BasicUser.Id, Category: "zzz_custom", Name: "new", Value: "value"}
		preferenceNew2 := model.Preference{UserId: s.th.BasicUser2.Id, Category: "zzz_custom", Name: "new", Value: "value"}

		cmd := &cobra.Command{}
		cmd.Flags().StringP("category", "c", preferenceNew.Category, "")
		cmd.Flags().StringP("name", "n", preferenceNew.Name, "")
		cmd.Flags().StringP("value", "v", preferenceNew.Value, "")

		err := preferencesUpdateCmdF(s.th.SystemAdminClient, cmd, []string{s.th.BasicUser.Email, s.th.BasicUser2.Email})
		s.Require().NoError(err)
		s.Require().Len(printer.GetErrorLines(), 0)

		actualPreferencesUser1, _, err := s.th.SystemAdminClient.GetPreferences(context.TODO(), s.th.BasicUser.Id)
		s.NoError(err)
		s.Require().Len(actualPreferencesUser1, 4)
		s.Require().Equal(preference1, actualPreferencesUser1[0])
		s.Require().Equal(preference2, actualPreferencesUser1[1])
		s.Require().Equal(preference3, actualPreferencesUser1[2])
		s.Require().Equal(preferenceNew, actualPreferencesUser1[3])

		// Second user unaffected
		actualPreferencesUser2, _, err := s.th.SystemAdminClient.GetPreferences(context.TODO(), s.th.BasicUser2.Id)
		s.NoError(err)
		s.Require().Len(actualPreferencesUser2, 2)
		s.Require().Equal(preference4, actualPreferencesUser2[0])
		s.Require().Equal(preferenceNew2, actualPreferencesUser2[1])
	})

	s.Run("add new preference for multiple users as non-admin", func() {
		setup()
		printer.Clean()

		preference := model.Preference{Category: "display_settings", Name: "collapsed_reply_threads", Value: "threads_view"}

		cmd := &cobra.Command{}
		cmd.Flags().StringP("category", "c", preference.Category, "")
		cmd.Flags().StringP("name", "n", preference.Name, "")
		cmd.Flags().StringP("value", "v", preference.Value, "")

		err := preferencesUpdateCmdF(s.th.Client, cmd, []string{s.th.BasicUser.Email, s.th.BasicUser2.Email})
		s.Require().Error(err)
	})

	s.Run("update existing preference for single user", func() {
		s.T().Skip("https://mattermost.atlassian.net/browse/MM-63420")
		setup()
		printer.Clean()

		preferenceUpdated := model.Preference{UserId: s.th.BasicUser.Id, Category: preference1.Category, Name: preference1.Name, Value: "new_value"}

		cmd := &cobra.Command{}
		cmd.Flags().StringP("category", "c", preferenceUpdated.Category, "")
		cmd.Flags().StringP("name", "n", preferenceUpdated.Name, "")
		cmd.Flags().StringP("value", "v", preferenceUpdated.Value, "")

		err := preferencesUpdateCmdF(s.th.Client, cmd, []string{s.th.BasicUser.Email})
		s.Require().NoError(err)
		s.Require().Len(printer.GetErrorLines(), 0)

		actualPreferencesUser1, _, err := s.th.SystemAdminClient.GetPreferences(context.TODO(), s.th.BasicUser.Id)
		s.NoError(err)
		s.Require().Len(actualPreferencesUser1, 3)
		s.Require().Equal(preferenceUpdated, actualPreferencesUser1[0])
		s.Require().Equal(preference2, actualPreferencesUser1[1])
		s.Require().Equal(preference3, actualPreferencesUser1[2])

		// Second user unaffected
		actualPreferencesUser2, _, err := s.th.SystemAdminClient.GetPreferences(context.TODO(), s.th.BasicUser2.Id)
		s.NoError(err)
		s.Require().Len(actualPreferencesUser2, 1)
		s.Require().Equal(preference4, actualPreferencesUser2[0])
	})

	s.Run("update existing preference for multiple users as admin", func() {
		s.T().Skip("https://mattermost.atlassian.net/browse/MM-63420")
		setup()
		printer.Clean()

		preferenceUpdated := model.Preference{UserId: s.th.BasicUser.Id, Category: preference1.Category, Name: preference1.Name, Value: "new_value"}
		preferenceUpdated2 := model.Preference{UserId: s.th.BasicUser2.Id, Category: preference1.Category, Name: preference1.Name, Value: "new_value"}

		cmd := &cobra.Command{}
		cmd.Flags().StringP("category", "c", preferenceUpdated.Category, "")
		cmd.Flags().StringP("name", "n", preferenceUpdated.Name, "")
		cmd.Flags().StringP("value", "v", preferenceUpdated.Value, "")

		err := preferencesUpdateCmdF(s.th.SystemAdminClient, cmd, []string{s.th.BasicUser.Email, s.th.BasicUser2.Email})
		s.Require().NoError(err)
		s.Require().Len(printer.GetErrorLines(), 0)

		actualPreferencesUser1, _, err := s.th.SystemAdminClient.GetPreferences(context.TODO(), s.th.BasicUser.Id)
		s.NoError(err)
		s.Require().Len(actualPreferencesUser1, 3)
		s.Require().Equal(preferenceUpdated, actualPreferencesUser1[0])
		s.Require().Equal(preference2, actualPreferencesUser1[1])
		s.Require().Equal(preference3, actualPreferencesUser1[2])

		actualPreferencesUser2, _, err := s.th.SystemAdminClient.GetPreferences(context.TODO(), s.th.BasicUser2.Id)
		s.NoError(err)
		s.Require().Len(actualPreferencesUser2, 1)
		s.Require().Equal(preferenceUpdated2, actualPreferencesUser2[0])
	})

	s.Run("update existing preference for multiple users as non-admin", func() {
		setup()
		printer.Clean()

		preferenceUpdated := model.Preference{Category: preference1.Category, Name: preference1.Name, Value: "new_value"}

		cmd := &cobra.Command{}
		cmd.Flags().StringP("category", "c", preferenceUpdated.Category, "")
		cmd.Flags().StringP("name", "n", preferenceUpdated.Name, "")
		cmd.Flags().StringP("value", "v", preferenceUpdated.Value, "")

		err := preferencesUpdateCmdF(s.th.Client, cmd, []string{s.th.BasicUser.Email, s.th.BasicUser2.Email})
		s.Require().Error(err)
	})
}

func (s *MmctlE2ETestSuite) TestPreferenceDeleteCmd() {
	s.SetupTestHelper().InitBasic()

	s.cleanUpPreferences(s.th.BasicUser.Id)
	s.cleanUpPreferences(s.th.BasicUser2.Id)

	preference1 := model.Preference{UserId: s.th.BasicUser.Id, Category: "display_settings", Name: "collapsed_reply_threads", Value: "threads_view"}
	_, err := s.th.SystemAdminClient.UpdatePreferences(context.TODO(), s.th.BasicUser.Id, model.Preferences{preference1})
	s.NoError(err)
	preference2 := model.Preference{UserId: s.th.BasicUser.Id, Category: "display_settings", Name: "colorize_usernames", Value: "threads_view"}
	_, err = s.th.SystemAdminClient.UpdatePreferences(context.TODO(), s.th.BasicUser.Id, model.Preferences{preference2})
	s.NoError(err)
	preference3 := model.Preference{UserId: s.th.BasicUser.Id, Category: "drafts", Name: "drafts_tour_tip_showed", Value: `{"drafts_tour_tip_showed":true}`}
	_, err = s.th.SystemAdminClient.UpdatePreferences(context.TODO(), s.th.BasicUser.Id, model.Preferences{preference3})
	s.NoError(err)

	preference4 := model.Preference{UserId: s.th.BasicUser2.Id, Category: "display_settings", Name: "collapsed_reply_threads", Value: "threads_view"}
	_, err = s.th.SystemAdminClient.UpdatePreferences(context.TODO(), s.th.BasicUser2.Id, model.Preferences{preference4})
	s.NoError(err)

	s.Run("delete non-existing preference for single user", func() {
		printer.Clean()

		preference := model.Preference{Category: "does", Name: "not"}

		cmd := &cobra.Command{}
		cmd.Flags().StringP("category", "c", preference.Category, "")
		cmd.Flags().StringP("name", "n", preference.Name, "")

		err := preferencesDeleteCmdF(s.th.Client, cmd, []string{s.th.BasicUser.Email})
		s.Require().NoError(err)
		s.Require().Len(printer.GetErrorLines(), 0)

		actualPreferencesUser1, _, err := s.th.SystemAdminClient.GetPreferences(context.TODO(), s.th.BasicUser.Id)
		s.NoError(err)
		s.Require().Len(actualPreferencesUser1, 3)
		s.Require().Equal(preference1, actualPreferencesUser1[0])
		s.Require().Equal(preference2, actualPreferencesUser1[1])
		s.Require().Equal(preference3, actualPreferencesUser1[2])

		// Second user unaffected
		actualPreferencesUser2, _, err := s.th.SystemAdminClient.GetPreferences(context.TODO(), s.th.BasicUser2.Id)
		s.NoError(err)
		s.Require().Len(actualPreferencesUser2, 1)
		s.Require().Equal(preference4, actualPreferencesUser2[0])
	})

	s.Run("delete existing preference for single user", func() {
		printer.Clean()

		cmd := &cobra.Command{}
		cmd.Flags().StringP("category", "c", preference1.Category, "")
		cmd.Flags().StringP("name", "n", preference1.Name, "")

		err := preferencesDeleteCmdF(s.th.Client, cmd, []string{s.th.BasicUser.Email})
		s.Require().NoError(err)
		s.Require().Len(printer.GetErrorLines(), 0)

		actualPreferencesUser1, _, err := s.th.SystemAdminClient.GetPreferences(context.TODO(), s.th.BasicUser.Id)
		s.NoError(err)
		s.Require().Len(actualPreferencesUser1, 2)
		s.Require().Equal(preference2, actualPreferencesUser1[0])
		s.Require().Equal(preference3, actualPreferencesUser1[1])

		// Second user unaffected
		actualPreferencesUser2, _, err := s.th.SystemAdminClient.GetPreferences(context.TODO(), s.th.BasicUser2.Id)
		s.NoError(err)
		s.Require().Len(actualPreferencesUser2, 1)
		s.Require().Equal(preference4, actualPreferencesUser2[0])
	})

	s.Run("delete existing preferences for multiple users as admin", func() {
		printer.Clean()

		cmd := &cobra.Command{}
		cmd.Flags().StringP("category", "c", preference1.Category, "")
		cmd.Flags().StringP("name", "n", preference1.Name, "")

		err := preferencesDeleteCmdF(s.th.SystemAdminClient, cmd, []string{s.th.BasicUser.Email, s.th.BasicUser2.Email})
		s.Require().NoError(err)
		s.Require().Len(printer.GetErrorLines(), 0)

		actualPreferencesUser1, _, err := s.th.SystemAdminClient.GetPreferences(context.TODO(), s.th.BasicUser.Id)
		s.NoError(err)
		s.Require().Len(actualPreferencesUser1, 2)
		s.Require().Equal(preference2, actualPreferencesUser1[0])
		s.Require().Equal(preference3, actualPreferencesUser1[1])

		// Second user unaffected
		actualPreferencesUser2, _, err := s.th.SystemAdminClient.GetPreferences(context.TODO(), s.th.BasicUser2.Id)
		s.NoError(err)
		s.Require().Len(actualPreferencesUser2, 0)
	})

	s.Run("delete existing preferences for multiple users as non-admin", func() {
		printer.Clean()

		cmd := &cobra.Command{}
		cmd.Flags().StringP("category", "c", preference1.Category, "")
		cmd.Flags().StringP("name", "n", preference1.Name, "")

		err := preferencesDeleteCmdF(s.th.Client, cmd, []string{s.th.BasicUser.Email, s.th.BasicUser2.Email})
		s.Require().Error(err)
	})
}

func (s *MmctlE2ETestSuite) TestSendPasswordResetEmailCmd() {
	s.SetupTestHelper().InitBasic()
	s.RunForAllClients("all users can send password reset email", func(c client.Client) {
		printer.Clean()
		emailArg1 := "demo1@example.com"
		emailArg2 := "demo2@example.com"

		err := sendPasswordResetEmailCmdF(c, &cobra.Command{}, []string{emailArg1, emailArg2})
		s.Require().NoError(err)
		s.Require().Len(printer.GetLines(), 0)
		s.Require().Len(printer.GetErrorLines(), 0)
	})

	s.RunForAllClients("send valid and invalid email", func(c client.Client) {
		printer.Clean()
		emailArg1 := "demo@example.com"
		emailArg2 := "invalid.Email@example.com"

		var expected error
		expected = multierror.Append(expected, fmt.Errorf("invalid email '%s'", emailArg2))

		err := sendPasswordResetEmailCmdF(c, &cobra.Command{}, []string{emailArg1, emailArg2})
		s.Require().EqualError(err, expected.Error())
		s.Require().Len(printer.GetErrorLines(), 1)
	})

	s.RunForAllClients("no arguments passed", func(c client.Client) {
		printer.Clean()
		err := sendPasswordResetEmailCmdF(c, &cobra.Command{}, []string{})
		s.Require().EqualError(err, "expected at least one argument. See help text for details")
	})
}<|MERGE_RESOLUTION|>--- conflicted
+++ resolved
@@ -128,11 +128,8 @@
 		user := printer.GetLines()[0].(userOut)
 		s.Equal(s.th.BasicUser.Username, user.Username)
 		s.False(user.Deactivated)
-<<<<<<< HEAD
 		s.Empty(user.AuthData)
 		s.Empty(user.AuthService)
-=======
->>>>>>> 15df7660
 		s.Len(printer.GetErrorLines(), 0)
 	})
 
@@ -154,7 +151,6 @@
 		user := printer.GetLines()[0].(userOut)
 		s.Equal(disabledUser.Username, user.Username)
 		s.True(user.Deactivated) // Verify user shows as deactivated
-<<<<<<< HEAD
 		s.Empty(user.AuthData)
 		s.Empty(user.AuthService)
 		s.Len(printer.GetErrorLines(), 0)
@@ -180,8 +176,6 @@
 		s.False(user.Deactivated)
 		s.Equal(*ldapUser.AuthData, user.AuthData)
 		s.Equal(ldapUser.AuthService, user.AuthService)
-=======
->>>>>>> 15df7660
 		s.Len(printer.GetErrorLines(), 0)
 	})
 
