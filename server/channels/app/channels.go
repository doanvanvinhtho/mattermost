--- conflicted
+++ resolved
@@ -77,12 +77,9 @@
 	postReminderMut  sync.Mutex
 	postReminderTask *model.ScheduledTask
 
-<<<<<<< HEAD
 	scheduledPostMut  sync.Mutex
 	scheduledPostTask *model.ScheduledTask
-=======
-	loginAttemptsMut sync.Mutex
->>>>>>> cc5b3a2f
+	loginAttemptsMut  sync.Mutex
 }
 
 func NewChannels(s *Server) (*Channels, error) {
