--- conflicted
+++ resolved
@@ -195,16 +195,12 @@
 	})
 
 	t.Run("duplicate create post after cache expires is not idempotent", func(t *testing.T) {
-<<<<<<< HEAD
 		originalCacheTTL := pendingPostIDsCacheTTL
 		pendingPostIDsCacheTTL = time.Second
 		t.Cleanup(func() {
 			pendingPostIDsCacheTTL = originalCacheTTL
 		})
 
-		pendingPostId := model.NewId()
-		post, err := th.App.CreatePostAsUser(th.Context, &model.Post{
-=======
 		session := &model.Session{
 			UserId: th.BasicUser.Id,
 		}
@@ -214,7 +210,6 @@
 		pendingPostId := makePendingPostId(th.BasicUser)
 
 		post, err := th.App.CreatePostAsUser(th.Context.WithSession(session), &model.Post{
->>>>>>> f800025a
 			UserId:        th.BasicUser.Id,
 			ChannelId:     th.BasicChannel.Id,
 			Message:       "message",
