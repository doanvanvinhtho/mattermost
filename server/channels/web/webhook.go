// Copyright (c) 2015-present Mattermost, Inc. All Rights Reserved.
// See LICENSE.txt for license information.

package web

import (
	"encoding/json"
	"fmt"
	"io"
	"mime"
	"net/http"
	"strings"

	"github.com/gorilla/mux"
	"github.com/gorilla/schema"

	"github.com/mattermost/mattermost/server/public/model"
	"github.com/mattermost/mattermost/server/public/shared/mlog"
)

func (w *Web) InitWebhooks() {
	w.MainRouter.Handle("/hooks/commands/{id:[A-Za-z0-9]+}", w.APIHandlerTrustRequester(commandWebhook)).Methods(http.MethodPost)
	w.MainRouter.Handle("/hooks/{id:[A-Za-z0-9]+}", w.APIHandlerTrustRequester(incomingWebhook)).Methods(http.MethodPost)
}

type RegisteredWebhookListener struct {
	WebhookID string
	Handler   func(c *Context, w http.ResponseWriter, r *http.Request)
}

var RegisteredWebhooks = make(map[string]RegisteredWebhookListener)

func incomingWebhook(c *Context, w http.ResponseWriter, r *http.Request) {
	params := mux.Vars(r)
	id := params["id"]
<<<<<<< HEAD
	var err *model.AppError

	webhook, err := c.App.GetIncomingWebhook(id)
	if err != nil {
		c.Err = err
		return
	}

	c.Logger.Error(fmt.Sprintf("webhook schema %+v", webhook.WebhookSchemaTranslation))

	if registeredWebhook, ok := RegisteredWebhooks[id]; ok {
		c.Logger.Error("Incoming webhook received, with intercept registered", mlog.String("webhook_id", id), mlog.String("request_id", c.AppContext.RequestId()))
		registeredWebhook.Handler(c, w, r)
		return
=======
	errCtx := map[string]any{"hook_id": id}

	err := r.ParseForm()
	if err != nil {
		c.Err = model.NewAppError("incomingWebhook", "web.incoming_webhook.parse_form.app_error", errCtx, "", http.StatusBadRequest).Wrap(err)
		return
	}

	var appErr *model.AppError
	var mediaType string
	incomingWebhookPayload := &model.IncomingWebhookRequest{}
	contentType := r.Header.Get("Content-Type")
	// Content-Type header is optional so could be empty
	if contentType != "" {
		var mimeErr error
		mediaType, _, mimeErr = mime.ParseMediaType(contentType)
		if mimeErr != nil && mimeErr != mime.ErrInvalidMediaParameter {
			c.Err = model.NewAppError("incomingWebhook", "web.incoming_webhook.media_type.app_error", errCtx, "", http.StatusBadRequest).Wrap(mimeErr)
			return
		}
>>>>>>> 0c38d893
	}

	r.ParseForm()

	var mediaType string
	var incomingWebhookPayload *model.IncomingWebhookRequest
	var errr error
	if webhook.WebhookSchemaTranslation != nil {

<<<<<<< HEAD
		incomingWebhookPayload, errr = c.App.HandleWebhookSchemaTranslation(c.AppContext, webhook, r)

		if errr != nil {
			c.Logger.Error("Incoming webhook received, with schema translation error", mlog.String("webhook_id", id), mlog.String("request_id", c.AppContext.RequestId()), mlog.NamedErr("error", errr))
			c.Err = model.NewAppError("incomingWebhook", "api.webhook.incoming.error", nil, "webhook_id="+id+", error: "+errr.Error(), http.StatusBadRequest)
			return
		}

		if incomingWebhookPayload == nil {
			c.Err = model.NewAppError("incomingWebhook", "api.webhook.incoming.error", nil, "webhook_id="+id+", error: incomingWebhookPayload is nil", http.StatusBadRequest)
			return
		}
	} else {

		incomingWebhookPayload = &model.IncomingWebhookRequest{}

		contentType := r.Header.Get("Content-Type")
		// Content-Type header is optional so could be empty
		if contentType != "" {
			var mimeErr error
			mediaType, _, mimeErr = mime.ParseMediaType(contentType)
			if mimeErr != nil && mimeErr != mime.ErrInvalidMediaParameter {
				c.Err = model.NewAppError("incomingWebhook",
					"api.webhook.incoming.error",
					nil,
					"webhook_id="+id+", error: "+mimeErr.Error(),
					http.StatusBadRequest,
				)
				return
			}
		}

		defer func() {
			if *c.App.Config().LogSettings.EnableWebhookDebugging {
				if c.Err != nil {
					fields := []mlog.Field{mlog.String("webhook_id", id), mlog.String("request_id", c.AppContext.RequestId())}
					payload, err := json.Marshal(incomingWebhookPayload)
					if err != nil {
						fields = append(fields, mlog.NamedErr("encoding_err", err))
					} else {
						fields = append(fields, mlog.String("payload", payload))
					}

					mlog.Debug("Incoming webhook received", fields...)
				}
			}
		}()

		if mediaType == "application/x-www-form-urlencoded" {
			payload := strings.NewReader(r.FormValue("payload"))

			incomingWebhookPayload, err = decodePayload(payload)
			if err != nil {
				c.Err = err
				return
			}
		} else if mediaType == "multipart/form-data" {
			r.ParseMultipartForm(0)

			decoder := schema.NewDecoder()
			err := decoder.Decode(incomingWebhookPayload, r.PostForm)

			if err != nil {
				c.Err = model.NewAppError("incomingWebhook",
					"api.webhook.incoming.error",
					nil,
					"webhook_id="+id+", error: "+err.Error(),
					http.StatusBadRequest,
				)
				return
			}
		} else {
			incomingWebhookPayload, err = decodePayload(r.Body)
			if err != nil {
				c.Err = err
				return
			}
=======
	errCtx["media_type"] = mediaType
	if mediaType == "application/x-www-form-urlencoded" {
		payload := strings.NewReader(r.FormValue("payload"))

		incomingWebhookPayload, appErr = decodePayload(payload)
		if appErr != nil {
			c.Err = model.NewAppError("incomingWebhook", "web.incoming_webhook.decode.app_error", errCtx, "", http.StatusBadRequest).Wrap(appErr)
			return
		}
	} else if mediaType == "multipart/form-data" {
		if err := r.ParseMultipartForm(0); err != nil {
			c.Err = model.NewAppError("incomingWebhook", "web.incoming_webhook.parse_multipart.app_error", errCtx, "", http.StatusBadRequest).Wrap(err)
			return
		}

		decoder := schema.NewDecoder()
		err := decoder.Decode(incomingWebhookPayload, r.PostForm)

		if err != nil {
			c.Err = model.NewAppError("incomingWebhook", "web.incoming_webhook.decode.app_error", errCtx, "", http.StatusBadRequest).Wrap(err)
			return
		}
	} else {
		incomingWebhookPayload, appErr = decodePayload(r.Body)
		if appErr != nil {
			c.Err = model.NewAppError("incomingWebhook", "web.incoming_webhook.decode.app_error", errCtx, "", appErr.StatusCode).Wrap(appErr)
			return
>>>>>>> 0c38d893
		}
	}

	appErr = c.App.HandleIncomingWebhook(c.AppContext, id, incomingWebhookPayload)
	if appErr != nil {
		c.Err = model.NewAppError("incomingWebhook", "web.incoming_webhook.general.app_error", errCtx, "", appErr.StatusCode).Wrap(appErr)
		return
	}

	w.Header().Set("Content-Type", "text/plain")
	if _, err := w.Write([]byte("ok")); err != nil {
		c.Logger.Warn("Error while writing response", mlog.Err(err))
		return
	}
}

func commandWebhook(c *Context, w http.ResponseWriter, r *http.Request) {
	params := mux.Vars(r)
	id := params["id"]
	errCtx := map[string]any{"hook_id": id}

	response, err := model.CommandResponseFromHTTPBody(r.Header.Get("Content-Type"), r.Body)
	if err != nil {
		c.Err = model.NewAppError("commandWebhook", "web.command_webhook.parse.app_error", errCtx, "", http.StatusBadRequest).Wrap(err)
		return
	}

	appErr := c.App.HandleCommandWebhook(c.AppContext, id, response)
	if appErr != nil {
		c.Err = model.NewAppError("commandWebhook", "web.command_webhook.general.app_error", errCtx, "", appErr.StatusCode).Wrap(appErr)
		return
	}

	w.Header().Set("Content-Type", "text/plain")
	if _, err := w.Write([]byte("ok")); err != nil {
		c.Logger.Warn("Error while writing response", mlog.Err(err))
		return
	}
}

func decodePayload(payload io.Reader) (*model.IncomingWebhookRequest, *model.AppError) {
	incomingWebhookPayload, decodeError := model.IncomingWebhookRequestFromJSON(payload)

	if decodeError != nil {
		return nil, decodeError
	}

	return incomingWebhookPayload, nil
}<|MERGE_RESOLUTION|>--- conflicted
+++ resolved
@@ -33,12 +33,12 @@
 func incomingWebhook(c *Context, w http.ResponseWriter, r *http.Request) {
 	params := mux.Vars(r)
 	id := params["id"]
-<<<<<<< HEAD
-	var err *model.AppError
+	var err error
+	var appErr *model.AppError
 
-	webhook, err := c.App.GetIncomingWebhook(id)
+	webhook, appErr := c.App.GetIncomingWebhook(id)
 	if err != nil {
-		c.Err = err
+		c.Err = appErr
 		return
 	}
 
@@ -48,18 +48,19 @@
 		c.Logger.Error("Incoming webhook received, with intercept registered", mlog.String("webhook_id", id), mlog.String("request_id", c.AppContext.RequestId()))
 		registeredWebhook.Handler(c, w, r)
 		return
-=======
+	}
 	errCtx := map[string]any{"hook_id": id}
 
-	err := r.ParseForm()
+	err = r.ParseForm()
 	if err != nil {
 		c.Err = model.NewAppError("incomingWebhook", "web.incoming_webhook.parse_form.app_error", errCtx, "", http.StatusBadRequest).Wrap(err)
 		return
 	}
 
-	var appErr *model.AppError
 	var mediaType string
-	incomingWebhookPayload := &model.IncomingWebhookRequest{}
+	var incomingWebhookPayload *model.IncomingWebhookRequest
+	var errr error
+
 	contentType := r.Header.Get("Content-Type")
 	// Content-Type header is optional so could be empty
 	if contentType != "" {
@@ -69,95 +70,35 @@
 			c.Err = model.NewAppError("incomingWebhook", "web.incoming_webhook.media_type.app_error", errCtx, "", http.StatusBadRequest).Wrap(mimeErr)
 			return
 		}
->>>>>>> 0c38d893
 	}
 
-	r.ParseForm()
-
-	var mediaType string
-	var incomingWebhookPayload *model.IncomingWebhookRequest
-	var errr error
 	if webhook.WebhookSchemaTranslation != nil {
 
-<<<<<<< HEAD
 		incomingWebhookPayload, errr = c.App.HandleWebhookSchemaTranslation(c.AppContext, webhook, r)
 
 		if errr != nil {
 			c.Logger.Error("Incoming webhook received, with schema translation error", mlog.String("webhook_id", id), mlog.String("request_id", c.AppContext.RequestId()), mlog.NamedErr("error", errr))
 			c.Err = model.NewAppError("incomingWebhook", "api.webhook.incoming.error", nil, "webhook_id="+id+", error: "+errr.Error(), http.StatusBadRequest)
-			return
+
 		}
+	}
 
-		if incomingWebhookPayload == nil {
-			c.Err = model.NewAppError("incomingWebhook", "api.webhook.incoming.error", nil, "webhook_id="+id+", error: incomingWebhookPayload is nil", http.StatusBadRequest)
-			return
-		}
-	} else {
+	defer func() {
+		if *c.App.Config().LogSettings.EnableWebhookDebugging {
+			if c.Err != nil {
+				fields := []mlog.Field{mlog.String("webhook_id", id), mlog.String("request_id", c.AppContext.RequestId())}
+				payload, err := json.Marshal(incomingWebhookPayload)
+				if err != nil {
+					fields = append(fields, mlog.NamedErr("encoding_err", err))
+				} else {
+					fields = append(fields, mlog.String("payload", payload))
+				}
 
-		incomingWebhookPayload = &model.IncomingWebhookRequest{}
-
-		contentType := r.Header.Get("Content-Type")
-		// Content-Type header is optional so could be empty
-		if contentType != "" {
-			var mimeErr error
-			mediaType, _, mimeErr = mime.ParseMediaType(contentType)
-			if mimeErr != nil && mimeErr != mime.ErrInvalidMediaParameter {
-				c.Err = model.NewAppError("incomingWebhook",
-					"api.webhook.incoming.error",
-					nil,
-					"webhook_id="+id+", error: "+mimeErr.Error(),
-					http.StatusBadRequest,
-				)
-				return
+				mlog.Debug("Incoming webhook received", fields...)
 			}
 		}
+	}()
 
-		defer func() {
-			if *c.App.Config().LogSettings.EnableWebhookDebugging {
-				if c.Err != nil {
-					fields := []mlog.Field{mlog.String("webhook_id", id), mlog.String("request_id", c.AppContext.RequestId())}
-					payload, err := json.Marshal(incomingWebhookPayload)
-					if err != nil {
-						fields = append(fields, mlog.NamedErr("encoding_err", err))
-					} else {
-						fields = append(fields, mlog.String("payload", payload))
-					}
-
-					mlog.Debug("Incoming webhook received", fields...)
-				}
-			}
-		}()
-
-		if mediaType == "application/x-www-form-urlencoded" {
-			payload := strings.NewReader(r.FormValue("payload"))
-
-			incomingWebhookPayload, err = decodePayload(payload)
-			if err != nil {
-				c.Err = err
-				return
-			}
-		} else if mediaType == "multipart/form-data" {
-			r.ParseMultipartForm(0)
-
-			decoder := schema.NewDecoder()
-			err := decoder.Decode(incomingWebhookPayload, r.PostForm)
-
-			if err != nil {
-				c.Err = model.NewAppError("incomingWebhook",
-					"api.webhook.incoming.error",
-					nil,
-					"webhook_id="+id+", error: "+err.Error(),
-					http.StatusBadRequest,
-				)
-				return
-			}
-		} else {
-			incomingWebhookPayload, err = decodePayload(r.Body)
-			if err != nil {
-				c.Err = err
-				return
-			}
-=======
 	errCtx["media_type"] = mediaType
 	if mediaType == "application/x-www-form-urlencoded" {
 		payload := strings.NewReader(r.FormValue("payload"))
@@ -185,7 +126,6 @@
 		if appErr != nil {
 			c.Err = model.NewAppError("incomingWebhook", "web.incoming_webhook.decode.app_error", errCtx, "", appErr.StatusCode).Wrap(appErr)
 			return
->>>>>>> 0c38d893
 		}
 	}
 
