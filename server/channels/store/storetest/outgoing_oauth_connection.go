// Copyright (c) 2015-present Mattermost, Inc. All Rights Reserved.
// See LICENSE.txt for license information.

package storetest

import (
	"sort"
	"testing"

	"github.com/mattermost/mattermost/server/public/model"
	"github.com/mattermost/mattermost/server/public/shared/request"
	"github.com/mattermost/mattermost/server/v8/channels/store"
	"github.com/stretchr/testify/require"
)

func newValidOutgoingOAuthConnection() *model.OutgoingOAuthConnection {
	return &model.OutgoingOAuthConnection{
		CreatorId:     model.NewId(),
		Name:          "Test Connection",
		ClientId:      model.NewId(),
		ClientSecret:  model.NewId(),
		OAuthTokenURL: "https://nowhere.com/oauth/token",
<<<<<<< HEAD
		GrantType:     model.OAuthOutgoingConnectionGrantTypeClientCredentials,
=======
		GrantType:     model.OutgoingOAuthConnectionGrantTypeClientCredentials,
>>>>>>> 4d4d405b
		Audiences:     []string{"https://nowhere.com"},
	}
}

func cleanupOutgoingOAuthConnections(t *testing.T, ss store.Store) func() {
	return func() {
		// Delete all outgoing connections
		connections, err := ss.OutgoingOAuthConnection().GetConnections(request.TestContext(t), model.OutgoingOAuthConnectionGetConnectionsFilter{
			Limit: 100,
		})
		require.NoError(t, err)
		for _, conn := range connections {
			err := ss.OutgoingOAuthConnection().DeleteConnection(request.TestContext(t), conn.Id)
			require.NoError(t, err)
		}
	}
}

func TestOutgoingOAuthConnectionStore(t *testing.T, rctx request.CTX, ss store.Store) {
	t.Run("SaveConnection", func(t *testing.T) {
		t.Cleanup(cleanupOutgoingOAuthConnections(t, ss))
		testSaveOutgoingOAuthConnection(t, ss)
	})
	t.Run("UpdateConnection", func(t *testing.T) {
		t.Cleanup(cleanupOutgoingOAuthConnections(t, ss))
		testUpdateOutgoingOAuthConnection(t, ss)
	})
	t.Run("GetConnection", func(t *testing.T) {
		t.Cleanup(cleanupOutgoingOAuthConnections(t, ss))
		testGetOutgoingOAuthConnection(t, ss)
	})
	t.Run("GetConnections", func(t *testing.T) {
		t.Cleanup(cleanupOutgoingOAuthConnections(t, ss))
		testGetOutgoingOAuthConnections(t, ss)
	})
	t.Run("DeleteConnection", func(t *testing.T) {
		t.Cleanup(cleanupOutgoingOAuthConnections(t, ss))
		testDeleteOutgoingOAuthConnection(t, ss)
	})
}

func testSaveOutgoingOAuthConnection(t *testing.T, ss store.Store) {
	c := request.TestContext(t)

	t.Run("save/get", func(t *testing.T) {
		// Define test data
		connection := newValidOutgoingOAuthConnection()

		// Save the connection
		_, err := ss.OutgoingOAuthConnection().SaveConnection(c, connection)
		require.NoError(t, err)

		// Retrieve the connection
		storeConn, err := ss.OutgoingOAuthConnection().GetConnection(c, connection.Id)
		require.NoError(t, err)
		require.Equal(t, connection, storeConn)
	})

	t.Run("save without id should fail", func(t *testing.T) {
		connection := &model.OutgoingOAuthConnection{
			Id: model.NewId(),
		}

		_, err := ss.OutgoingOAuthConnection().SaveConnection(c, connection)
		require.Error(t, err)
	})

	t.Run("save with incorrect grant type should fail", func(t *testing.T) {
		connection := newValidOutgoingOAuthConnection()
		connection.GrantType = "incorrect"

		_, err := ss.OutgoingOAuthConnection().SaveConnection(c, connection)
		require.Error(t, err)
	})
}

func testUpdateOutgoingOAuthConnection(t *testing.T, ss store.Store) {
	c := request.TestContext(t)

	t.Run("update/get", func(t *testing.T) {
		// Define test data
		connection := newValidOutgoingOAuthConnection()

		// Save the connection
		_, err := ss.OutgoingOAuthConnection().SaveConnection(c, connection)
		require.NoError(t, err)

		// Update the connection
		connection.Name = "Updated Name"
		_, err = ss.OutgoingOAuthConnection().UpdateConnection(c, connection)
		require.NoError(t, err)

		// Retrieve the connection
		storeConn, err := ss.OutgoingOAuthConnection().GetConnection(c, connection.Id)
		require.NoError(t, err)
		require.Equal(t, connection, storeConn)
	})

	t.Run("update non-existing", func(t *testing.T) {
		connection := newValidOutgoingOAuthConnection()
		connection.Id = model.NewId()

		_, err := ss.OutgoingOAuthConnection().UpdateConnection(c, connection)
		require.Error(t, err)
	})

	t.Run("update without id should fail", func(t *testing.T) {
		connection := &model.OutgoingOAuthConnection{
			Id: model.NewId(),
		}

		_, err := ss.OutgoingOAuthConnection().UpdateConnection(c, connection)
		require.Error(t, err)
	})

	t.Run("update should update all fields", func(t *testing.T) {
		// Define test data
		connection := newValidOutgoingOAuthConnection()

		// Save the connection
		_, err := ss.OutgoingOAuthConnection().SaveConnection(c, connection)
		require.NoError(t, err)

		// Update the connection
		connection.Name = "Updated Name"
		connection.ClientId = "Updated ClientId"
		connection.ClientSecret = "Updated ClientSecret"
		connection.OAuthTokenURL = "https://nowhere.com/updated"
		// connection.GrantType = "client_credentials" // ignoring since we only allow one for now
		connection.Audiences = []string{"https://nowhere.com/updated"}
		_, err = ss.OutgoingOAuthConnection().UpdateConnection(c, connection)
		require.NoError(t, err)

		// Retrieve the connection
		storeConn, err := ss.OutgoingOAuthConnection().GetConnection(c, connection.Id)
		require.NoError(t, err)
		require.Equal(t, connection, storeConn)
	})
}

func testGetOutgoingOAuthConnection(t *testing.T, ss store.Store) {
	c := request.TestContext(t)

	t.Run("get non-existing", func(t *testing.T) {
		nonExistingId := model.NewId()
		var expected *store.ErrNotFound
		_, err := ss.OutgoingOAuthConnection().GetConnection(c, nonExistingId)
		require.ErrorAs(t, err, &expected)
	})
}

func testGetOutgoingOAuthConnections(t *testing.T, ss store.Store) {
	c := request.TestContext(t)

	// Define test data
	connection1 := newValidOutgoingOAuthConnection()
	connection2 := newValidOutgoingOAuthConnection()
	connection3 := newValidOutgoingOAuthConnection()

	// Save the connections
	connection1, err := ss.OutgoingOAuthConnection().SaveConnection(c, connection1)
	require.NoError(t, err)
	connection2, err = ss.OutgoingOAuthConnection().SaveConnection(c, connection2)
	require.NoError(t, err)
	connection3, err = ss.OutgoingOAuthConnection().SaveConnection(c, connection3)
	require.NoError(t, err)

	connections := []*model.OutgoingOAuthConnection{connection1, connection2, connection3}
	sort.Slice(connections, func(i, j int) bool {
		return connections[i].Id < connections[j].Id
	})

	t.Run("get all", func(t *testing.T) {
		// Retrieve the connections
		conns, err := ss.OutgoingOAuthConnection().GetConnections(c, model.OutgoingOAuthConnectionGetConnectionsFilter{Limit: 3})
		require.NoError(t, err)
		require.Len(t, conns, 3)
	})

	t.Run("get connections using pagination", func(t *testing.T) {
		// Retrieve the first page
		conns, err := ss.OutgoingOAuthConnection().GetConnections(c, model.OutgoingOAuthConnectionGetConnectionsFilter{Limit: 1})
		require.NoError(t, err)
		require.Len(t, conns, 1)
		require.Equal(t, connections[0].Id, conns[0].Id, "should return the first connection")

		// Retrieve the second page
		conns, err = ss.OutgoingOAuthConnection().GetConnections(c, model.OutgoingOAuthConnectionGetConnectionsFilter{OffsetId: connections[0].Id})
		require.NoError(t, err)
		require.Len(t, conns, 2)
		require.Equal(t, connections[1].Id, conns[0].Id, "should return the second connection")
		require.Equal(t, connections[2].Id, conns[1].Id, "should return the third connection")
	})
}

func testDeleteOutgoingOAuthConnection(t *testing.T, ss store.Store) {
	c := request.TestContext(t)

	t.Run("delete", func(t *testing.T) {
		// Define test data
		connection := newValidOutgoingOAuthConnection()

		// Save the connection
		_, err := ss.OutgoingOAuthConnection().SaveConnection(c, connection)
		require.NoError(t, err)

		// Delete the connection
		err = ss.OutgoingOAuthConnection().DeleteConnection(c, connection.Id)
		require.NoError(t, err)

		// Retrieve the connection
		_, err = ss.OutgoingOAuthConnection().GetConnection(c, connection.Id)
		var expected *store.ErrNotFound
		require.ErrorAs(t, err, &expected)
	})
}<|MERGE_RESOLUTION|>--- conflicted
+++ resolved
@@ -20,11 +20,7 @@
 		ClientId:      model.NewId(),
 		ClientSecret:  model.NewId(),
 		OAuthTokenURL: "https://nowhere.com/oauth/token",
-<<<<<<< HEAD
-		GrantType:     model.OAuthOutgoingConnectionGrantTypeClientCredentials,
-=======
 		GrantType:     model.OutgoingOAuthConnectionGrantTypeClientCredentials,
->>>>>>> 4d4d405b
 		Audiences:     []string{"https://nowhere.com"},
 	}
 }
