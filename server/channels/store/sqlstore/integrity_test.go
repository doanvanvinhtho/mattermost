// Copyright (c) 2015-present Mattermost, Inc. All Rights Reserved.
// See LICENSE.txt for license information.

package sqlstore

import (
	"testing"

	"github.com/stretchr/testify/require"

	"github.com/mattermost/mattermost/server/public/model"
	"github.com/mattermost/mattermost/server/public/shared/request"
	"github.com/mattermost/mattermost/server/v8/channels/store"
)

func createAudit(ss store.Store, userId, sessionId string) *model.Audit {
	audit := model.Audit{
		UserId:    userId,
		SessionId: sessionId,
		IpAddress: "ipaddress",
		Action:    "Action",
	}
	ss.Audit().Save(&audit)
	return &audit
}

func createChannel(rctx request.CTX, ss store.Store, teamId, creatorId string) *model.Channel {
	m := model.Channel{}
	m.TeamId = teamId
	m.CreatorId = creatorId
	m.DisplayName = "Name"
	m.Name = "zz" + model.NewId() + "b"
	m.Type = model.ChannelTypeOpen
	c, _ := ss.Channel().Save(rctx, &m, -1)
	return c
}

func createChannelWithSchemeId(rctx request.CTX, ss store.Store, schemeId *string) *model.Channel {
	m := model.Channel{}
	m.SchemeId = schemeId
	m.TeamId = model.NewId()
	m.CreatorId = model.NewId()
	m.DisplayName = "Name"
	m.Name = "zz" + model.NewId() + "b"
	m.Type = model.ChannelTypeOpen
	c, _ := ss.Channel().Save(rctx, &m, -1)
	return c
}

func createCommand(ss store.Store, userId, teamId string) *model.Command {
	m := model.Command{}
	m.CreatorId = userId
	m.Method = model.CommandMethodPost
	m.TeamId = teamId
	m.URL = "http://nowhere.com/"
	m.Trigger = "trigger"
	cmd, _ := ss.Command().Save(&m)
	return cmd
}

func createChannelMember(rctx request.CTX, ss store.Store, channelId, userId string) *model.ChannelMember {
	m := model.ChannelMember{}
	m.ChannelId = channelId
	m.UserId = userId
	m.NotifyProps = model.GetDefaultChannelNotifyProps()
	cm, _ := ss.Channel().SaveMember(rctx, &m)
	return cm
}

func createChannelMemberHistory(ss store.Store, channelId, userId string) *model.ChannelMemberHistory {
	m := model.ChannelMemberHistory{}
	m.ChannelId = channelId
	m.UserId = userId
	ss.ChannelMemberHistory().LogJoinEvent(userId, channelId, model.GetMillis())
	return &m
}

func createChannelWithTeamId(rctx request.CTX, ss store.Store, id string) *model.Channel {
	return createChannel(rctx, ss, id, model.NewId())
}

func createChannelWithCreatorId(rctx request.CTX, ss store.Store, id string) *model.Channel {
	return createChannel(rctx, ss, model.NewId(), id)
}

func createChannelMemberWithChannelId(rctx request.CTX, ss store.Store, id string) *model.ChannelMember {
	return createChannelMember(rctx, ss, id, model.NewId())
}

func createCommandWebhook(ss store.Store, commandId, userId, channelId string) *model.CommandWebhook {
	m := model.CommandWebhook{}
	m.CommandId = commandId
	m.UserId = userId
	m.ChannelId = channelId
	cwh, _ := ss.CommandWebhook().Save(&m)
	return cwh
}

func createCompliance(ss store.Store, userId string) *model.Compliance {
	m := model.Compliance{}
	m.UserId = userId
	m.Desc = "Audit"
	m.Status = model.ComplianceStatusFailed
	m.StartAt = model.GetMillis() - 1
	m.EndAt = model.GetMillis() + 1
	m.Type = model.ComplianceTypeAdhoc
	c, _ := ss.Compliance().Save(&m)
	return c
}

func createEmoji(ss store.Store, userId string) *model.Emoji {
	m := model.Emoji{}
	m.CreatorId = userId
	m.Name = "emoji"
	emoji, _ := ss.Emoji().Save(&m)
	return emoji
}

func createFileInfo(rctx request.CTX, ss store.Store, postId, channelId, userId string) *model.FileInfo {
	m := model.FileInfo{}
	m.PostId = postId
	m.CreatorId = userId
	m.Path = "some/path/to/file"
	info, _ := ss.FileInfo().Save(rctx, &m)
	return info
}

func createIncomingWebhook(ss store.Store, userId, channelId, teamId string) *model.IncomingWebhook {
	m := model.IncomingWebhook{}
	m.UserId = userId
	m.ChannelId = channelId
	m.TeamId = teamId
	wh, _ := ss.Webhook().SaveIncoming(&m)
	return wh
}

func createOAuthAccessData(ss store.Store, userId string) *model.AccessData {
	m := model.AccessData{}
	m.ClientId = model.NewId()
	m.UserId = userId
	m.Token = model.NewId()
	m.RefreshToken = model.NewId()
	m.RedirectUri = "http://example.com"
	ad, _ := ss.OAuth().SaveAccessData(&m)
	return ad
}

func createOAuthApp(ss store.Store, userId string) *model.OAuthApp {
	m := model.OAuthApp{}
	m.CreatorId = userId
	m.CallbackUrls = []string{"https://nowhere.com"}
	m.Homepage = "https://nowhere.com"
	m.Id = ""
	m.Name = "TestApp" + model.NewId()
	app, _ := ss.OAuth().SaveApp(&m)
	return app
}

func createOAuthAuthData(ss store.Store, userId string) *model.AuthData {
	m := model.AuthData{}
	m.ClientId = model.NewId()
	m.UserId = userId
	m.Code = model.NewId()
	m.RedirectUri = "http://example.com"
	ad, _ := ss.OAuth().SaveAuthData(&m)
	return ad
}

func createOutgoingWebhook(ss store.Store, userId, channelId, teamId string) *model.OutgoingWebhook {
	m := model.OutgoingWebhook{}
	m.CreatorId = userId
	m.ChannelId = channelId
	m.TeamId = teamId
	m.Token = model.NewId()
	m.CallbackURLs = []string{"http://nowhere.com/"}
	wh, _ := ss.Webhook().SaveOutgoing(&m)
	return wh
}

func createPost(rctx request.CTX, ss store.Store, channelId, userId, rootId, parentId string) *model.Post {
	m := model.Post{}
	m.ChannelId = channelId
	m.UserId = userId
	m.RootId = rootId
	m.Message = "zz" + model.NewId() + "b"
	p, _ := ss.Post().Save(rctx, &m)
	return p
}

func createPostWithChannelId(rctx request.CTX, ss store.Store, id string) *model.Post {
	return createPost(rctx, ss, id, model.NewId(), "", "")
}

func createPostWithUserId(rctx request.CTX, ss store.Store, id string) *model.Post {
	return createPost(rctx, ss, model.NewId(), id, "", "")
}

func createPreferences(ss store.Store, userId string) model.Preferences {
	preferences := model.Preferences{
		{
			UserId:   userId,
			Name:     model.NewId(),
			Category: model.PreferenceCategoryDirectChannelShow,
			Value:    "somevalue",
		},
	}
	ss.Preference().Save(preferences)
	return preferences
}

func createReaction(ss store.Store, userId, postId string) *model.Reaction {
	reaction := &model.Reaction{
		UserId:    userId,
		PostId:    postId,
		EmojiName: model.NewId(),
		ChannelId: model.NewId(),
	}
	reaction, _ = ss.Reaction().Save(reaction)
	return reaction
}

func createDefaultRoles(ss store.Store) {
	ss.Role().Save(&model.Role{
		Name:        model.TeamAdminRoleId,
		DisplayName: model.TeamAdminRoleId,
		Permissions: []string{
			model.PermissionDeleteOthersPosts.Id,
		},
	})

	ss.Role().Save(&model.Role{
		Name:        model.TeamUserRoleId,
		DisplayName: model.TeamUserRoleId,
		Permissions: []string{
			model.PermissionViewTeam.Id,
			model.PermissionAddUserToTeam.Id,
		},
	})

	ss.Role().Save(&model.Role{
		Name:        model.TeamGuestRoleId,
		DisplayName: model.TeamGuestRoleId,
		Permissions: []string{
			model.PermissionViewTeam.Id,
		},
	})

	ss.Role().Save(&model.Role{
		Name:        model.ChannelAdminRoleId,
		DisplayName: model.ChannelAdminRoleId,
		Permissions: []string{
			model.PermissionManagePublicChannelMembers.Id,
			model.PermissionManagePrivateChannelMembers.Id,
		},
	})

	ss.Role().Save(&model.Role{
		Name:        model.ChannelUserRoleId,
		DisplayName: model.ChannelUserRoleId,
		Permissions: []string{
			model.PermissionReadChannel.Id,
			model.PermissionReadChannelContent.Id,
			model.PermissionCreatePost.Id,
		},
	})

	ss.Role().Save(&model.Role{
		Name:        model.ChannelGuestRoleId,
		DisplayName: model.ChannelGuestRoleId,
		Permissions: []string{
			model.PermissionReadChannel.Id,
			model.PermissionReadChannelContent.Id,
			model.PermissionCreatePost.Id,
		},
	})

	ss.Role().Save(&model.Role{
		Name:        model.PlaybookAdminRoleId,
		DisplayName: model.PlaybookAdminRoleId,
		Permissions: []string{
			model.PermissionPrivatePlaybookManageMembers.Id,
		},
	})

	ss.Role().Save(&model.Role{
		Name:        model.PlaybookMemberRoleId,
		DisplayName: model.PlaybookMemberRoleId,
		Permissions: []string{
			model.PermissionPrivatePlaybookManageMembers.Id,
		},
	})

	ss.Role().Save(&model.Role{
		Name:        model.RunAdminRoleId,
		DisplayName: model.RunAdminRoleId,
		Permissions: []string{
			model.PermissionRunManageMembers.Id,
		},
	})

	ss.Role().Save(&model.Role{
		Name:        model.RunMemberRoleId,
		DisplayName: model.RunMemberRoleId,
		Permissions: []string{
			model.PermissionRunManageMembers.Id,
		},
	})
}

func createScheme(ss store.Store) *model.Scheme {
	m := model.Scheme{}
	m.DisplayName = model.NewId()
	m.Name = model.NewId()
	m.Description = model.NewId()
	m.Scope = model.SchemeScopeChannel
	s, _ := ss.Scheme().Save(&m)
	return s
}

func createSession(c request.CTX, ss store.Store, userId string) *model.Session {
	m := model.Session{}
	m.UserId = userId
	s, _ := ss.Session().Save(c, &m)
	return s
}

func createStatus(ss store.Store, userId string) *model.Status {
	m := model.Status{}
	m.UserId = userId
	m.Status = model.StatusOnline
	ss.Status().SaveOrUpdate(&m)
	return &m
}

func createTeam(ss store.Store) *model.Team {
	m := model.Team{}
	m.DisplayName = "DisplayName"
	m.Type = model.TeamOpen
	m.Email = "test@example.com"
	m.Name = "z-z-z" + model.NewRandomTeamName() + "b"
	t, _ := ss.Team().Save(&m)
	return t
}

func createTeamMember(rctx request.CTX, ss store.Store, teamId, userId string) *model.TeamMember {
	m := model.TeamMember{}
	m.TeamId = teamId
	m.UserId = userId
	tm, _ := ss.Team().SaveMember(rctx, &m, -1)
	return tm
}

func createTeamWithSchemeId(ss store.Store, schemeId *string) *model.Team {
	m := model.Team{}
	m.SchemeId = schemeId
	m.DisplayName = "DisplayName"
	m.Type = model.TeamOpen
	m.Email = "test@example.com"
	m.Name = "z-z-z" + model.NewId() + "b"
	t, _ := ss.Team().Save(&m)
	return t
}

func createUser(rctx request.CTX, ss store.Store) *model.User {
	m := model.User{}
	m.Username = model.NewId()
	m.Email = m.Username + "@example.com"
	user, _ := ss.User().Save(rctx, &m)
	return user
}

func createUserAccessToken(ss store.Store, userId string) *model.UserAccessToken {
	m := model.UserAccessToken{}
	m.UserId = userId
	m.Token = model.NewId()
	uat, _ := ss.UserAccessToken().Save(&m)
	return uat
}

func TestCheckIntegrity(t *testing.T) {
	StoreTest(t, func(t *testing.T, rctx request.CTX, ss store.Store) {
		ss.DropAllTables()
		t.Run("generate reports with no records", func(t *testing.T) {
			results := ss.CheckIntegrity()
			require.NotNil(t, results)
			for result := range results {
				require.IsType(t, model.IntegrityCheckResult{}, result)
				require.NoError(t, result.Err)
				switch data := result.Data.(type) {
				case model.RelationalIntegrityCheckData:
					require.Empty(t, data.Records)
				}
			}
		})
	})
}

func TestCheckParentChildIntegrity(t *testing.T) {
	StoreTest(t, func(t *testing.T, rctx request.CTX, ss store.Store) {
		store := ss.(*SqlStore)
		t.Run("should receive an error", func(t *testing.T) {
			config := relationalCheckConfig{
				parentName:   "NotValid",
				parentIdAttr: "NotValid",
				childName:    "NotValid",
				childIdAttr:  "NotValid",
			}
			result := checkParentChildIntegrity(store, config)
			require.Error(t, result.Err)
			require.Empty(t, result.Data)
		})
	})
}

func TestCheckChannelsCommandWebhooksIntegrity(t *testing.T) {
	StoreTest(t, func(t *testing.T, rctx request.CTX, ss store.Store) {
		store := ss.(*SqlStore)
		dbmap := store.GetMasterX()

		t.Run("should generate a report with no records", func(t *testing.T) {
			result := checkChannelsCommandWebhooksIntegrity(store)
			require.NoError(t, result.Err)
			data := result.Data.(model.RelationalIntegrityCheckData)
			require.Empty(t, data.Records)
		})
		t.Run("should generate a report with one record", func(t *testing.T) {
			channelId := model.NewId()
			cwh := createCommandWebhook(ss, model.NewId(), model.NewId(), channelId)
			result := checkChannelsCommandWebhooksIntegrity(store)
			require.NoError(t, result.Err)
			data := result.Data.(model.RelationalIntegrityCheckData)
			require.Len(t, data.Records, 1)
			require.Equal(t, model.OrphanedRecord{
				ParentId: &channelId,
				ChildId:  &cwh.Id,
			}, data.Records[0])
			dbmap.Exec(`DELETE FROM CommandWebhooks Where Id=?`, cwh.Id)
		})
	})
}

func TestCheckChannelsChannelMemberHistoryIntegrity(t *testing.T) {
	StoreTest(t, func(t *testing.T, rctx request.CTX, ss store.Store) {
		store := ss.(*SqlStore)
		dbmap := store.GetMasterX()

		t.Run("should generate a report with no records", func(t *testing.T) {
			result := checkChannelsChannelMemberHistoryIntegrity(store)
			require.NoError(t, result.Err)
			data := result.Data.(model.RelationalIntegrityCheckData)
			require.Empty(t, data.Records)
		})

		t.Run("should generate a report with one record", func(t *testing.T) {
			user := createUser(rctx, ss)
			channel := createChannel(rctx, ss, model.NewId(), model.NewId())
			cmh := createChannelMemberHistory(ss, channel.Id, user.Id)

			dbmap.Exec(`DELETE FROM Channels Where Id=?`, channel.Id)
			result := checkChannelsChannelMemberHistoryIntegrity(store)
			require.NoError(t, result.Err)
			data := result.Data.(model.RelationalIntegrityCheckData)
			require.Len(t, data.Records, 1)
			require.Equal(t, model.OrphanedRecord{
				ParentId: &cmh.ChannelId,
			}, data.Records[0])
			dbmap.Exec(`DELETE FROM Users WHERE Id=?`, user.Id)
			dbmap.Exec(`DELETE FROM ChannelMemberHistory`)
		})
	})
}

func TestCheckChannelsChannelMembersIntegrity(t *testing.T) {
	StoreTest(t, func(t *testing.T, rctx request.CTX, ss store.Store) {
		store := ss.(*SqlStore)
		dbmap := store.GetMasterX()

		t.Run("should generate a report with no records", func(t *testing.T) {
			result := checkChannelsChannelMembersIntegrity(store)
			require.NoError(t, result.Err)
			data := result.Data.(model.RelationalIntegrityCheckData)
			require.Empty(t, data.Records)
		})

		t.Run("should generate a report with one record", func(t *testing.T) {
			channel := createChannel(rctx, ss, model.NewId(), model.NewId())
			member := createChannelMemberWithChannelId(rctx, ss, channel.Id)
			dbmap.Exec(`DELETE FROM Channels Where Id=?`, channel.Id)
			result := checkChannelsChannelMembersIntegrity(store)
			require.NoError(t, result.Err)
			data := result.Data.(model.RelationalIntegrityCheckData)
			require.Len(t, data.Records, 1)
			require.Equal(t, model.OrphanedRecord{
				ParentId: &member.ChannelId,
			}, data.Records[0])
			ss.Channel().PermanentDeleteMembersByChannel(rctx, member.ChannelId)
		})
	})
}

func TestCheckChannelsIncomingWebhooksIntegrity(t *testing.T) {
	StoreTest(t, func(t *testing.T, rctx request.CTX, ss store.Store) {
		store := ss.(*SqlStore)
		dbmap := store.GetMasterX()

		t.Run("should generate a report with no records", func(t *testing.T) {
			result := checkChannelsIncomingWebhooksIntegrity(store)
			require.NoError(t, result.Err)
			data := result.Data.(model.RelationalIntegrityCheckData)
			require.Empty(t, data.Records)
		})

		t.Run("should generate a report with one record", func(t *testing.T) {
			channelId := model.NewId()
			wh := createIncomingWebhook(ss, model.NewId(), channelId, model.NewId())
			result := checkChannelsIncomingWebhooksIntegrity(store)
			require.NoError(t, result.Err)
			data := result.Data.(model.RelationalIntegrityCheckData)
			require.Len(t, data.Records, 1)
			require.Equal(t, model.OrphanedRecord{
				ParentId: &channelId,
				ChildId:  &wh.Id,
			}, data.Records[0])
			dbmap.Exec(`DELETE FROM IncomingWebhooks WHERE Id=?`, wh.Id)
		})
	})
}

func TestCheckChannelsOutgoingWebhooksIntegrity(t *testing.T) {
	StoreTest(t, func(t *testing.T, rctx request.CTX, ss store.Store) {
		store := ss.(*SqlStore)
		dbmap := store.GetMasterX()

		t.Run("should generate a report with no records", func(t *testing.T) {
			result := checkChannelsOutgoingWebhooksIntegrity(store)
			require.NoError(t, result.Err)
			data := result.Data.(model.RelationalIntegrityCheckData)
			require.Empty(t, data.Records)
		})

		t.Run("should generate a report with one record", func(t *testing.T) {
			channel := createChannel(rctx, ss, model.NewId(), model.NewId())
			channelId := channel.Id
			wh := createOutgoingWebhook(ss, model.NewId(), channelId, model.NewId())
			dbmap.Exec(`DELETE FROM Channels Where Id=?`, channel.Id)
			result := checkChannelsOutgoingWebhooksIntegrity(store)
			require.NoError(t, result.Err)
			data := result.Data.(model.RelationalIntegrityCheckData)
			require.Len(t, data.Records, 1)
			require.Equal(t, model.OrphanedRecord{
				ParentId: &channelId,
				ChildId:  &wh.Id,
			}, data.Records[0])
			dbmap.Exec(`DELETE FROM OutgoingWebhooks WHERE Id=?`, wh.Id)
		})
	})
}

func TestCheckChannelsPostsIntegrity(t *testing.T) {
	StoreTest(t, func(t *testing.T, rctx request.CTX, ss store.Store) {
		store := ss.(*SqlStore)
		dbmap := store.GetMasterX()

		t.Run("should generate a report with no records", func(t *testing.T) {
			result := checkChannelsPostsIntegrity(store)
			require.NoError(t, result.Err)
			data := result.Data.(model.RelationalIntegrityCheckData)
			require.Empty(t, data.Records)
		})

		t.Run("should generate a report with one record", func(t *testing.T) {
			post := createPostWithChannelId(rctx, ss, model.NewId())
			result := checkChannelsPostsIntegrity(store)
			require.NoError(t, result.Err)
			data := result.Data.(model.RelationalIntegrityCheckData)
			require.Len(t, data.Records, 1)
			require.Equal(t, model.OrphanedRecord{
				ParentId: &post.ChannelId,
				ChildId:  &post.Id,
			}, data.Records[0])
			dbmap.Exec(`DELETE FROM Posts WHERE Id=?`, post.Id)
		})
	})
}

func TestCheckCommandsCommandWebhooksIntegrity(t *testing.T) {
	StoreTest(t, func(t *testing.T, rctx request.CTX, ss store.Store) {
		store := ss.(*SqlStore)
		dbmap := store.GetMasterX()

		t.Run("should generate a report with no records", func(t *testing.T) {
			result := checkCommandsCommandWebhooksIntegrity(store)
			require.NoError(t, result.Err)
			data := result.Data.(model.RelationalIntegrityCheckData)
			require.Empty(t, data.Records)
		})

		t.Run("should generate a report with one record", func(t *testing.T) {
			commandId := model.NewId()
			cwh := createCommandWebhook(ss, commandId, model.NewId(), model.NewId())
			result := checkCommandsCommandWebhooksIntegrity(store)
			require.NoError(t, result.Err)
			data := result.Data.(model.RelationalIntegrityCheckData)
			require.Len(t, data.Records, 1)
			require.Equal(t, model.OrphanedRecord{
				ParentId: &commandId,
				ChildId:  &cwh.Id,
			}, data.Records[0])
			dbmap.Exec(`DELETE FROM CommandWebhooks Where Id=?`, cwh.Id)
		})
	})
}

func TestCheckPostsFileInfoIntegrity(t *testing.T) {
	StoreTest(t, func(t *testing.T, rctx request.CTX, ss store.Store) {
		store := ss.(*SqlStore)
		dbmap := store.GetMasterX()

		t.Run("should generate a report with no records", func(t *testing.T) {
			result := checkPostsFileInfoIntegrity(store)
			require.NoError(t, result.Err)
			data := result.Data.(model.RelationalIntegrityCheckData)
			require.Empty(t, data.Records)
		})

		t.Run("should generate a report with one record", func(t *testing.T) {
			postId := model.NewId()
			info := createFileInfo(rctx, ss, postId, model.NewId(), model.NewId())
			result := checkPostsFileInfoIntegrity(store)
			require.NoError(t, result.Err)
			data := result.Data.(model.RelationalIntegrityCheckData)
			require.Len(t, data.Records, 1)
			require.Equal(t, model.OrphanedRecord{
				ParentId: &postId,
				ChildId:  &info.Id,
			}, data.Records[0])
			dbmap.Exec(`DELETE FROM FileInfo WHERE Id=?`, info.Id)
		})
	})
}

func TestCheckPostsPostsRootIdIntegrity(t *testing.T) {
	StoreTest(t, func(t *testing.T, rctx request.CTX, ss store.Store) {
		store := ss.(*SqlStore)
		dbmap := store.GetMasterX()

		t.Run("should generate a report with no records", func(t *testing.T) {
			result := checkPostsPostsRootIdIntegrity(store)
			require.NoError(t, result.Err)
			data := result.Data.(model.RelationalIntegrityCheckData)
			require.Empty(t, data.Records)
		})

		t.Run("should generate a report with one record", func(t *testing.T) {
<<<<<<< HEAD
			channel := createChannel(ss, model.NewId(), model.NewId())
=======
			channel := createChannel(rctx, ss, model.NewId(), model.NewId())
>>>>>>> c9fc6297
			root := createPost(rctx, ss, channel.Id, model.NewId(), "", "")
			rootId := root.Id
			post := createPost(rctx, ss, channel.Id, model.NewId(), root.Id, root.Id)
			dbmap.Exec(`DELETE FROM Posts WHERE Id=?`, root.Id)
			result := checkPostsPostsRootIdIntegrity(store)
			require.NoError(t, result.Err)
			data := result.Data.(model.RelationalIntegrityCheckData)
			require.Len(t, data.Records, 1)
			require.Equal(t, model.OrphanedRecord{
				ParentId: &rootId,
				ChildId:  &post.Id,
			}, data.Records[0])
			dbmap.Exec(`DELETE FROM Posts WHERE Id=?`, post.Id)
			dbmap.Exec(`DELETE FROM Channels WHERE Id=?`, channel.Id)
			dbmap.Exec(`DELETE FROM Threads WHERE PostId=?`, rootId)
		})
	})
}

func TestCheckPostsReactionsIntegrity(t *testing.T) {
	StoreTest(t, func(t *testing.T, rctx request.CTX, ss store.Store) {
		store := ss.(*SqlStore)
		dbmap := store.GetMasterX()

		t.Run("should generate a report with no records", func(t *testing.T) {
			result := checkPostsReactionsIntegrity(store)
			require.NoError(t, result.Err)
			data := result.Data.(model.RelationalIntegrityCheckData)
			require.Empty(t, data.Records)
		})

		t.Run("should generate a report with one record", func(t *testing.T) {
			postId := model.NewId()
			reaction := createReaction(ss, model.NewId(), postId)
			result := checkPostsReactionsIntegrity(store)
			require.NoError(t, result.Err)
			data := result.Data.(model.RelationalIntegrityCheckData)
			require.Len(t, data.Records, 1)
			require.Equal(t, model.OrphanedRecord{
				ParentId: &postId,
			}, data.Records[0])
			dbmap.Exec(`DELETE FROM Reactions WHERE PostId=? AND UserId=? AND EmojiName=?`, reaction.PostId, reaction.UserId, reaction.EmojiName)
		})
	})
}

func TestCheckSchemesChannelsIntegrity(t *testing.T) {
	StoreTest(t, func(t *testing.T, rctx request.CTX, ss store.Store) {
		store := ss.(*SqlStore)
		dbmap := store.GetMasterX()

		t.Run("should generate a report with no records", func(t *testing.T) {
			result := checkSchemesChannelsIntegrity(store)
			require.NoError(t, result.Err)
			data := result.Data.(model.RelationalIntegrityCheckData)
			require.Empty(t, data.Records)
		})

		t.Run("should generate a report with one record", func(t *testing.T) {
			createDefaultRoles(ss)
			scheme := createScheme(ss)
			schemeId := scheme.Id
			channel := createChannelWithSchemeId(rctx, ss, &schemeId)
			dbmap.Exec(`DELETE FROM Schemes WHERE Id=?`, scheme.Id)
			result := checkSchemesChannelsIntegrity(store)
			require.NoError(t, result.Err)
			data := result.Data.(model.RelationalIntegrityCheckData)
			require.Len(t, data.Records, 1)
			require.Equal(t, model.OrphanedRecord{
				ParentId: &schemeId,
				ChildId:  &channel.Id,
			}, data.Records[0])
			dbmap.Exec(`DELETE FROM Channels WHERE Id=?`, channel.Id)
		})
	})
}

func TestCheckSchemesTeamsIntegrity(t *testing.T) {
	StoreTest(t, func(t *testing.T, rctx request.CTX, ss store.Store) {
		store := ss.(*SqlStore)
		dbmap := store.GetMasterX()

		t.Run("should generate a report with no records", func(t *testing.T) {
			result := checkSchemesTeamsIntegrity(store)
			require.NoError(t, result.Err)
			data := result.Data.(model.RelationalIntegrityCheckData)
			require.Empty(t, data.Records)
		})

		t.Run("should generate a report with one record", func(t *testing.T) {
			createDefaultRoles(ss)
			scheme := createScheme(ss)
			schemeId := scheme.Id
			team := createTeamWithSchemeId(ss, &schemeId)
			dbmap.Exec(`DELETE FROM Schemes WHERE Id=?`, scheme.Id)
			result := checkSchemesTeamsIntegrity(store)
			require.NoError(t, result.Err)
			data := result.Data.(model.RelationalIntegrityCheckData)
			require.Len(t, data.Records, 1)
			require.Equal(t, model.OrphanedRecord{
				ParentId: &schemeId,
				ChildId:  &team.Id,
			}, data.Records[0])
			dbmap.Exec(`DELETE FROM Teams WHERE Id=?`, team.Id)
		})
	})
}

func TestCheckSessionsAuditsIntegrity(t *testing.T) {
	StoreTest(t, func(t *testing.T, rctx request.CTX, ss store.Store) {
		store := ss.(*SqlStore)
		dbmap := store.GetMasterX()

		t.Run("should generate a report with no records", func(t *testing.T) {
			result := checkSessionsAuditsIntegrity(store)
			require.NoError(t, result.Err)
			data := result.Data.(model.RelationalIntegrityCheckData)
			require.Empty(t, data.Records)
		})

		t.Run("should generate a report with one record", func(t *testing.T) {
			userId := model.NewId()
			session := createSession(rctx, ss, model.NewId())
			sessionId := session.Id
			audit := createAudit(ss, userId, sessionId)
			dbmap.Exec(`DELETE FROM Sessions WHERE Id=?`, session.Id)
			result := checkSessionsAuditsIntegrity(store)
			require.NoError(t, result.Err)
			data := result.Data.(model.RelationalIntegrityCheckData)
			require.Len(t, data.Records, 1)
			require.Equal(t, model.OrphanedRecord{
				ParentId: &sessionId,
				ChildId:  &audit.Id,
			}, data.Records[0])
			ss.Audit().PermanentDeleteByUser(userId)
		})
	})
}

func TestCheckTeamsChannelsIntegrity(t *testing.T) {
	StoreTest(t, func(t *testing.T, rctx request.CTX, ss store.Store) {
		store := ss.(*SqlStore)
		dbmap := store.GetMasterX()

		t.Run("should generate a report with no records", func(t *testing.T) {
			result := checkTeamsChannelsIntegrity(store)
			require.NoError(t, result.Err)
			data := result.Data.(model.RelationalIntegrityCheckData)
			require.Empty(t, data.Records)
		})

		t.Run("should generate a report with one record", func(t *testing.T) {
			channel := createChannelWithTeamId(rctx, ss, model.NewId())
			result := checkTeamsChannelsIntegrity(store)
			require.NoError(t, result.Err)
			data := result.Data.(model.RelationalIntegrityCheckData)
			require.Len(t, data.Records, 1)
			require.Equal(t, model.OrphanedRecord{
				ParentId: &channel.TeamId,
				ChildId:  &channel.Id,
			}, data.Records[0])
			dbmap.Exec(`DELETE FROM Channels WHERE Id=?`, channel.Id)
		})

		t.Run("should not include direct channel with empty teamid", func(t *testing.T) {
			channel := createChannelWithTeamId(rctx, ss, model.NewId())
			userA := createUser(rctx, ss)
			userB := createUser(rctx, ss)
			direct, err := ss.Channel().CreateDirectChannel(rctx, userA, userB)
			require.NoError(t, err)
			require.NotNil(t, direct)
			result := checkTeamsChannelsIntegrity(store)
			require.NoError(t, result.Err)
			data := result.Data.(model.RelationalIntegrityCheckData)
			require.Len(t, data.Records, 1)
			require.Equal(t, model.OrphanedRecord{
				ParentId: &channel.TeamId,
				ChildId:  &channel.Id,
			}, data.Records[0])
			dbmap.Exec(`DELETE FROM Channels WHERE Id=?`, channel.Id)
			dbmap.Exec(`DELETE FROM Users WHERE Id=?`, userA.Id)
			dbmap.Exec(`DELETE FROM Users WHERE Id=?`, userB.Id)
			dbmap.Exec(`DELETE FROM Channels WHERE Id=?`, direct.Id)
		})

		t.Run("should include direct channel with non empty teamid", func(t *testing.T) {
			channel := createChannelWithTeamId(rctx, ss, model.NewId())
			userA := createUser(rctx, ss)
			userB := createUser(rctx, ss)
			direct, err := ss.Channel().CreateDirectChannel(rctx, userA, userB)
			require.NoError(t, err)
			require.NotNil(t, direct)
			_, err = dbmap.Exec(`UPDATE Channels SET TeamId = 'test' WHERE Id = '` + direct.Id + `'`)
			require.NoError(t, err)
			result := checkTeamsChannelsIntegrity(store)
			require.NoError(t, result.Err)
			data := result.Data.(model.RelationalIntegrityCheckData)
			require.Len(t, data.Records, 2)
			require.Equal(t, model.OrphanedRecord{
				ParentId: &channel.TeamId,
				ChildId:  &channel.Id,
			}, data.Records[0])
			require.Equal(t, model.OrphanedRecord{
				ParentId: model.NewString("test"),
				ChildId:  &direct.Id,
			}, data.Records[1])
			dbmap.Exec(`DELETE FROM Channels WHERE Id=?`, channel.Id)
			dbmap.Exec(`DELETE FROM Users WHERE Id=?`, userA.Id)
			dbmap.Exec(`DELETE FROM Users WHERE Id=?`, userB.Id)
			dbmap.Exec(`DELETE FROM Channels WHERE Id=?`, direct.Id)
			dbmap.Exec("DELETE FROM ChannelMembers")
		})
	})
}

func TestCheckTeamsCommandsIntegrity(t *testing.T) {
	StoreTest(t, func(t *testing.T, rctx request.CTX, ss store.Store) {
		store := ss.(*SqlStore)
		dbmap := store.GetMasterX()

		t.Run("should generate a report with no records", func(t *testing.T) {
			result := checkTeamsCommandsIntegrity(store)
			require.NoError(t, result.Err)
			data := result.Data.(model.RelationalIntegrityCheckData)
			require.Empty(t, data.Records)
		})

		t.Run("should generate a report with one record", func(t *testing.T) {
			teamId := model.NewId()
			cmd := createCommand(ss, model.NewId(), teamId)
			result := checkTeamsCommandsIntegrity(store)
			require.NoError(t, result.Err)
			data := result.Data.(model.RelationalIntegrityCheckData)
			require.Len(t, data.Records, 1)
			require.Equal(t, model.OrphanedRecord{
				ParentId: &teamId,
				ChildId:  &cmd.Id,
			}, data.Records[0])
			dbmap.Exec(`DELETE FROM Commands WHERE Id=?`, cmd.Id)
		})
	})
}

func TestCheckTeamsIncomingWebhooksIntegrity(t *testing.T) {
	StoreTest(t, func(t *testing.T, rctx request.CTX, ss store.Store) {
		store := ss.(*SqlStore)
		dbmap := store.GetMasterX()

		t.Run("should generate a report with no records", func(t *testing.T) {
			result := checkTeamsIncomingWebhooksIntegrity(store)
			require.NoError(t, result.Err)
			data := result.Data.(model.RelationalIntegrityCheckData)
			require.Empty(t, data.Records)
		})

		t.Run("should generate a report with one record", func(t *testing.T) {
			teamId := model.NewId()
			wh := createIncomingWebhook(ss, model.NewId(), model.NewId(), teamId)
			result := checkTeamsIncomingWebhooksIntegrity(store)
			require.NoError(t, result.Err)
			data := result.Data.(model.RelationalIntegrityCheckData)
			require.Len(t, data.Records, 1)
			require.Equal(t, model.OrphanedRecord{
				ParentId: &teamId,
				ChildId:  &wh.Id,
			}, data.Records[0])
			dbmap.Exec(`DELETE FROM IncomingWebhooks WHERE Id=?`, wh.Id)
		})
	})
}

func TestCheckTeamsOutgoingWebhooksIntegrity(t *testing.T) {
	StoreTest(t, func(t *testing.T, rctx request.CTX, ss store.Store) {
		store := ss.(*SqlStore)
		dbmap := store.GetMasterX()

		t.Run("should generate a report with no records", func(t *testing.T) {
			result := checkTeamsOutgoingWebhooksIntegrity(store)
			require.NoError(t, result.Err)
			data := result.Data.(model.RelationalIntegrityCheckData)
			require.Empty(t, data.Records)
		})

		t.Run("should generate a report with one record", func(t *testing.T) {
			teamId := model.NewId()
			wh := createOutgoingWebhook(ss, model.NewId(), model.NewId(), teamId)
			result := checkTeamsOutgoingWebhooksIntegrity(store)
			require.NoError(t, result.Err)
			data := result.Data.(model.RelationalIntegrityCheckData)
			require.Len(t, data.Records, 1)
			require.Equal(t, model.OrphanedRecord{
				ParentId: &teamId,
				ChildId:  &wh.Id,
			}, data.Records[0])
			dbmap.Exec(`DELETE FROM OutgoingWebhooks WHERE Id=?`, wh.Id)
		})
	})
}

func TestCheckTeamsTeamMembersIntegrity(t *testing.T) {
	StoreTest(t, func(t *testing.T, rctx request.CTX, ss store.Store) {
		store := ss.(*SqlStore)
		dbmap := store.GetMasterX()

		t.Run("should generate a report with no records", func(t *testing.T) {
			result := checkTeamsTeamMembersIntegrity(store)
			require.NoError(t, result.Err)
			data := result.Data.(model.RelationalIntegrityCheckData)
			require.Empty(t, data.Records)
		})

		t.Run("should generate a report with one record", func(t *testing.T) {
			team := createTeam(ss)
			member := createTeamMember(rctx, ss, team.Id, model.NewId())
			dbmap.Exec(`DELETE FROM Teams WHERE Id=?`, team.Id)
			result := checkTeamsTeamMembersIntegrity(store)
			require.NoError(t, result.Err)
			data := result.Data.(model.RelationalIntegrityCheckData)
			require.Len(t, data.Records, 1)
			require.Equal(t, model.OrphanedRecord{
				ParentId: &team.Id,
			}, data.Records[0])
			ss.Team().RemoveAllMembersByTeam(member.TeamId)
		})
	})
}

func TestCheckUsersAuditsIntegrity(t *testing.T) {
	StoreTest(t, func(t *testing.T, rctx request.CTX, ss store.Store) {
		store := ss.(*SqlStore)
		dbmap := store.GetMasterX()

		t.Run("should generate a report with no records", func(t *testing.T) {
			result := checkUsersAuditsIntegrity(store)
			require.NoError(t, result.Err)
			data := result.Data.(model.RelationalIntegrityCheckData)
			require.Empty(t, data.Records)
		})

		t.Run("should generate a report with one record", func(t *testing.T) {
			user := createUser(rctx, ss)
			userId := user.Id
			audit := createAudit(ss, userId, model.NewId())
			dbmap.Exec(`DELETE FROM Users WHERE Id=?`, user.Id)
			result := checkUsersAuditsIntegrity(store)
			require.NoError(t, result.Err)
			data := result.Data.(model.RelationalIntegrityCheckData)
			require.Len(t, data.Records, 1)
			require.Equal(t, model.OrphanedRecord{
				ParentId: &userId,
				ChildId:  &audit.Id,
			}, data.Records[0])
			ss.Audit().PermanentDeleteByUser(userId)
		})
	})
}

func TestCheckUsersCommandWebhooksIntegrity(t *testing.T) {
	StoreTest(t, func(t *testing.T, rctx request.CTX, ss store.Store) {
		store := ss.(*SqlStore)
		dbmap := store.GetMasterX()

		t.Run("should generate a report with no records", func(t *testing.T) {
			result := checkUsersCommandWebhooksIntegrity(store)
			require.NoError(t, result.Err)
			data := result.Data.(model.RelationalIntegrityCheckData)
			require.Empty(t, data.Records)
		})

		t.Run("should generate a report with one record", func(t *testing.T) {
			userId := model.NewId()
			cwh := createCommandWebhook(ss, model.NewId(), userId, model.NewId())
			result := checkUsersCommandWebhooksIntegrity(store)
			require.NoError(t, result.Err)
			data := result.Data.(model.RelationalIntegrityCheckData)
			require.Len(t, data.Records, 1)
			require.Equal(t, model.OrphanedRecord{
				ParentId: &userId,
				ChildId:  &cwh.Id,
			}, data.Records[0])
			dbmap.Exec(`DELETE FROM CommandWebhooks WHERE Id=?`, cwh.Id)
		})
	})
}

func TestCheckUsersChannelsIntegrity(t *testing.T) {
	StoreTest(t, func(t *testing.T, rctx request.CTX, ss store.Store) {
		store := ss.(*SqlStore)
		dbmap := store.GetMasterX()

		t.Run("should generate a report with no records", func(t *testing.T) {
			result := checkUsersChannelsIntegrity(store)
			require.NoError(t, result.Err)
			data := result.Data.(model.RelationalIntegrityCheckData)
			require.Empty(t, data.Records)
		})

		t.Run("should generate a report with one record", func(t *testing.T) {
			channel := createChannelWithCreatorId(rctx, ss, model.NewId())
			result := checkUsersChannelsIntegrity(store)
			require.NoError(t, result.Err)
			data := result.Data.(model.RelationalIntegrityCheckData)
			require.Len(t, data.Records, 1)
			require.Equal(t, model.OrphanedRecord{
				ParentId: &channel.CreatorId,
				ChildId:  &channel.Id,
			}, data.Records[0])
			dbmap.Exec(`DELETE FROM Channels WHERE Id=?`, channel.Id)
		})
	})
}

func TestCheckUsersChannelMemberHistoryIntegrity(t *testing.T) {
	StoreTest(t, func(t *testing.T, rctx request.CTX, ss store.Store) {
		store := ss.(*SqlStore)
		dbmap := store.GetMasterX()

		t.Run("should generate a report with no records", func(t *testing.T) {
			result := checkUsersChannelMemberHistoryIntegrity(store)
			require.NoError(t, result.Err)
			data := result.Data.(model.RelationalIntegrityCheckData)
			require.Empty(t, data.Records)
		})

		t.Run("should generate a report with one record", func(t *testing.T) {
			user := createUser(rctx, ss)
			channel := createChannel(rctx, ss, model.NewId(), model.NewId())
			cmh := createChannelMemberHistory(ss, channel.Id, user.Id)
			dbmap.Exec(`DELETE FROM Users WHERE Id=?`, user.Id)
			result := checkUsersChannelMemberHistoryIntegrity(store)
			require.NoError(t, result.Err)
			data := result.Data.(model.RelationalIntegrityCheckData)
			require.Len(t, data.Records, 1)
			require.Equal(t, model.OrphanedRecord{
				ParentId: &cmh.UserId,
			}, data.Records[0])
			dbmap.Exec(`DELETE FROM Channels WHERE Id=?`, channel.Id)
			dbmap.Exec(`DELETE FROM ChannelMemberHistory`)
		})
	})
}

func TestCheckUsersChannelMembersIntegrity(t *testing.T) {
	StoreTest(t, func(t *testing.T, rctx request.CTX, ss store.Store) {
		store := ss.(*SqlStore)
		dbmap := store.GetMasterX()

		t.Run("should generate a report with no records", func(t *testing.T) {
			result := checkUsersChannelMembersIntegrity(store)
			require.NoError(t, result.Err)
			data := result.Data.(model.RelationalIntegrityCheckData)
			require.Empty(t, data.Records)
		})

		t.Run("should generate a report with one record", func(t *testing.T) {
			user := createUser(rctx, ss)
			channel := createChannelWithCreatorId(rctx, ss, user.Id)
			member := createChannelMember(rctx, ss, channel.Id, user.Id)
			dbmap.Exec(`DELETE FROM Users WHERE Id=?`, user.Id)
			result := checkUsersChannelMembersIntegrity(store)
			require.NoError(t, result.Err)
			data := result.Data.(model.RelationalIntegrityCheckData)
			require.Len(t, data.Records, 1)
			require.Equal(t, model.OrphanedRecord{
				ParentId: &member.UserId,
			}, data.Records[0])
			dbmap.Exec(`DELETE FROM Channels WHERE Id=?`, channel.Id)
			ss.Channel().PermanentDeleteMembersByUser(rctx, member.UserId)
		})
	})
}

func TestCheckUsersCommandsIntegrity(t *testing.T) {
	StoreTest(t, func(t *testing.T, rctx request.CTX, ss store.Store) {
		store := ss.(*SqlStore)
		dbmap := store.GetMasterX()

		t.Run("should generate a report with no records", func(t *testing.T) {
			result := checkUsersCommandsIntegrity(store)
			require.NoError(t, result.Err)
			data := result.Data.(model.RelationalIntegrityCheckData)
			require.Empty(t, data.Records)
		})

		t.Run("should generate a report with one record", func(t *testing.T) {
			userId := model.NewId()
			cmd := createCommand(ss, userId, model.NewId())
			result := checkUsersCommandsIntegrity(store)
			require.NoError(t, result.Err)
			data := result.Data.(model.RelationalIntegrityCheckData)
			require.Len(t, data.Records, 1)
			require.Equal(t, model.OrphanedRecord{
				ParentId: &userId,
				ChildId:  &cmd.Id,
			}, data.Records[0])
			dbmap.Exec(`DELETE FROM Commands WHERE Id=?`, cmd.Id)
		})
	})
}

func TestCheckUsersCompliancesIntegrity(t *testing.T) {
	StoreTest(t, func(t *testing.T, rctx request.CTX, ss store.Store) {
		store := ss.(*SqlStore)
		dbmap := store.GetMasterX()

		t.Run("should generate a report with no records", func(t *testing.T) {
			result := checkUsersCompliancesIntegrity(store)
			require.NoError(t, result.Err)
			data := result.Data.(model.RelationalIntegrityCheckData)
			require.Empty(t, data.Records)
		})

		t.Run("should generate a report with one record", func(t *testing.T) {
			user := createUser(rctx, ss)
			userId := user.Id
			compliance := createCompliance(ss, userId)
			dbmap.Exec(`DELETE FROM Users WHERE Id=?`, user.Id)
			result := checkUsersCompliancesIntegrity(store)
			require.NoError(t, result.Err)
			data := result.Data.(model.RelationalIntegrityCheckData)
			require.Len(t, data.Records, 1)
			require.Equal(t, model.OrphanedRecord{
				ParentId: &userId,
				ChildId:  &compliance.Id,
			}, data.Records[0])
			dbmap.Exec(`DELETE FROM Compliances WHERE Id=?`, compliance.Id)
		})
	})
}

func TestCheckUsersEmojiIntegrity(t *testing.T) {
	StoreTest(t, func(t *testing.T, rctx request.CTX, ss store.Store) {
		store := ss.(*SqlStore)
		dbmap := store.GetMasterX()

		t.Run("should generate a report with no records", func(t *testing.T) {
			result := checkUsersEmojiIntegrity(store)
			require.NoError(t, result.Err)
			data := result.Data.(model.RelationalIntegrityCheckData)
			require.Empty(t, data.Records)
		})

		t.Run("should generate a report with one record", func(t *testing.T) {
			user := createUser(rctx, ss)
			userId := user.Id
			emoji := createEmoji(ss, userId)
			dbmap.Exec(`DELETE FROM Users WHERE Id=?`, user.Id)
			result := checkUsersEmojiIntegrity(store)
			require.NoError(t, result.Err)
			data := result.Data.(model.RelationalIntegrityCheckData)
			require.Len(t, data.Records, 1)
			require.Equal(t, model.OrphanedRecord{
				ParentId: &userId,
				ChildId:  &emoji.Id,
			}, data.Records[0])
			dbmap.Exec(`DELETE FROM Emoji WHERE Id=?`, emoji.Id)
		})
	})
}

func TestCheckUsersFileInfoIntegrity(t *testing.T) {
	StoreTest(t, func(t *testing.T, rctx request.CTX, ss store.Store) {
		store := ss.(*SqlStore)
		dbmap := store.GetMasterX()

		t.Run("should generate a report with no records", func(t *testing.T) {
			result := checkUsersFileInfoIntegrity(store)
			require.NoError(t, result.Err)
			data := result.Data.(model.RelationalIntegrityCheckData)
			require.Empty(t, data.Records)
		})

		t.Run("should generate a report with one record", func(t *testing.T) {
			user := createUser(rctx, ss)
			userId := user.Id
			info := createFileInfo(rctx, ss, model.NewId(), model.NewId(), userId)
			dbmap.Exec(`DELETE FROM Users WHERE Id=?`, user.Id)
			result := checkUsersFileInfoIntegrity(store)
			require.NoError(t, result.Err)
			data := result.Data.(model.RelationalIntegrityCheckData)
			require.Len(t, data.Records, 1)
			require.Equal(t, model.OrphanedRecord{
				ParentId: &userId,
				ChildId:  &info.Id,
			}, data.Records[0])
			dbmap.Exec(`DELETE FROM FileInfo WHERE Id=?`, info.Id)
		})
	})
}

func TestCheckUsersIncomingWebhooksIntegrity(t *testing.T) {
	StoreTest(t, func(t *testing.T, rctx request.CTX, ss store.Store) {
		store := ss.(*SqlStore)
		dbmap := store.GetMasterX()

		t.Run("should generate a report with no records", func(t *testing.T) {
			result := checkUsersIncomingWebhooksIntegrity(store)
			require.NoError(t, result.Err)
			data := result.Data.(model.RelationalIntegrityCheckData)
			require.Empty(t, data.Records)
		})

		t.Run("should generate a report with one record", func(t *testing.T) {
			userId := model.NewId()
			wh := createIncomingWebhook(ss, userId, model.NewId(), model.NewId())
			result := checkUsersIncomingWebhooksIntegrity(store)
			require.NoError(t, result.Err)
			data := result.Data.(model.RelationalIntegrityCheckData)
			require.Len(t, data.Records, 1)
			require.Equal(t, model.OrphanedRecord{
				ParentId: &userId,
				ChildId:  &wh.Id,
			}, data.Records[0])
			dbmap.Exec(`DELETE FROM IncomingWebhooks WHERE Id=?`, wh.Id)
		})
	})
}

func TestCheckUsersOAuthAccessDataIntegrity(t *testing.T) {
	StoreTest(t, func(t *testing.T, rctx request.CTX, ss store.Store) {
		store := ss.(*SqlStore)
		dbmap := store.GetMasterX()

		t.Run("should generate a report with no records", func(t *testing.T) {
			result := checkUsersOAuthAccessDataIntegrity(store)
			require.NoError(t, result.Err)
			data := result.Data.(model.RelationalIntegrityCheckData)
			require.Empty(t, data.Records)
		})

		t.Run("should generate a report with one record", func(t *testing.T) {
			user := createUser(rctx, ss)
			userId := user.Id
			ad := createOAuthAccessData(ss, userId)
			dbmap.Exec(`DELETE FROM Users WHERE Id=?`, user.Id)
			result := checkUsersOAuthAccessDataIntegrity(store)
			require.NoError(t, result.Err)
			data := result.Data.(model.RelationalIntegrityCheckData)
			require.Len(t, data.Records, 1)
			require.Equal(t, model.OrphanedRecord{
				ParentId: &userId,
				ChildId:  &ad.Token,
			}, data.Records[0])
			ss.OAuth().RemoveAccessData(ad.Token)
		})
	})
}

func TestCheckUsersOAuthAppsIntegrity(t *testing.T) {
	StoreTest(t, func(t *testing.T, rctx request.CTX, ss store.Store) {
		store := ss.(*SqlStore)
		dbmap := store.GetMasterX()

		t.Run("should generate a report with no records", func(t *testing.T) {
			result := checkUsersOAuthAppsIntegrity(store)
			require.NoError(t, result.Err)
			data := result.Data.(model.RelationalIntegrityCheckData)
			require.Empty(t, data.Records)
		})

		t.Run("should generate a report with one record", func(t *testing.T) {
			user := createUser(rctx, ss)
			userId := user.Id
			app := createOAuthApp(ss, userId)
			dbmap.Exec(`DELETE FROM Users WHERE Id=?`, user.Id)
			result := checkUsersOAuthAppsIntegrity(store)
			require.NoError(t, result.Err)
			data := result.Data.(model.RelationalIntegrityCheckData)
			require.Len(t, data.Records, 1)
			require.Equal(t, model.OrphanedRecord{
				ParentId: &userId,
				ChildId:  &app.Id,
			}, data.Records[0])
			ss.OAuth().DeleteApp(app.Id)
		})
	})
}

func TestCheckUsersOAuthAuthDataIntegrity(t *testing.T) {
	StoreTest(t, func(t *testing.T, rctx request.CTX, ss store.Store) {
		store := ss.(*SqlStore)
		dbmap := store.GetMasterX()

		t.Run("should generate a report with no records", func(t *testing.T) {
			result := checkUsersOAuthAuthDataIntegrity(store)
			require.NoError(t, result.Err)
			data := result.Data.(model.RelationalIntegrityCheckData)
			require.Empty(t, data.Records)
		})

		t.Run("should generate a report with one record", func(t *testing.T) {
			user := createUser(rctx, ss)
			userId := user.Id
			ad := createOAuthAuthData(ss, userId)
			dbmap.Exec(`DELETE FROM Users WHERE Id=?`, user.Id)
			result := checkUsersOAuthAuthDataIntegrity(store)
			require.NoError(t, result.Err)
			data := result.Data.(model.RelationalIntegrityCheckData)
			require.Len(t, data.Records, 1)
			require.Equal(t, model.OrphanedRecord{
				ParentId: &userId,
				ChildId:  &ad.Code,
			}, data.Records[0])
			ss.OAuth().RemoveAuthData(ad.Code)
		})
	})
}

func TestCheckUsersOutgoingWebhooksIntegrity(t *testing.T) {
	StoreTest(t, func(t *testing.T, rctx request.CTX, ss store.Store) {
		store := ss.(*SqlStore)
		dbmap := store.GetMasterX()

		t.Run("should generate a report with no records", func(t *testing.T) {
			result := checkUsersOutgoingWebhooksIntegrity(store)
			require.NoError(t, result.Err)
			data := result.Data.(model.RelationalIntegrityCheckData)
			require.Empty(t, data.Records)
		})

		t.Run("should generate a report with one record", func(t *testing.T) {
			userId := model.NewId()
			wh := createOutgoingWebhook(ss, userId, model.NewId(), model.NewId())
			result := checkUsersOutgoingWebhooksIntegrity(store)
			require.NoError(t, result.Err)
			data := result.Data.(model.RelationalIntegrityCheckData)
			require.Len(t, data.Records, 1)
			require.Equal(t, model.OrphanedRecord{
				ParentId: &userId,
				ChildId:  &wh.Id,
			}, data.Records[0])
			dbmap.Exec(`DELETE FROM OutgoingWebhooks WHERE Id=?`, wh.Id)
		})
	})
}

func TestCheckUsersPostsIntegrity(t *testing.T) {
	StoreTest(t, func(t *testing.T, rctx request.CTX, ss store.Store) {
		store := ss.(*SqlStore)
		dbmap := store.GetMasterX()

		t.Run("should generate a report with no records", func(t *testing.T) {
			result := checkUsersPostsIntegrity(store)
			require.NoError(t, result.Err)
			data := result.Data.(model.RelationalIntegrityCheckData)
			require.Empty(t, data.Records)
		})

		t.Run("should generate a report with one record", func(t *testing.T) {
			post := createPostWithUserId(rctx, ss, model.NewId())
			result := checkUsersPostsIntegrity(store)
			require.NoError(t, result.Err)
			data := result.Data.(model.RelationalIntegrityCheckData)
			require.Len(t, data.Records, 1)
			require.Equal(t, model.OrphanedRecord{
				ParentId: &post.UserId,
				ChildId:  &post.Id,
			}, data.Records[0])
			dbmap.Exec(`DELETE FROM Posts WHERE Id=?`, post.Id)
		})
	})
}

func TestCheckUsersPreferencesIntegrity(t *testing.T) {
	StoreTest(t, func(t *testing.T, rctx request.CTX, ss store.Store) {
		store := ss.(*SqlStore)
		dbmap := store.GetMasterX()

		t.Run("should generate a report with no records", func(t *testing.T) {
			result := checkUsersPreferencesIntegrity(store)
			require.NoError(t, result.Err)
			data := result.Data.(model.RelationalIntegrityCheckData)
			require.Empty(t, data.Records)
		})

		t.Run("should generate a report with no records", func(t *testing.T) {
			user := createUser(rctx, ss)
			require.NotNil(t, user)
			userId := user.Id
			preferences := createPreferences(ss, userId)
			require.NotNil(t, preferences)
			result := checkUsersPreferencesIntegrity(store)
			require.NoError(t, result.Err)
			data := result.Data.(model.RelationalIntegrityCheckData)
			require.Empty(t, data.Records)
			dbmap.Exec(`DELETE FROM Preferences`)
			dbmap.Exec(`DELETE FROM Users WHERE Id=?`, user.Id)
		})

		t.Run("should generate a report with one record", func(t *testing.T) {
			user := createUser(rctx, ss)
			require.NotNil(t, user)
			userId := user.Id
			preferences := createPreferences(ss, userId)
			require.NotNil(t, preferences)
			dbmap.Exec(`DELETE FROM Users WHERE Id=?`, user.Id)
			result := checkUsersPreferencesIntegrity(store)
			require.NoError(t, result.Err)
			data := result.Data.(model.RelationalIntegrityCheckData)
			require.Len(t, data.Records, 1)
			require.Equal(t, model.OrphanedRecord{
				ParentId: &userId,
			}, data.Records[0])
			dbmap.Exec(`DELETE FROM Preferences`)
			dbmap.Exec(`DELETE FROM Users WHERE Id=?`, user.Id)
		})
	})
}

func TestCheckUsersReactionsIntegrity(t *testing.T) {
	StoreTest(t, func(t *testing.T, rctx request.CTX, ss store.Store) {
		store := ss.(*SqlStore)
		dbmap := store.GetMasterX()

		t.Run("should generate a report with no records", func(t *testing.T) {
			result := checkUsersReactionsIntegrity(store)
			require.NoError(t, result.Err)
			data := result.Data.(model.RelationalIntegrityCheckData)
			require.Empty(t, data.Records)
		})

		t.Run("should generate a report with one record", func(t *testing.T) {
			user := createUser(rctx, ss)
			userId := user.Id
			reaction := createReaction(ss, user.Id, model.NewId())
			dbmap.Exec(`DELETE FROM Users WHERE Id=?`, user.Id)
			result := checkUsersReactionsIntegrity(store)
			require.NoError(t, result.Err)
			data := result.Data.(model.RelationalIntegrityCheckData)
			require.Len(t, data.Records, 1)
			require.Equal(t, model.OrphanedRecord{
				ParentId: &userId,
			}, data.Records[0])
			dbmap.Exec(`DELETE FROM Reactions WHERE PostId=? AND UserId=? AND EmojiName=?`, reaction.PostId, reaction.UserId, reaction.EmojiName)
		})
	})
}

func TestCheckUsersSessionsIntegrity(t *testing.T) {
	StoreTest(t, func(t *testing.T, rctx request.CTX, ss store.Store) {
		store := ss.(*SqlStore)
		dbmap := store.GetMasterX()

		t.Run("should generate a report with no records", func(t *testing.T) {
			result := checkUsersSessionsIntegrity(store)
			require.NoError(t, result.Err)
			data := result.Data.(model.RelationalIntegrityCheckData)
			require.Empty(t, data.Records)
		})

		t.Run("should generate a report with one record", func(t *testing.T) {
			userId := model.NewId()
			session := createSession(rctx, ss, userId)
			result := checkUsersSessionsIntegrity(store)
			require.NoError(t, result.Err)
			data := result.Data.(model.RelationalIntegrityCheckData)
			require.Len(t, data.Records, 1)
			require.Equal(t, model.OrphanedRecord{
				ParentId: &userId,
				ChildId:  &session.Id,
			}, data.Records[0])
			dbmap.Exec(`DELETE FROM Sessions WHERE Id=?`, session.Id)
		})
	})
}

func TestCheckUsersStatusIntegrity(t *testing.T) {
	StoreTest(t, func(t *testing.T, rctx request.CTX, ss store.Store) {
		store := ss.(*SqlStore)
		dbmap := store.GetMasterX()

		t.Run("should generate a report with no records", func(t *testing.T) {
			result := checkUsersStatusIntegrity(store)
			require.NoError(t, result.Err)
			data := result.Data.(model.RelationalIntegrityCheckData)
			require.Empty(t, data.Records)
		})

		t.Run("should generate a report with one record", func(t *testing.T) {
			user := createUser(rctx, ss)
			userId := user.Id
			status := createStatus(ss, user.Id)
			dbmap.Exec(`DELETE FROM Users WHERE Id=?`, user.Id)
			result := checkUsersStatusIntegrity(store)
			require.NoError(t, result.Err)
			data := result.Data.(model.RelationalIntegrityCheckData)
			require.Len(t, data.Records, 1)
			require.Equal(t, model.OrphanedRecord{
				ParentId: &userId,
			}, data.Records[0])
			dbmap.Exec(`DELETE FROM Status WHERE Id=?`, status.UserId)
		})
	})
}

func TestCheckUsersTeamMembersIntegrity(t *testing.T) {
	StoreTest(t, func(t *testing.T, rctx request.CTX, ss store.Store) {
		store := ss.(*SqlStore)
		dbmap := store.GetMasterX()

		t.Run("should generate a report with no records", func(t *testing.T) {
			result := checkUsersTeamMembersIntegrity(store)
			require.NoError(t, result.Err)
			data := result.Data.(model.RelationalIntegrityCheckData)
			require.Empty(t, data.Records)
		})

		t.Run("should generate a report with one record", func(t *testing.T) {
			user := createUser(rctx, ss)
			team := createTeam(ss)
			member := createTeamMember(rctx, ss, team.Id, user.Id)
			dbmap.Exec(`DELETE FROM Users WHERE Id=?`, user.Id)
			result := checkUsersTeamMembersIntegrity(store)
			require.NoError(t, result.Err)
			data := result.Data.(model.RelationalIntegrityCheckData)
			require.Len(t, data.Records, 1)
			require.Equal(t, model.OrphanedRecord{
				ParentId: &member.UserId,
			}, data.Records[0])
			ss.Team().RemoveAllMembersByTeam(member.TeamId)
			dbmap.Exec(`DELETE FROM Teams WHERE Id=?`, team.Id)
		})
	})
}

func TestCheckUsersUserAccessTokensIntegrity(t *testing.T) {
	StoreTest(t, func(t *testing.T, rctx request.CTX, ss store.Store) {
		store := ss.(*SqlStore)
		dbmap := store.GetMasterX()

		t.Run("should generate a report with no records", func(t *testing.T) {
			result := checkUsersUserAccessTokensIntegrity(store)
			require.NoError(t, result.Err)
			data := result.Data.(model.RelationalIntegrityCheckData)
			require.Empty(t, data.Records)
		})

		t.Run("should generate a report with one record", func(t *testing.T) {
			user := createUser(rctx, ss)
			userId := user.Id
			uat := createUserAccessToken(ss, user.Id)
			dbmap.Exec(`DELETE FROM Users WHERE Id=?`, user.Id)
			result := checkUsersUserAccessTokensIntegrity(store)
			require.NoError(t, result.Err)
			data := result.Data.(model.RelationalIntegrityCheckData)
			require.Len(t, data.Records, 1)
			require.Equal(t, model.OrphanedRecord{
				ParentId: &userId,
				ChildId:  &uat.Id,
			}, data.Records[0])
			ss.UserAccessToken().Delete(uat.Id)
		})
	})
}

func TestCheckThreadsTeamsIntegrity(t *testing.T) {
	StoreTest(t, func(t *testing.T, rctx request.CTX, ss store.Store) {
		store := ss.(*SqlStore)
		dbmap := store.GetMasterX()

		t.Run("should generate a report with no records", func(t *testing.T) {
			result := checkThreadsTeamsIntegrity(store)
			require.NoError(t, result.Err)
			data := result.Data.(model.RelationalIntegrityCheckData)
			require.Empty(t, data.Records)
		})

		t.Run("should generate a report with one record", func(t *testing.T) {
			team := createTeam(ss)
<<<<<<< HEAD
			channel := createChannel(ss, team.Id, model.NewId())
=======
			channel := createChannel(rctx, ss, team.Id, model.NewId())
>>>>>>> c9fc6297
			root := createPost(rctx, ss, channel.Id, model.NewId(), "", "")
			post := createPost(rctx, ss, channel.Id, model.NewId(), root.Id, root.Id)

			dbmap.Exec(`DELETE FROM Teams WHERE Id=?`, team.Id)
			result := checkThreadsTeamsIntegrity(store)
			require.NoError(t, result.Err)
			data := result.Data.(model.RelationalIntegrityCheckData)
			require.Len(t, data.Records, 1)

			require.Equal(t, model.OrphanedRecord{
				ParentId: &team.Id,
				ChildId:  &root.Id,
			}, data.Records[0])
			dbmap.Exec(`DELETE FROM Posts WHERE Id=?`, post.Id)
			dbmap.Exec(`DELETE FROM Posts WHERE Id=?`, root.Id)
			dbmap.Exec(`DELETE FROM Channels WHERE Id=?`, channel.Id)
			dbmap.Exec(`DELETE FROM Threads WHERE PostId=?`, root.Id)
		})
	})
}<|MERGE_RESOLUTION|>--- conflicted
+++ resolved
@@ -652,11 +652,7 @@
 		})
 
 		t.Run("should generate a report with one record", func(t *testing.T) {
-<<<<<<< HEAD
-			channel := createChannel(ss, model.NewId(), model.NewId())
-=======
 			channel := createChannel(rctx, ss, model.NewId(), model.NewId())
->>>>>>> c9fc6297
 			root := createPost(rctx, ss, channel.Id, model.NewId(), "", "")
 			rootId := root.Id
 			post := createPost(rctx, ss, channel.Id, model.NewId(), root.Id, root.Id)
@@ -1626,11 +1622,7 @@
 
 		t.Run("should generate a report with one record", func(t *testing.T) {
 			team := createTeam(ss)
-<<<<<<< HEAD
-			channel := createChannel(ss, team.Id, model.NewId())
-=======
 			channel := createChannel(rctx, ss, team.Id, model.NewId())
->>>>>>> c9fc6297
 			root := createPost(rctx, ss, channel.Id, model.NewId(), "", "")
 			post := createPost(rctx, ss, channel.Id, model.NewId(), root.Id, root.Id)
 
