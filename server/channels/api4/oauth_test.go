// Copyright (c) 2015-present Mattermost, Inc. All Rights Reserved.
// See LICENSE.txt for license information.

package api4

import (
	"context"
	"net/http"
	"testing"

	"github.com/stretchr/testify/assert"
	"github.com/stretchr/testify/require"

	"github.com/mattermost/mattermost/server/public/model"
)

func TestCreateOAuthApp(t *testing.T) {
	if mainHelper.Options.RunParallel {
		t.Parallel()
	}
	th := Setup(t)
	defer th.TearDown()
	client := th.Client
	adminClient := th.SystemAdminClient

	defaultRolePermissions := th.SaveDefaultRolePermissions()
	enableOAuthServiceProvider := th.App.Config().ServiceSettings.EnableOAuthServiceProvider
	defer func() {
		th.RestoreDefaultRolePermissions(defaultRolePermissions)
		th.App.UpdateConfig(func(cfg *model.Config) { cfg.ServiceSettings.EnableOAuthServiceProvider = enableOAuthServiceProvider })
	}()

	// Grant permission to regular users.
	th.AddPermissionToRole(model.PermissionManageOAuth.Id, model.SystemUserRoleId)

	th.App.UpdateConfig(func(cfg *model.Config) { *cfg.ServiceSettings.EnableOAuthServiceProvider = true })

	oapp := &model.OAuthApp{Name: GenerateTestAppName(), Homepage: "https://nowhere.com", Description: "test", CallbackUrls: []string{"https://nowhere.com"}, IsTrusted: true}

	rapp, resp, err := adminClient.CreateOAuthApp(context.Background(), oapp)
	require.NoError(t, err)
	CheckCreatedStatus(t, resp)
	assert.Equal(t, oapp.Name, rapp.Name, "names did not match")
	assert.Equal(t, oapp.IsTrusted, rapp.IsTrusted, "trusted did no match")

	// Revoke permission from regular users.
	th.RemovePermissionFromRole(model.PermissionManageOAuth.Id, model.SystemUserRoleId)

	_, resp, err = client.CreateOAuthApp(context.Background(), oapp)
	require.Error(t, err)
	CheckForbiddenStatus(t, resp)
	// Grant permission to regular users.
	th.AddPermissionToRole(model.PermissionManageOAuth.Id, model.SystemUserRoleId)

	rapp, resp, err = client.CreateOAuthApp(context.Background(), oapp)
	require.NoError(t, err)
	CheckCreatedStatus(t, resp)

	assert.False(t, rapp.IsTrusted, "trusted should be false - created by non admin")

	oapp.Name = ""
	_, resp, err = adminClient.CreateOAuthApp(context.Background(), oapp)
	require.Error(t, err)
	CheckBadRequestStatus(t, resp)

	r, err := client.DoAPIPost(context.Background(), "/oauth/apps", "garbage")
	require.Error(t, err, "expected error from garbage post")
	assert.Equal(t, http.StatusBadRequest, r.StatusCode)

	_, err = client.Logout(context.Background())
	require.NoError(t, err)
	_, resp, err = client.CreateOAuthApp(context.Background(), oapp)
	require.Error(t, err)
	CheckUnauthorizedStatus(t, resp)

	th.App.UpdateConfig(func(cfg *model.Config) { *cfg.ServiceSettings.EnableOAuthServiceProvider = false })
	oapp.Name = GenerateTestAppName()
	_, resp, err = adminClient.CreateOAuthApp(context.Background(), oapp)
	require.Error(t, err)
	CheckNotImplementedStatus(t, resp)
}

func TestUpdateOAuthApp(t *testing.T) {
<<<<<<< HEAD
	if mainHelper.Options.RunParallel {
		t.Parallel()
	}
=======
	t.Skip("https://mattermost.atlassian.net/browse/MM-62895")

>>>>>>> 1dbd1fa4
	th := Setup(t).InitBasic()
	defer th.TearDown()
	client := th.Client
	adminClient := th.SystemAdminClient

	defaultRolePermissions := th.SaveDefaultRolePermissions()
	enableOAuthServiceProvider := th.App.Config().ServiceSettings.EnableOAuthServiceProvider
	defer func() {
		th.RestoreDefaultRolePermissions(defaultRolePermissions)
		th.App.UpdateConfig(func(cfg *model.Config) { cfg.ServiceSettings.EnableOAuthServiceProvider = enableOAuthServiceProvider })
	}()

	// Grant permission to regular users.
	th.AddPermissionToRole(model.PermissionManageOAuth.Id, model.SystemUserRoleId)
	th.App.UpdateConfig(func(cfg *model.Config) { *cfg.ServiceSettings.EnableOAuthServiceProvider = true })

	oapp := &model.OAuthApp{
		Name:         "oapp",
		IsTrusted:    false,
		IconURL:      "https://nowhere.com/img",
		Homepage:     "https://nowhere.com",
		Description:  "test",
		CallbackUrls: []string{"https://callback.com"},
	}

	oapp, _, _ = adminClient.CreateOAuthApp(context.Background(), oapp)

	oapp.Name = "oapp_update"
	oapp.IsTrusted = true
	oapp.IconURL = "https://nowhere.com/img_update"
	oapp.Homepage = "https://nowhere_update.com"
	oapp.Description = "test_update"
	oapp.CallbackUrls = []string{"https://callback_update.com", "https://another_callback.com"}

	updatedApp, _, err := adminClient.UpdateOAuthApp(context.Background(), oapp)
	require.NoError(t, err)
	assert.Equal(t, oapp.Id, updatedApp.Id, "Id should have not updated")
	assert.Equal(t, oapp.CreatorId, updatedApp.CreatorId, "CreatorId should have not updated")
	assert.Equal(t, oapp.CreateAt, updatedApp.CreateAt, "CreateAt should have not updated")
	assert.NotEqual(t, oapp.UpdateAt, updatedApp.UpdateAt, "UpdateAt should have updated")
	assert.Equal(t, oapp.ClientSecret, updatedApp.ClientSecret, "ClientSecret should have not updated")
	assert.Equal(t, oapp.Name, updatedApp.Name, "Name should have updated")
	assert.Equal(t, oapp.Description, updatedApp.Description, "Description should have updated")
	assert.Equal(t, oapp.IconURL, updatedApp.IconURL, "IconURL should have updated")

	if len(updatedApp.CallbackUrls) == len(oapp.CallbackUrls) {
		for i, callbackURL := range updatedApp.CallbackUrls {
			assert.Equal(t, oapp.CallbackUrls[i], callbackURL, "Description should have updated")
		}
	}
	assert.Equal(t, oapp.Homepage, updatedApp.Homepage, "Homepage should have updated")
	assert.Equal(t, oapp.IsTrusted, updatedApp.IsTrusted, "IsTrusted should have updated")

	th.LoginBasic2()
	updatedApp.CreatorId = th.BasicUser2.Id
	_, resp, err := client.UpdateOAuthApp(context.Background(), oapp)
	require.Error(t, err)
	CheckForbiddenStatus(t, resp)

	th.LoginBasic()

	// Revoke permission from regular users.
	th.RemovePermissionFromRole(model.PermissionManageOAuth.Id, model.SystemUserRoleId)

	_, resp, err = client.UpdateOAuthApp(context.Background(), oapp)
	require.Error(t, err)
	CheckForbiddenStatus(t, resp)

	oapp.Id = "zhk9d1ggatrqz236c7h87im7bc"
	_, resp, err = adminClient.UpdateOAuthApp(context.Background(), oapp)
	require.Error(t, err)
	CheckNotFoundStatus(t, resp)

	th.App.UpdateConfig(func(cfg *model.Config) { *cfg.ServiceSettings.EnableOAuthServiceProvider = false })

	_, resp, err = adminClient.UpdateOAuthApp(context.Background(), oapp)
	require.Error(t, err)
	CheckNotImplementedStatus(t, resp)

	_, err = client.Logout(context.Background())
	require.NoError(t, err)
	_, resp, err = client.UpdateOAuthApp(context.Background(), oapp)
	require.Error(t, err)
	CheckUnauthorizedStatus(t, resp)

	oapp.Id = "junk"
	_, resp, err = adminClient.UpdateOAuthApp(context.Background(), oapp)
	require.Error(t, err)
	CheckBadRequestStatus(t, resp)

	th.App.UpdateConfig(func(cfg *model.Config) { *cfg.ServiceSettings.EnableOAuthServiceProvider = true })
	th.AddPermissionToRole(model.PermissionManageOAuth.Id, model.SystemUserRoleId)
	th.LoginBasic()

	userOapp := &model.OAuthApp{
		Name:         "useroapp",
		IsTrusted:    false,
		IconURL:      "https://nowhere.com/img",
		Homepage:     "https://nowhere.com",
		Description:  "test",
		CallbackUrls: []string{"https://callback.com"},
	}

	userOapp, _, err = client.CreateOAuthApp(context.Background(), userOapp)
	require.NoError(t, err)

	userOapp.IsTrusted = true
	userOapp, _, err = client.UpdateOAuthApp(context.Background(), userOapp)
	require.NoError(t, err)
	assert.False(t, userOapp.IsTrusted)

	userOapp.IsTrusted = true
	userOapp, _, err = adminClient.UpdateOAuthApp(context.Background(), userOapp)
	require.NoError(t, err)
	assert.True(t, userOapp.IsTrusted)

	userOapp.IsTrusted = false
	userOapp, _, err = client.UpdateOAuthApp(context.Background(), userOapp)
	require.NoError(t, err)
	assert.True(t, userOapp.IsTrusted)
}

func TestGetOAuthApps(t *testing.T) {
	if mainHelper.Options.RunParallel {
		t.Parallel()
	}
	th := Setup(t)
	defer th.TearDown()
	client := th.Client
	adminClient := th.SystemAdminClient

	defaultRolePermissions := th.SaveDefaultRolePermissions()
	enableOAuthServiceProvider := th.App.Config().ServiceSettings.EnableOAuthServiceProvider
	defer func() {
		th.RestoreDefaultRolePermissions(defaultRolePermissions)
		th.App.UpdateConfig(func(cfg *model.Config) { cfg.ServiceSettings.EnableOAuthServiceProvider = enableOAuthServiceProvider })
	}()

	// Grant permission to regular users.
	th.AddPermissionToRole(model.PermissionManageOAuth.Id, model.SystemUserRoleId)
	th.App.UpdateConfig(func(cfg *model.Config) { *cfg.ServiceSettings.EnableOAuthServiceProvider = true })

	oapp := &model.OAuthApp{Name: GenerateTestAppName(), Homepage: "https://nowhere.com", Description: "test", CallbackUrls: []string{"https://nowhere.com"}}

	rapp, _, err := adminClient.CreateOAuthApp(context.Background(), oapp)
	require.NoError(t, err)

	oapp.Name = GenerateTestAppName()
	rapp2, _, err := client.CreateOAuthApp(context.Background(), oapp)
	require.NoError(t, err)

	apps, _, err := adminClient.GetOAuthApps(context.Background(), 0, 1000)
	require.NoError(t, err)

	found1 := false
	found2 := false
	for _, a := range apps {
		if a.Id == rapp.Id {
			found1 = true
		}
		if a.Id == rapp2.Id {
			found2 = true
		}
	}
	assert.Truef(t, found1, "missing oauth app %v", rapp.Id)
	assert.Truef(t, found2, "missing oauth app %v", rapp2.Id)

	apps, _, err = adminClient.GetOAuthApps(context.Background(), 1, 1)
	require.NoError(t, err)
	require.Equal(t, 1, len(apps), "paging failed")

	apps, _, err = client.GetOAuthApps(context.Background(), 0, 1000)
	require.NoError(t, err)
	require.True(t, len(apps) == 1 || apps[0].Id == rapp2.Id, "wrong apps returned")

	// Revoke permission from regular users.
	th.RemovePermissionFromRole(model.PermissionManageOAuth.Id, model.SystemUserRoleId)

	_, resp, err := client.GetOAuthApps(context.Background(), 0, 1000)
	require.Error(t, err)
	CheckForbiddenStatus(t, resp)

	_, err = client.Logout(context.Background())
	require.NoError(t, err)

	_, resp, err = client.GetOAuthApps(context.Background(), 0, 1000)
	require.Error(t, err)
	CheckUnauthorizedStatus(t, resp)

	th.App.UpdateConfig(func(cfg *model.Config) { *cfg.ServiceSettings.EnableOAuthServiceProvider = false })
	_, resp, err = adminClient.GetOAuthApps(context.Background(), 0, 1000)
	require.Error(t, err)
	CheckNotImplementedStatus(t, resp)
}

func TestGetOAuthApp(t *testing.T) {
	if mainHelper.Options.RunParallel {
		t.Parallel()
	}
	th := Setup(t)
	defer th.TearDown()
	client := th.Client
	adminClient := th.SystemAdminClient

	defaultRolePermissions := th.SaveDefaultRolePermissions()
	enableOAuthServiceProvider := th.App.Config().ServiceSettings.EnableOAuthServiceProvider
	defer func() {
		th.RestoreDefaultRolePermissions(defaultRolePermissions)
		th.App.UpdateConfig(func(cfg *model.Config) { cfg.ServiceSettings.EnableOAuthServiceProvider = enableOAuthServiceProvider })
	}()

	// Grant permission to regular users.
	th.AddPermissionToRole(model.PermissionManageOAuth.Id, model.SystemUserRoleId)
	th.App.UpdateConfig(func(cfg *model.Config) { *cfg.ServiceSettings.EnableOAuthServiceProvider = true })

	oapp := &model.OAuthApp{Name: GenerateTestAppName(), Homepage: "https://nowhere.com", Description: "test", CallbackUrls: []string{"https://nowhere.com"}}

	rapp, _, err := adminClient.CreateOAuthApp(context.Background(), oapp)
	require.NoError(t, err)

	oapp.Name = GenerateTestAppName()
	rapp2, _, err := client.CreateOAuthApp(context.Background(), oapp)
	require.NoError(t, err)

	rrapp, _, err := adminClient.GetOAuthApp(context.Background(), rapp.Id)
	require.NoError(t, err)
	assert.Equal(t, rapp.Id, rrapp.Id, "wrong app")
	assert.NotEqual(t, "", rrapp.ClientSecret, "should not be sanitized")

	rrapp2, _, err := adminClient.GetOAuthApp(context.Background(), rapp2.Id)
	require.NoError(t, err)
	assert.Equal(t, rapp2.Id, rrapp2.Id, "wrong app")
	assert.NotEqual(t, "", rrapp2.ClientSecret, "should not be sanitized")

	_, _, err = client.GetOAuthApp(context.Background(), rapp2.Id)
	require.NoError(t, err)

	_, resp, err := client.GetOAuthApp(context.Background(), rapp.Id)
	require.Error(t, err)
	CheckForbiddenStatus(t, resp)

	// Revoke permission from regular users.
	th.RemovePermissionFromRole(model.PermissionManageOAuth.Id, model.SystemUserRoleId)

	_, resp, err = client.GetOAuthApp(context.Background(), rapp2.Id)
	require.Error(t, err)
	CheckForbiddenStatus(t, resp)

	_, err = client.Logout(context.Background())
	require.NoError(t, err)

	_, resp, err = client.GetOAuthApp(context.Background(), rapp2.Id)
	require.Error(t, err)
	CheckUnauthorizedStatus(t, resp)

	_, resp, err = adminClient.GetOAuthApp(context.Background(), "junk")
	require.Error(t, err)
	CheckBadRequestStatus(t, resp)

	_, resp, err = adminClient.GetOAuthApp(context.Background(), model.NewId())
	require.Error(t, err)
	CheckNotFoundStatus(t, resp)

	th.App.UpdateConfig(func(cfg *model.Config) { *cfg.ServiceSettings.EnableOAuthServiceProvider = false })
	_, resp, err = adminClient.GetOAuthApp(context.Background(), rapp.Id)
	require.Error(t, err)
	CheckNotImplementedStatus(t, resp)
}

func TestGetOAuthAppInfo(t *testing.T) {
	if mainHelper.Options.RunParallel {
		t.Parallel()
	}
	th := Setup(t)
	defer th.TearDown()
	client := th.Client
	adminClient := th.SystemAdminClient

	defaultRolePermissions := th.SaveDefaultRolePermissions()
	enableOAuthServiceProvider := th.App.Config().ServiceSettings.EnableOAuthServiceProvider
	defer func() {
		th.RestoreDefaultRolePermissions(defaultRolePermissions)
		th.App.UpdateConfig(func(cfg *model.Config) { cfg.ServiceSettings.EnableOAuthServiceProvider = enableOAuthServiceProvider })
	}()

	// Grant permission to regular users.
	th.AddPermissionToRole(model.PermissionManageOAuth.Id, model.SystemUserRoleId)
	th.App.UpdateConfig(func(cfg *model.Config) { *cfg.ServiceSettings.EnableOAuthServiceProvider = true })

	oapp := &model.OAuthApp{Name: GenerateTestAppName(), Homepage: "https://nowhere.com", Description: "test", CallbackUrls: []string{"https://nowhere.com"}}

	rapp, _, err := adminClient.CreateOAuthApp(context.Background(), oapp)
	require.NoError(t, err)

	oapp.Name = GenerateTestAppName()
	rapp2, _, err := client.CreateOAuthApp(context.Background(), oapp)
	require.NoError(t, err)

	rrapp, _, err := adminClient.GetOAuthAppInfo(context.Background(), rapp.Id)
	require.NoError(t, err)
	assert.Equal(t, rapp.Id, rrapp.Id, "wrong app")
	assert.Equal(t, "", rrapp.ClientSecret, "should be sanitized")

	rrapp2, _, err := adminClient.GetOAuthAppInfo(context.Background(), rapp2.Id)
	require.NoError(t, err)
	assert.Equal(t, rapp2.Id, rrapp2.Id, "wrong app")
	assert.Equal(t, "", rrapp2.ClientSecret, "should be sanitized")

	_, _, err = client.GetOAuthAppInfo(context.Background(), rapp2.Id)
	require.NoError(t, err)

	_, _, err = client.GetOAuthAppInfo(context.Background(), rapp.Id)
	require.NoError(t, err)

	// Revoke permission from regular users.
	th.RemovePermissionFromRole(model.PermissionManageOAuth.Id, model.SystemUserRoleId)

	_, _, err = client.GetOAuthAppInfo(context.Background(), rapp2.Id)
	require.NoError(t, err)

	_, err = client.Logout(context.Background())
	require.NoError(t, err)

	_, resp, err := client.GetOAuthAppInfo(context.Background(), rapp2.Id)
	require.Error(t, err)
	CheckUnauthorizedStatus(t, resp)

	_, resp, err = adminClient.GetOAuthAppInfo(context.Background(), "junk")
	require.Error(t, err)
	CheckBadRequestStatus(t, resp)

	_, resp, err = adminClient.GetOAuthAppInfo(context.Background(), model.NewId())
	require.Error(t, err)
	CheckNotFoundStatus(t, resp)

	th.App.UpdateConfig(func(cfg *model.Config) { *cfg.ServiceSettings.EnableOAuthServiceProvider = false })
	_, resp, err = adminClient.GetOAuthAppInfo(context.Background(), rapp.Id)
	require.Error(t, err)
	CheckNotImplementedStatus(t, resp)
}

func TestDeleteOAuthApp(t *testing.T) {
	if mainHelper.Options.RunParallel {
		t.Parallel()
	}
	th := Setup(t)
	defer th.TearDown()
	client := th.Client
	adminClient := th.SystemAdminClient

	defaultRolePermissions := th.SaveDefaultRolePermissions()
	enableOAuthServiceProvider := th.App.Config().ServiceSettings.EnableOAuthServiceProvider
	defer func() {
		th.RestoreDefaultRolePermissions(defaultRolePermissions)
		th.App.UpdateConfig(func(cfg *model.Config) { cfg.ServiceSettings.EnableOAuthServiceProvider = enableOAuthServiceProvider })
	}()

	// Grant permission to regular users.
	th.AddPermissionToRole(model.PermissionManageOAuth.Id, model.SystemUserRoleId)
	th.App.UpdateConfig(func(cfg *model.Config) { *cfg.ServiceSettings.EnableOAuthServiceProvider = true })

	oapp := &model.OAuthApp{Name: GenerateTestAppName(), Homepage: "https://nowhere.com", Description: "test", CallbackUrls: []string{"https://nowhere.com"}}

	rapp, _, err := adminClient.CreateOAuthApp(context.Background(), oapp)
	require.NoError(t, err)

	oapp.Name = GenerateTestAppName()
	rapp2, _, err := client.CreateOAuthApp(context.Background(), oapp)
	require.NoError(t, err)

	_, err = adminClient.DeleteOAuthApp(context.Background(), rapp.Id)
	require.NoError(t, err)

	_, err = adminClient.DeleteOAuthApp(context.Background(), rapp2.Id)
	require.NoError(t, err)

	rapp, _, err = adminClient.CreateOAuthApp(context.Background(), oapp)
	require.NoError(t, err)

	oapp.Name = GenerateTestAppName()
	rapp2, _, err = client.CreateOAuthApp(context.Background(), oapp)
	require.NoError(t, err)

	resp, err := client.DeleteOAuthApp(context.Background(), rapp.Id)
	require.Error(t, err)
	CheckForbiddenStatus(t, resp)

	_, err = client.DeleteOAuthApp(context.Background(), rapp2.Id)
	require.NoError(t, err)

	// Revoke permission from regular users.
	th.RemovePermissionFromRole(model.PermissionManageOAuth.Id, model.SystemUserRoleId)

	resp, err = client.DeleteOAuthApp(context.Background(), rapp.Id)
	require.Error(t, err)
	CheckForbiddenStatus(t, resp)

	_, err = client.Logout(context.Background())
	require.NoError(t, err)
	resp, err = client.DeleteOAuthApp(context.Background(), rapp.Id)
	require.Error(t, err)
	CheckUnauthorizedStatus(t, resp)

	resp, err = adminClient.DeleteOAuthApp(context.Background(), "junk")
	require.Error(t, err)
	CheckBadRequestStatus(t, resp)

	resp, err = adminClient.DeleteOAuthApp(context.Background(), model.NewId())
	require.Error(t, err)
	CheckNotFoundStatus(t, resp)

	th.App.UpdateConfig(func(cfg *model.Config) { *cfg.ServiceSettings.EnableOAuthServiceProvider = false })
	resp, err = adminClient.DeleteOAuthApp(context.Background(), rapp.Id)
	require.Error(t, err)
	CheckNotImplementedStatus(t, resp)
}

func TestRegenerateOAuthAppSecret(t *testing.T) {
	if mainHelper.Options.RunParallel {
		t.Parallel()
	}
	th := Setup(t)
	defer th.TearDown()
	client := th.Client
	adminClient := th.SystemAdminClient

	defaultRolePermissions := th.SaveDefaultRolePermissions()
	enableOAuthServiceProvider := th.App.Config().ServiceSettings.EnableOAuthServiceProvider
	defer func() {
		th.RestoreDefaultRolePermissions(defaultRolePermissions)
		th.App.UpdateConfig(func(cfg *model.Config) { cfg.ServiceSettings.EnableOAuthServiceProvider = enableOAuthServiceProvider })
	}()

	// Grant permission to regular users.
	th.AddPermissionToRole(model.PermissionManageOAuth.Id, model.SystemUserRoleId)
	th.App.UpdateConfig(func(cfg *model.Config) { *cfg.ServiceSettings.EnableOAuthServiceProvider = true })

	oapp := &model.OAuthApp{Name: GenerateTestAppName(), Homepage: "https://nowhere.com", Description: "test", CallbackUrls: []string{"https://nowhere.com"}}

	rapp, _, err := adminClient.CreateOAuthApp(context.Background(), oapp)
	require.NoError(t, err)

	oapp.Name = GenerateTestAppName()
	rapp2, _, err := client.CreateOAuthApp(context.Background(), oapp)
	require.NoError(t, err)

	rrapp, _, err := adminClient.RegenerateOAuthAppSecret(context.Background(), rapp.Id)
	require.NoError(t, err)
	assert.Equal(t, rrapp.Id, rapp.Id, "wrong app")
	assert.NotEqual(t, rapp.ClientSecret, rrapp.ClientSecret, "secret didn't change")

	_, _, err = adminClient.RegenerateOAuthAppSecret(context.Background(), rapp2.Id)
	require.NoError(t, err)

	rapp, _, err = adminClient.CreateOAuthApp(context.Background(), oapp)
	require.NoError(t, err)

	oapp.Name = GenerateTestAppName()
	rapp2, _, err = client.CreateOAuthApp(context.Background(), oapp)
	require.NoError(t, err)

	_, resp, err := client.RegenerateOAuthAppSecret(context.Background(), rapp.Id)
	require.Error(t, err)
	CheckForbiddenStatus(t, resp)

	_, _, err = client.RegenerateOAuthAppSecret(context.Background(), rapp2.Id)
	require.NoError(t, err)

	// Revoke permission from regular users.
	th.RemovePermissionFromRole(model.PermissionManageOAuth.Id, model.SystemUserRoleId)

	_, resp, err = client.RegenerateOAuthAppSecret(context.Background(), rapp.Id)
	require.Error(t, err)
	CheckForbiddenStatus(t, resp)

	_, err = client.Logout(context.Background())
	require.NoError(t, err)
	_, resp, err = client.RegenerateOAuthAppSecret(context.Background(), rapp.Id)
	require.Error(t, err)
	CheckUnauthorizedStatus(t, resp)

	_, resp, err = adminClient.RegenerateOAuthAppSecret(context.Background(), "junk")
	require.Error(t, err)
	CheckBadRequestStatus(t, resp)

	_, resp, err = adminClient.RegenerateOAuthAppSecret(context.Background(), model.NewId())
	require.Error(t, err)
	CheckNotFoundStatus(t, resp)

	th.App.UpdateConfig(func(cfg *model.Config) { *cfg.ServiceSettings.EnableOAuthServiceProvider = false })
	_, resp, err = adminClient.RegenerateOAuthAppSecret(context.Background(), rapp.Id)
	require.Error(t, err)
	CheckNotImplementedStatus(t, resp)
}

func TestGetAuthorizedOAuthAppsForUser(t *testing.T) {
	if mainHelper.Options.RunParallel {
		t.Parallel()
	}
	th := Setup(t).InitBasic()
	defer th.TearDown()
	client := th.Client
	adminClient := th.SystemAdminClient

	enableOAuth := th.App.Config().ServiceSettings.EnableOAuthServiceProvider
	defer func() {
		th.App.UpdateConfig(func(cfg *model.Config) { cfg.ServiceSettings.EnableOAuthServiceProvider = enableOAuth })
	}()
	th.App.UpdateConfig(func(cfg *model.Config) { *cfg.ServiceSettings.EnableOAuthServiceProvider = true })

	oapp := &model.OAuthApp{Name: GenerateTestAppName(), Homepage: "https://nowhere.com", Description: "test", CallbackUrls: []string{"https://nowhere.com"}}

	rapp, _, err := adminClient.CreateOAuthApp(context.Background(), oapp)
	require.NoError(t, err)

	authRequest := &model.AuthorizeRequest{
		ResponseType: model.AuthCodeResponseType,
		ClientId:     rapp.Id,
		RedirectURI:  rapp.CallbackUrls[0],
		Scope:        "",
		State:        "123",
	}

	_, _, err = client.AuthorizeOAuthApp(context.Background(), authRequest)
	require.NoError(t, err)

	apps, _, err := client.GetAuthorizedOAuthAppsForUser(context.Background(), th.BasicUser.Id, 0, 1000)
	require.NoError(t, err)

	found := false
	for _, a := range apps {
		if a.Id == rapp.Id {
			found = true
		}
		assert.Equal(t, "", a.ClientSecret, "not sanitized")
	}
	require.True(t, found, "missing app")

	_, resp, err := client.GetAuthorizedOAuthAppsForUser(context.Background(), th.BasicUser2.Id, 0, 1000)
	require.Error(t, err)
	CheckForbiddenStatus(t, resp)

	_, resp, err = client.GetAuthorizedOAuthAppsForUser(context.Background(), "junk", 0, 1000)
	require.Error(t, err)
	CheckBadRequestStatus(t, resp)

	_, err = client.Logout(context.Background())
	require.NoError(t, err)
	_, resp, err = client.GetAuthorizedOAuthAppsForUser(context.Background(), th.BasicUser.Id, 0, 1000)
	require.Error(t, err)
	CheckUnauthorizedStatus(t, resp)

	_, _, err = adminClient.GetAuthorizedOAuthAppsForUser(context.Background(), th.BasicUser.Id, 0, 1000)
	require.NoError(t, err)
}

func TestNilAuthorizeOAuthApp(t *testing.T) {
	if mainHelper.Options.RunParallel {
		t.Parallel()
	}
	th := Setup(t).InitBasic()
	defer th.TearDown()
	client := th.Client

	_, _, err := client.AuthorizeOAuthApp(context.Background(), nil)
	require.Error(t, err)
	CheckErrorID(t, err, "api.context.invalid_body_param.app_error")
}<|MERGE_RESOLUTION|>--- conflicted
+++ resolved
@@ -81,14 +81,12 @@
 }
 
 func TestUpdateOAuthApp(t *testing.T) {
-<<<<<<< HEAD
-	if mainHelper.Options.RunParallel {
-		t.Parallel()
-	}
-=======
 	t.Skip("https://mattermost.atlassian.net/browse/MM-62895")
 
->>>>>>> 1dbd1fa4
+	if mainHelper.Options.RunParallel {
+		t.Parallel()
+	}
+
 	th := Setup(t).InitBasic()
 	defer th.TearDown()
 	client := th.Client
