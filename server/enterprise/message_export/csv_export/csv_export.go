--- conflicted
+++ resolved
@@ -31,11 +31,7 @@
 	CSVWarningFilename       = "warning.txt"
 )
 
-<<<<<<< HEAD
-func CsvExport(rctx request.CTX, posts []*model.MessageExport, db shared.MessageExportStore, fileBackend filestore.FileBackend, batchPath string) (warningCount int, err error) {
-=======
-func CsvExport(rctx request.CTX, posts []*model.MessageExport, db store.Store, exportBackend filestore.FileBackend, fileAttachmentBackend filestore.FileBackend, batchPath string) (warningCount int, err error) {
->>>>>>> 4c5bbe8d
+func CsvExport(rctx request.CTX, posts []*model.MessageExport, db shared.MessageExportStore, exportBackend filestore.FileBackend, fileAttachmentBackend filestore.FileBackend, batchPath string) (warningCount int, err error) {
 	// Write this batch to a tmp zip, then copy the zip to the export directory.
 	// Using a 2M buffer because the file backend may be s3 and this optimizes speed and
 	// memory usage, see: https://github.com/mattermost/mattermost/pull/26629
