--- conflicted
+++ resolved
@@ -1950,11 +1950,7 @@
 	}
 
 	exportFileName := path.Join("export", "jobName", "jobName-batch001.zip")
-<<<<<<< HEAD
-	res, err := writeExport(rctx, export, uploadedFiles, fileBackend, exportFileName)
-=======
-	warnings, err := writeExport(rctx, export, uploadedFiles, fileBackend, fileBackend, exportFileName)
->>>>>>> 5c2f8480
+	res, err := writeExport(rctx, export, uploadedFiles, fileBackend, fileBackend, exportFileName)
 	assert.NoError(t, err)
 	assert.Equal(t, 2, res.NumWarnings)
 
