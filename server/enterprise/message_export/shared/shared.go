// Copyright (c) 2015-present Mattermost, Inc. All Rights Reserved.
// See LICENSE.enterprise for license information.

package shared

import (
	"fmt"
	"path"
	"strconv"
	"time"

	"github.com/mattermost/mattermost/server/v8/platform/shared/filestore"
	"github.com/mattermost/mattermost/server/v8/platform/shared/templates"

	"github.com/mattermost/mattermost/server/public/model"
	"github.com/mattermost/mattermost/server/public/shared/mlog"
	"github.com/mattermost/mattermost/server/public/shared/request"
)

const (
	MissingFileMessage = "File missing for post; cannot copy file to archive"

	EstimatedPostCount = 10_000_000
)

// JobData keeps the current state of the job.
type JobData struct {
	// If used by a worker, this section is saved in the job.Data field.
	ExportType              string
	ExportDir               string
	BatchStartTime          int64
	BatchStartId            string
	ExportPeriodStartTime   int64
	JobEndTime              int64
	JobStartId              string
	BatchSize               int
	ChannelBatchSize        int
	ChannelHistoryBatchSize int
	BatchNumber             int
	TotalPostsExpected      int
	TotalPostsExported      int

	// This section is the current state of the export
	ChannelMetadata        map[string]*MetadataChannel
	ChannelMemberHistories map[string][]*model.ChannelMemberHistoryResult
	Cursor                 model.MessageExportCursor
	TotalWarningCount      int
	PostsToExport          []*model.MessageExport
	BatchEndTime           int64
	BatchPath              string
	Finished               bool
}

type BackendParams struct {
<<<<<<< HEAD
	Config        *model.Config
	Store         MessageExportStore
	FileBackend   filestore.FileBackend
	HtmlTemplates *templates.Container
=======
	Config                *model.Config
	Store                 store.Store
	FileAttachmentBackend filestore.FileBackend
	ExportBackend         filestore.FileBackend
	HtmlTemplates         *templates.Container
>>>>>>> 4c5bbe8d
}

type RunExportResults struct {
	CreatedPosts int
	UpdatedPosts int
	DeletedPosts int
	IgnoredPosts int
	NumChannels  int
	NumWarnings  int
}

type ChannelMemberJoin struct {
	UserId   string
	IsBot    bool
	Email    string
	Username string
	Datetime int64
}

type ChannelMemberLeave struct {
	UserId   string
	IsBot    bool
	Email    string
	Username string
	Datetime int64
}

type ChannelMember struct {
	UserId   string
	IsBot    bool
	Email    string
	Username string
}

type MetadataChannel struct {
	TeamId             *string
	TeamName           *string
	TeamDisplayName    *string
	ChannelId          string
	ChannelName        string
	ChannelDisplayName string
	ChannelType        model.ChannelType
	RoomId             string
	StartTime          int64
	EndTime            int64
	MessagesCount      int
	AttachmentsCount   int
}

type Metadata struct {
	Channels         map[string]*MetadataChannel
	MessagesCount    int
	AttachmentsCount int
	StartTime        int64
	EndTime          int64
}

func (metadata *Metadata) Update(post *model.MessageExport, attachments int) {
	channelMetadata, ok := metadata.Channels[*post.ChannelId]
	if !ok {
		channelMetadata = &MetadataChannel{
			TeamId:             post.TeamId,
			TeamName:           post.TeamName,
			TeamDisplayName:    post.TeamDisplayName,
			ChannelId:          *post.ChannelId,
			ChannelName:        *post.ChannelName,
			ChannelDisplayName: *post.ChannelDisplayName,
			ChannelType:        *post.ChannelType,
			RoomId:             fmt.Sprintf("%v - %v", ChannelTypeDisplayName(*post.ChannelType), *post.ChannelId),
			StartTime:          *post.PostCreateAt,
			MessagesCount:      0,
			AttachmentsCount:   0,
		}
	}

	channelMetadata.EndTime = *post.PostCreateAt
	channelMetadata.AttachmentsCount += attachments
	metadata.AttachmentsCount += attachments
	channelMetadata.MessagesCount += 1
	metadata.MessagesCount += 1
	if metadata.StartTime == 0 {
		metadata.StartTime = *post.PostCreateAt
	}
	metadata.EndTime = *post.PostCreateAt
	metadata.Channels[*post.ChannelId] = channelMetadata
}

func (metadata *Metadata) UpdateCounts(channelId string, numMessages int, numAttachments int) error {
	_, ok := metadata.Channels[channelId]
	if !ok {
		return fmt.Errorf("could not find channelId for post in metadata.Channels")
	}

	metadata.Channels[channelId].AttachmentsCount += numAttachments
	metadata.AttachmentsCount += numAttachments
	metadata.Channels[channelId].MessagesCount += numMessages
	metadata.MessagesCount += numMessages

	return nil
}

// GetInitialExportPeriodData calculates and caches the channel memberships, channel metadata, and the TotalPostsExpected.
func GetInitialExportPeriodData(rctx request.CTX, store MessageExportStore, data JobData, reportProgress func(string)) (JobData, error) {
	// Counting all posts may fail or timeout when the posts table is large. If this happens, log a warning, but carry
	// on with the job anyway. The only issue is that the progress % reporting will be inaccurate.
	// Note: we're not using JobEndTime here because totalPosts is an estimate.
	count, err := store.Post().AnalyticsPostCount(&model.PostCountOptions{ExcludeSystemPosts: true, SincePostID: data.JobStartId, SinceUpdateAt: data.ExportPeriodStartTime, UntilUpdateAt: data.JobEndTime})
	if err != nil {
		rctx.Logger().Warn("Worker: Failed to fetch total post count for job. An estimated value will be used for progress reporting.", mlog.Err(err))
		data.TotalPostsExpected = EstimatedPostCount
	} else {
		data.TotalPostsExpected = int(count)
	}

	rctx.Logger().Debug("Expecting to export total posts", mlog.Int("total_posts", data.TotalPostsExpected))

	// For Actiance: Every time we claim the job, we need to gather the membership data that every batch will use.
	// If we're here, then either this is the start of the job, or the job was stopped (e.g., the worker stopped)
	// and we've claimed it again. Either way, we need to recalculate channel and member history data.
	// TODO: MM-60693 refactor so that all export types use the fixed code path
	if data.ExportType == model.ComplianceExportTypeActiance {
		data.ChannelMetadata, data.ChannelMemberHistories, err = CalculateChannelExports(rctx,
			ChannelExportsParams{
				Store:                   store,
				ExportPeriodStartTime:   data.ExportPeriodStartTime,
				ExportPeriodEndTime:     data.JobEndTime,
				ChannelBatchSize:        data.ChannelBatchSize,
				ChannelHistoryBatchSize: data.ChannelHistoryBatchSize,
				ReportProgressMessage:   reportProgress,
			})
		if err != nil {
			return data, err
		}
	}

	data.Cursor = model.MessageExportCursor{
		LastPostUpdateAt: data.BatchStartTime,
		LastPostId:       data.BatchStartId,
		UntilUpdateAt:    data.JobEndTime,
	}

	return data, nil
}

type ChannelExportsParams struct {
	Store                   MessageExportStore
	ExportPeriodStartTime   int64
	ExportPeriodEndTime     int64
	ChannelBatchSize        int
	ChannelHistoryBatchSize int
	ReportProgressMessage   func(message string)
}

// CalculateChannelExports returns the channel info ( map[channelId]*MetadataChannel ) and the channel user
// joins/leaves ( map[channelId][]*model.ChannelMemberHistoryResult ) for any channel that has had activity
// (posts or user join/leaves) between ExportPeriodStartTime and ExportPeriodEndTime.
func CalculateChannelExports(rctx request.CTX, opt ChannelExportsParams) (map[string]*MetadataChannel, map[string][]*model.ChannelMemberHistoryResult, error) {
	// Which channels had user activity in the export period?
	activeChannelIds, err := opt.Store.ChannelMemberHistory().GetChannelsWithActivityDuring(opt.ExportPeriodStartTime, opt.ExportPeriodEndTime)
	if err != nil {
		return nil, nil, err
	}

	if len(activeChannelIds) == 0 {
		return nil, nil, nil
	}

	rctx.Logger().Debug("Started CalculateChannelExports", mlog.Int("export_period_start_time", opt.ExportPeriodStartTime), mlog.Int("export_period_end_time", opt.ExportPeriodEndTime), mlog.Int("num_active_channel_ids", len(activeChannelIds)))
	message := rctx.T("ent.message_export.actiance_export.calculate_channel_exports.channel_message", model.StringMap{"NumChannels": strconv.Itoa(len(activeChannelIds))})
	opt.ReportProgressMessage(message)

	// For each channel, get its metadata.
	channelMetadata := make(map[string]*MetadataChannel, len(activeChannelIds))

	// Use batches to reduce db load and network waste.
	for pos := 0; pos < len(activeChannelIds); pos += opt.ChannelBatchSize {
		upTo := min(pos+opt.ChannelBatchSize, len(activeChannelIds))
		batch := activeChannelIds[pos:upTo]
		channels, err := opt.Store.Channel().GetMany(batch, true)
		if err != nil {
			return nil, nil, err
		}

		for _, channel := range channels {
			channelMetadata[channel.Id] = &MetadataChannel{
				TeamId:             model.NewPointer(channel.TeamId),
				ChannelId:          channel.Id,
				ChannelName:        channel.Name,
				ChannelDisplayName: channel.DisplayName,
				ChannelType:        channel.Type,
				RoomId:             fmt.Sprintf("%v - %v", ChannelTypeDisplayName(channel.Type), channel.Id),
				StartTime:          opt.ExportPeriodStartTime,
				EndTime:            opt.ExportPeriodEndTime,
			}
		}
	}

	historiesByChannelId := make(map[string][]*model.ChannelMemberHistoryResult, len(activeChannelIds))

	// Now that we have metadata, get channelMemberHistories for each channel.
	// Use batches to reduce total db load and network waste.
	for pos := 0; pos < len(activeChannelIds); pos += opt.ChannelHistoryBatchSize {
		// This may take a while, so update the system console UI.
		message := rctx.T("ent.message_export.actiance_export.calculate_channel_exports.activity_message", model.StringMap{
			"NumChannels":  strconv.Itoa(len(activeChannelIds)),
			"NumCompleted": strconv.Itoa(pos),
		})
		opt.ReportProgressMessage(message)

		upTo := min(pos+opt.ChannelHistoryBatchSize, len(activeChannelIds))
		batch := activeChannelIds[pos:upTo]
		channelMemberHistories, err := opt.Store.ChannelMemberHistory().GetUsersInChannelDuring(opt.ExportPeriodStartTime, opt.ExportPeriodEndTime, batch)
		if err != nil {
			return nil, nil, err
		}

		// collect the channelMemberHistories by channelId
		for _, entry := range channelMemberHistories {
			historiesByChannelId[entry.ChannelId] = append(historiesByChannelId[entry.ChannelId], entry)
		}
	}

	return channelMetadata, historiesByChannelId, nil
}

func GetJoinsAndLeavesForChannel(startTime int64, endTime int64, channelMembersHistory []*model.ChannelMemberHistoryResult,
	postAuthors map[string]ChannelMember) ([]ChannelMemberJoin, []ChannelMemberLeave) {
	var joins []ChannelMemberJoin
	var leaves []ChannelMemberLeave

	alreadyJoined := make(map[string]bool)
	for _, cmh := range channelMembersHistory {
		if cmh.UserDeleteAt > 0 && cmh.UserDeleteAt < startTime {
			continue
		}

		if cmh.JoinTime > endTime {
			continue
		}

		if cmh.LeaveTime != nil && *cmh.LeaveTime < startTime {
			continue
		}

		if cmh.JoinTime <= endTime {
			joins = append(joins, ChannelMemberJoin{
				UserId:   cmh.UserId,
				IsBot:    cmh.IsBot,
				Email:    cmh.UserEmail,
				Username: cmh.Username,
				Datetime: cmh.JoinTime,
			})
			alreadyJoined[cmh.UserId] = true
		}

		if cmh.LeaveTime != nil && *cmh.LeaveTime <= endTime {
			leaves = append(leaves, ChannelMemberLeave{
				UserId:   cmh.UserId,
				IsBot:    cmh.IsBot,
				Email:    cmh.UserEmail,
				Username: cmh.Username,
				Datetime: *cmh.LeaveTime,
			})
		}
	}

	for _, member := range postAuthors {
		if alreadyJoined[member.UserId] {
			continue
		}

		joins = append(joins, ChannelMemberJoin{
			UserId:   member.UserId,
			IsBot:    member.IsBot,
			Email:    member.Email,
			Username: member.Username,
			Datetime: startTime,
		})
	}
	return joins, leaves
}

func ChannelTypeDisplayName(channelType model.ChannelType) string {
	return map[model.ChannelType]string{
		model.ChannelTypeOpen:    "public",
		model.ChannelTypePrivate: "private",
		model.ChannelTypeDirect:  "direct",
		model.ChannelTypeGroup:   "group",
	}[channelType]
}

func GetBatchPath(exportDir string, prevPostUpdateAt int64, lastPostUpdateAt int64, batchNumber int) string {
	if exportDir == "" {
		exportDir = path.Join(model.ComplianceExportPath, time.Now().Format(model.ComplianceExportDirectoryFormat))
	}
	return path.Join(exportDir,
		fmt.Sprintf("batch%03d-%d-%d.zip", batchNumber, prevPostUpdateAt, lastPostUpdateAt))
}

// GetExportBackend returns the file backend where the export will be created.
func GetExportBackend(rctx request.CTX, config *model.Config) (filestore.FileBackend, error) {
	insecure := config.ServiceSettings.EnableInsecureOutgoingConnections
	skipVerify := insecure != nil && *insecure

	if config.FileSettings.DedicatedExportStore != nil && *config.FileSettings.DedicatedExportStore {
		rctx.Logger().Debug("Worker: using dedicated export filestore", mlog.String("driver_name", *config.FileSettings.ExportDriverName))
		backend, errFileBack := filestore.NewExportFileBackend(filestore.NewExportFileBackendSettingsFromConfig(&config.FileSettings, true, skipVerify))
		if errFileBack != nil {
			return nil, errFileBack
		}

		return backend, nil
	}

	backend, err := filestore.NewFileBackend(filestore.NewFileBackendSettingsFromConfig(&config.FileSettings, true, skipVerify))
	if err != nil {
		return nil, err
	}
	return backend, nil
}

// GetFileAttachmentBackend returns the file backend where file attachments are
// located for messages that will be exported. This may be the same backend
// where the export will be created.
func GetFileAttachmentBackend(rctx request.CTX, config *model.Config) (filestore.FileBackend, error) {
	insecure := config.ServiceSettings.EnableInsecureOutgoingConnections

	backend, err := filestore.NewFileBackend(filestore.NewFileBackendSettingsFromConfig(&config.FileSettings, true, insecure != nil && *insecure))
	if err != nil {
		return nil, err
	}
	return backend, nil
}<|MERGE_RESOLUTION|>--- conflicted
+++ resolved
@@ -52,18 +52,11 @@
 }
 
 type BackendParams struct {
-<<<<<<< HEAD
-	Config        *model.Config
-	Store         MessageExportStore
-	FileBackend   filestore.FileBackend
-	HtmlTemplates *templates.Container
-=======
 	Config                *model.Config
-	Store                 store.Store
+	Store                 MessageExportStore
 	FileAttachmentBackend filestore.FileBackend
 	ExportBackend         filestore.FileBackend
 	HtmlTemplates         *templates.Container
->>>>>>> 4c5bbe8d
 }
 
 type RunExportResults struct {
