// Copyright (c) 2015-present Mattermost, Inc. All Rights Reserved.
// See LICENSE.txt for license information.

package model

import (
	"fmt"
	"strings"

	"github.com/blang/semver/v4"
)

type MetricType string

const (
	ClientTimeToFirstByte           MetricType = "TTFB"
	ClientTimeToLastByte            MetricType = "TTLB"
	ClientTimeToDOMInteractive      MetricType = "dom_interactive"
	ClientSplashScreenEnd           MetricType = "splash_screen"
	ClientFirstContentfulPaint      MetricType = "FCP"
	ClientLargestContentfulPaint    MetricType = "LCP"
	ClientInteractionToNextPaint    MetricType = "INP"
	ClientCumulativeLayoutShift     MetricType = "CLS"
	ClientLongTasks                 MetricType = "long_tasks"
	ClientPageLoadDuration          MetricType = "page_load"
	ClientChannelSwitchDuration     MetricType = "channel_switch"
	ClientTeamSwitchDuration        MetricType = "team_switch"
	ClientRHSLoadDuration           MetricType = "rhs_load"
	ClientGlobalThreadsLoadDuration MetricType = "global_threads_load"

	MobileClientLoadDuration          MetricType = "mobile_load"
	MobileClientChannelSwitchDuration MetricType = "mobile_channel_switch"
	MobileClientTeamSwitchDuration    MetricType = "mobile_team_switch"

	DesktopClientCPUUsage    MetricType = "desktop_cpu"
	DesktopClientMemoryUsage MetricType = "desktop_memory"

	performanceReportTTLMilliseconds = 300 * 1000 // 300 seconds/5 minutes
)

var (
	performanceReportVersion = semver.MustParse("0.1.0")
	acceptedPlatforms        = SliceToMapKey("linux", "macos", "ios", "android", "windows", "other")
	acceptedAgents           = SliceToMapKey("desktop", "firefox", "chrome", "safari", "edge", "other")

	AcceptedInteractions = SliceToMapKey("keyboard", "pointer", "other")
	AcceptedLCPRegions   = SliceToMapKey(
		"post",
		"post_textbox",
		"channel_sidebar",
		"team_sidebar",
		"channel_header",
		"global_header",
		"announcement_bar",
		"center_channel",
		"modal_content",
		"other",
	)
<<<<<<< HEAD
	AcceptedTrueFalseLabels = SliceToMapKey("true", "false")
=======
	AcceptedTrueFalseLabels     = sliceToMapKey("true", "false")
	AcceptedSplashScreenOrigins = sliceToMapKey("root", "team_controller")
>>>>>>> e6c0ed4a
)

type MetricSample struct {
	Metric    MetricType        `json:"metric"`
	Value     float64           `json:"value"`
	Timestamp float64           `json:"timestamp,omitempty"`
	Labels    map[string]string `json:"labels,omitempty"`
}

func (s *MetricSample) GetLabelValue(name string, acceptedValues map[string]any, defaultValue string) string {
	return processLabel(s.Labels, name, acceptedValues, defaultValue)
}

// PerformanceReport is a set of samples collected from a client
type PerformanceReport struct {
	Version    string            `json:"version"`
	ClientID   string            `json:"client_id"`
	Labels     map[string]string `json:"labels"`
	Start      float64           `json:"start"`
	End        float64           `json:"end"`
	Counters   []*MetricSample   `json:"counters"`
	Histograms []*MetricSample   `json:"histograms"`
}

func (r *PerformanceReport) IsValid() error {
	if r == nil {
		return fmt.Errorf("the report is nil")
	}

	reportVersion, err := semver.ParseTolerant(r.Version)
	if err != nil {
		return fmt.Errorf("could not parse semver version: %s, %w", r.Version, err)
	}

	if reportVersion.Major != performanceReportVersion.Major || reportVersion.Minor > performanceReportVersion.Minor {
		return fmt.Errorf("report version is not supported: server version: %s, report version: %s", performanceReportVersion.String(), r.Version)
	}

	if r.Start > r.End {
		return fmt.Errorf("report timestamps are erroneous: start_timestamp %f is greater than end_timestamp %f", r.Start, r.End)
	}

	now := GetMillis()
	if r.End < float64(now-performanceReportTTLMilliseconds) {
		return fmt.Errorf("report is outdated: end_time %f is past %d ms from now", r.End, performanceReportTTLMilliseconds)
	}

	return nil
}

func (r *PerformanceReport) ProcessLabels() map[string]string {
	return map[string]string{
		"platform":            processLabel(r.Labels, "platform", acceptedPlatforms, "other"),
		"agent":               processLabel(r.Labels, "agent", acceptedAgents, "other"),
		"desktop_app_version": r.Labels["desktop_app_version"],
	}
}

func processLabel(labels map[string]string, name string, acceptedValues map[string]any, defaultValue string) string {
	// check if the label is specified
	value, ok := labels[name]
	if !ok {
		return defaultValue
	}
	value = strings.ToLower(value)

	// check if the value is one that we accept
	_, ok = acceptedValues[value]
	if !ok {
		return defaultValue
	}

	return value
}<|MERGE_RESOLUTION|>--- conflicted
+++ resolved
@@ -56,12 +56,8 @@
 		"modal_content",
 		"other",
 	)
-<<<<<<< HEAD
-	AcceptedTrueFalseLabels = SliceToMapKey("true", "false")
-=======
-	AcceptedTrueFalseLabels     = sliceToMapKey("true", "false")
-	AcceptedSplashScreenOrigins = sliceToMapKey("root", "team_controller")
->>>>>>> e6c0ed4a
+	AcceptedTrueFalseLabels     = SliceToMapKey("true", "false")
+	AcceptedSplashScreenOrigins = SliceToMapKey("root", "team_controller")
 )
 
 type MetricSample struct {
