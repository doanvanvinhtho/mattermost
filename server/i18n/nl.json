--- conflicted
+++ resolved
@@ -9865,8 +9865,6 @@
   {
     "id": "api.license.request-trial.bad-request.business-email",
     "translation": "Ongeldig zakelijk e-mailadres voor proefperiode"
-<<<<<<< HEAD
-=======
   },
   {
     "id": "app.user.run.add_to_timeline.playbook_run",
@@ -10047,6 +10045,5 @@
   {
     "id": "app.user.run.add_to_timeline.summary.help",
     "translation": "Maximaal 64 tekens"
->>>>>>> 8408aafc
   }
 ]