[
  {
    "id": "April",
    "translation": "Kwiecień"
  },
  {
    "id": "August",
    "translation": "Sierpień"
  },
  {
    "id": "December",
    "translation": "Grudzień"
  },
  {
    "id": "February",
    "translation": "Luty"
  },
  {
    "id": "January",
    "translation": "Styczeń"
  },
  {
    "id": "July",
    "translation": "Lipiec"
  },
  {
    "id": "June",
    "translation": "Czerwiec"
  },
  {
    "id": "March",
    "translation": "Marzec"
  },
  {
    "id": "May",
    "translation": "Maj"
  },
  {
    "id": "November",
    "translation": "Listopad"
  },
  {
    "id": "October",
    "translation": "Październik"
  },
  {
    "id": "September",
    "translation": "Wrzesień"
  },
  {
    "id": "api.admin.add_certificate.array.app_error",
    "translation": "Brak pliku w polu 'Certyfikat' w żądaniu."
  },
  {
    "id": "api.admin.add_certificate.no_file.app_error",
    "translation": "Brak pliku w polu 'Certyfikat' w żądaniu."
  },
  {
    "id": "api.admin.add_certificate.open.app_error",
    "translation": "Nie można otworzyć pliku certyfikatu."
  },
  {
    "id": "api.admin.add_certificate.saving.app_error",
    "translation": "Nie można zapisać pliku certyfikatu."
  },
  {
    "id": "api.admin.file_read_error",
    "translation": "Błąd podczas odczytywania pliku dziennika."
  },
  {
    "id": "api.admin.get_brand_image.storage.app_error",
    "translation": "Przechowywanie obrazów nie zostało skonfigurowane."
  },
  {
    "id": "api.admin.remove_certificate.delete.app_error",
    "translation": "Podczas usuwania certyfikatu wystąpił błąd."
  },
  {
    "id": "api.admin.saml.metadata.app_error",
    "translation": "Wystąpił błąd podczas budowania metadanych dostawcy usługi (Service Provider Metadata)."
  },
  {
    "id": "api.admin.saml.not_available.app_error",
    "translation": "SAML 2.0 nie został skonfigurowany lub nie jest wspierany na tym serwerze."
  },
  {
    "id": "api.admin.test_email.body",
    "translation": "Wygląda na to, że email w Mattermost został skonfigurowany poprawnie!"
  },
  {
    "id": "api.admin.test_email.missing_server",
    "translation": "Serwer SMTP jest wymagany."
  },
  {
    "id": "api.admin.test_email.reenter_password",
    "translation": "Serwer SMTP, port, lub nazwa uległa zmianie. Wpisz ponownie hasło SMTP, aby przetestować połączenie."
  },
  {
    "id": "api.admin.test_email.subject",
    "translation": "Mattermost - Testowanie ustawień e-mail"
  },
  {
    "id": "api.admin.test_s3.missing_s3_bucket",
    "translation": "Zasobnik S3 jest wymagany"
  },
  {
    "id": "api.admin.upload_brand_image.array.app_error",
    "translation": "Pusta tablica w kluczu 'image' w żądaniu"
  },
  {
    "id": "api.admin.upload_brand_image.no_file.app_error",
    "translation": "Brak pliku w polu 'image' w żądaniu"
  },
  {
    "id": "api.admin.upload_brand_image.parse.app_error",
    "translation": "Nie udało się przetworzyć wieloczęściowego formularza"
  },
  {
    "id": "api.admin.upload_brand_image.storage.app_error",
    "translation": "Nie udało się wgrać obrazu. Przechowywanie obrazów nie zostało skonfigurowane."
  },
  {
    "id": "api.admin.upload_brand_image.too_large.app_error",
    "translation": "Nie udało się wgrać obrazu. Plik jest zbyt duży."
  },
  {
    "id": "api.channel.add_member.added",
    "translation": "%v został dodany do kanału przez %v."
  },
  {
    "id": "api.channel.add_user.to.channel.failed.app_error",
    "translation": "Nie udało się dodać użytkownika do kanału"
  },
  {
    "id": "api.channel.add_user.to.channel.failed.deleted.app_error",
    "translation": "Nie udało się dodać użytkownika do kanału, ponieważ został on usunięty z zespołu."
  },
  {
    "id": "api.channel.add_user_to_channel.type.app_error",
    "translation": "Nie można dodać użytkownika do kanału tego typu"
  },
  {
    "id": "api.channel.change_channel_privacy.private_to_public",
    "translation": "Ten kanał został przekonwertowany do kanału publicznego i może do niego dołączyć każdy członek zespołu."
  },
  {
    "id": "api.channel.change_channel_privacy.public_to_private",
    "translation": "Ten kanał został przekonwertowany do kanału prywatnego."
  },
  {
    "id": "api.channel.create_channel.direct_channel.app_error",
    "translation": "Do tworzenia kanału wiadomości bezpośrednich należy użyć usługi API createDirectChannel"
  },
  {
    "id": "api.channel.create_channel.max_channel_limit.app_error",
    "translation": "Nie można utworzyć więcej niż {{.MaxChannelsPerTeam}} kanałów dla obecnego zespołu"
  },
  {
    "id": "api.channel.create_default_channels.off_topic",
    "translation": "Pogawędki"
  },
  {
    "id": "api.channel.create_default_channels.town_square",
    "translation": "Rynek"
  },
  {
    "id": "api.channel.create_direct_channel.invalid_user.app_error",
    "translation": "Niewłaściwe ID użytkownika dla bezpośredniego stworzenia kanału"
  },
  {
    "id": "api.channel.create_group.bad_size.app_error",
    "translation": "Kanały wiadomości grupowych muszą zawierać co najmniej 3, ale nie więcej niż 8 użytkowników."
  },
  {
    "id": "api.channel.create_group.bad_user.app_error",
    "translation": "Jeden z podanych użytkowników nie istnieje"
  },
  {
    "id": "api.channel.delete_channel.archived",
    "translation": "%v zarchiwizował kanał."
  },
  {
    "id": "api.channel.delete_channel.cannot.app_error",
    "translation": "Nie można usunąć domyślnego kanału {{.Channel}}"
  },
  {
    "id": "api.channel.delete_channel.deleted.app_error",
    "translation": "Kanał został zarchiwizowany lub usunięty"
  },
  {
    "id": "api.channel.delete_channel.type.invalid",
    "translation": "Nie można usunąć wiadomości bezpośredniej oraz kanałów wiadomości grupowych"
  },
  {
    "id": "api.channel.join_channel.permissions.app_error",
    "translation": "Brak odpowiednich uprawnień"
  },
  {
    "id": "api.channel.join_channel.post_and_forget",
    "translation": "%v dołączył do tego kanału."
  },
  {
    "id": "api.channel.leave.default.app_error",
    "translation": "Nie można opuścić domyślnego kanału {{.Channel}}"
  },
  {
    "id": "api.channel.leave.direct.app_error",
    "translation": "Nie można opuścić kanału wiadomości bezpośrednich"
  },
  {
    "id": "api.channel.leave.last_member.app_error",
    "translation": "Jesteś ostatnim uczestnikiem grupy, spróbuj usunąć Prywatny Kanał zamiast go opuszczać."
  },
  {
    "id": "api.channel.leave.left",
    "translation": "%v opuścił kanał."
  },
  {
    "id": "api.channel.patch_update_channel.forbidden.app_error",
    "translation": "Nie udało się zaktualizować kanału"
  },
  {
    "id": "api.channel.post_channel_privacy_message.error",
    "translation": "Nie udało się opublikować komunikatu o aktualizacji prywatności w kanale."
  },
  {
    "id": "api.channel.post_update_channel_displayname_message_and_forget.create_post.error",
    "translation": "Nie udało się wysłać wiadomości aktualizującej wyświetlaną nazwę"
  },
  {
    "id": "api.channel.post_update_channel_displayname_message_and_forget.retrieve_user.error",
    "translation": "Nie udało się pobrać użytkownika podczas aktualizacji pola DisplayName kanału"
  },
  {
    "id": "api.channel.post_update_channel_displayname_message_and_forget.updated_from",
    "translation": "%s aktualizuje nagłówek kanału z: %s na: %s"
  },
  {
    "id": "api.channel.post_update_channel_header_message_and_forget.post.error",
    "translation": "Nie udało się wysłać wiadomości o zmianie nagłówka kanału."
  },
  {
    "id": "api.channel.post_update_channel_header_message_and_forget.removed",
    "translation": "%s usunął nagłówek kanału (był: %s)"
  },
  {
    "id": "api.channel.post_update_channel_header_message_and_forget.retrieve_user.error",
    "translation": "Nie udało się pobrać użytkownika podczas aktualizacji nagłówka kanału"
  },
  {
    "id": "api.channel.post_update_channel_header_message_and_forget.updated_from",
    "translation": "%s zaktualizował nagłówek kanału z: %s na: %s"
  },
  {
    "id": "api.channel.post_update_channel_header_message_and_forget.updated_to",
    "translation": "%s zmienił nagłówek kanału na: %s"
  },
  {
    "id": "api.channel.post_user_add_remove_message_and_forget.error",
    "translation": "Nie udało się opublikować wiadomości dołączania/opuszczania"
  },
  {
    "id": "api.channel.remove.default.app_error",
    "translation": "Nie można usunąć użytkownika z domyślnego kanału {{.Channel}}"
  },
  {
    "id": "api.channel.remove_channel_member.type.app_error",
    "translation": "Nie można usunąć użytkownika z kanału."
  },
  {
    "id": "api.channel.remove_member.removed",
    "translation": "%v został usunięty z kanału."
  },
  {
    "id": "api.channel.rename_channel.cant_rename_direct_messages.app_error",
    "translation": "Nie można zmienić nazwy kanału bezpośredniego"
  },
  {
    "id": "api.channel.rename_channel.cant_rename_group_messages.app_error",
    "translation": "Nie można zmienić nazwy kanału wiadomości grupowej"
  },
  {
    "id": "api.channel.update_channel.deleted.app_error",
    "translation": "Kanał został zarchiwizowany lub usunięty"
  },
  {
    "id": "api.channel.update_channel.tried.app_error",
    "translation": "Próbowano wykonać nieprawidłową aktualizację domyślnego kanału {{.Channel}}"
  },
  {
    "id": "api.channel.update_channel_member_roles.scheme_role.app_error",
    "translation": "Ta rola jest zarządzana przez Schemat w związku z czym nie może być zastosowana bezpośrednio do Członka Kanału"
  },
  {
    "id": "api.channel.update_channel_scheme.license.error",
    "translation": "Twoja licencja nie wspiera aktualizacji szablonu kanałów."
  },
  {
    "id": "api.channel.update_channel_scheme.scheme_scope.error",
    "translation": "Nie można ustawić schematu dla kanału, ponieważ dostarczony schemat nie jest schematem kanału."
  },
  {
    "id": "api.channel.update_team_member_roles.scheme_role.app_error",
    "translation": "Ta rola jest zarządzana przez Schemat w związku z czym nie może być zastosowana bezpośrednio do Członka Kanału"
  },
  {
    "id": "api.command.admin_only.app_error",
    "translation": "Integracje zostały ograniczone tylko dla administratorów."
  },
  {
    "id": "api.command.command_post.forbidden.app_error",
    "translation": "Wskazany użytkownik nie jest członkiem określonego kanału."
  },
  {
    "id": "api.command.disabled.app_error",
    "translation": "Polecenia zostały wyłączone przez administratora systemu."
  },
  {
    "id": "api.command.duplicate_trigger.app_error",
    "translation": "To słowo wyzwalacza zostało już użyte. Proszę wybrać inne słowo."
  },
  {
    "id": "api.command.execute_command.create_post_failed.app_error",
    "translation": "Komenda \"{{.Trigger}}\" nie mogła opublikować odpowiedzi. Skontaktuj się z administratorem systemu."
  },
  {
    "id": "api.command.execute_command.failed.app_error",
    "translation": "Polecenie z wyzwalaczem '{{.Trigger}}' nie powiodło się"
  },
  {
    "id": "api.command.execute_command.failed_empty.app_error",
    "translation": "Polecenie z wyzwalaczem '{{.Trigger}}' zwróciło pustą odpowiedź"
  },
  {
    "id": "api.command.execute_command.failed_resp.app_error",
    "translation": "Polecenie z wyzwalaczem '{{.Trigger}}' zwróciło odpowiedź {{.Status}}"
  },
  {
    "id": "api.command.execute_command.not_found.app_error",
    "translation": "Polecenie z przełącznikiem '{{.Trigger}}' nie zostało znalezione. Aby wysłać wiadomość z \"/\" naciśnij spację na początku wiadomości."
  },
  {
    "id": "api.command.execute_command.start.app_error",
    "translation": "Nie odnaleziono wyzwalacza polecenia"
  },
  {
    "id": "api.command.invite_people.desc",
    "translation": "Wyślij email z zaproszeniem do Twojego zespołu Mattermost"
  },
  {
    "id": "api.command.invite_people.email_invitations_off",
    "translation": "Zaproszenia przez E-Mail są obecnie wyłączone, nie wysłano zaproszeń."
  },
  {
    "id": "api.command.invite_people.email_off",
    "translation": "Email nie został jeszcze skonfigurowany, nie wysłano żadnych zaproszeń"
  },
  {
    "id": "api.command.invite_people.fail",
    "translation": "Napotkano błąd w trakcie wysyłania emaili z zaproszeniami"
  },
  {
    "id": "api.command.invite_people.hint",
    "translation": "[nazwa@domena.com ...]"
  },
  {
    "id": "api.command.invite_people.invite_off",
    "translation": "Tworzenie użytkowników na tym serwerze jest wyłączone, żadne zaproszenie nie zostało wysłane."
  },
  {
    "id": "api.command.invite_people.name",
    "translation": "invite_people"
  },
  {
    "id": "api.command.invite_people.no_email",
    "translation": "Proszę podać jeden lub więcej prawidłowych adresów email"
  },
  {
    "id": "api.command.invite_people.sent",
    "translation": "Emaile z zaproszeniami zostały wysłane"
  },
  {
    "id": "api.command.team_mismatch.app_error",
    "translation": "Nie można zaktualizować poleceń pomiędzy zespołami"
  },
  {
    "id": "api.command_away.desc",
    "translation": "Zmień swój status na \"Zaraz wracam\""
  },
  {
    "id": "api.command_away.name",
    "translation": "nieobecny"
  },
  {
    "id": "api.command_away.success",
    "translation": "Jesteś teraz nieobecny"
  },
  {
    "id": "api.command_channel_header.channel.app_error",
    "translation": "Błąd pobierania aktualnego kanału."
  },
  {
    "id": "api.command_channel_header.desc",
    "translation": "Edycja nagłówka kanału"
  },
  {
    "id": "api.command_channel_header.hint",
    "translation": "[tekst]"
  },
  {
    "id": "api.command_channel_header.message.app_error",
    "translation": "Tekst powinien być dostarczony za pomocą polecenia /header."
  },
  {
    "id": "api.command_channel_header.name",
    "translation": "nagłówek"
  },
  {
    "id": "api.command_channel_header.permission.app_error",
    "translation": "Nie posiadasz odpowiednich uprawnień do edycji nagłówka kanału."
  },
  {
    "id": "api.command_channel_header.update_channel.app_error",
    "translation": "Błąd aktualizacji nagłówka kanału."
  },
  {
    "id": "api.command_channel_purpose.channel.app_error",
    "translation": "Błąd pobierania aktualnego kanału."
  },
  {
    "id": "api.command_channel_purpose.desc",
    "translation": "Edytuj cel kanału."
  },
  {
    "id": "api.command_channel_purpose.direct_group.app_error",
    "translation": "Nie można ustawić celu w wiadomościach bezpośrednich. Użyj polecenia /header, aby ustawić nagłówek rozmowy."
  },
  {
    "id": "api.command_channel_purpose.hint",
    "translation": "[tekst]"
  },
  {
    "id": "api.command_channel_purpose.message.app_error",
    "translation": "Wiadomość musi zawierać komendę /purpose."
  },
  {
    "id": "api.command_channel_purpose.name",
    "translation": "cel"
  },
  {
    "id": "api.command_channel_purpose.permission.app_error",
    "translation": "Nie posiadasz odpowiednich uprawnień do edycji celu kanału."
  },
  {
    "id": "api.command_channel_purpose.update_channel.app_error",
    "translation": "Błąd aktualizacji opisu kanału."
  },
  {
    "id": "api.command_channel_remove.channel.app_error",
    "translation": "Błąd podczas pobierania aktualnego kanału."
  },
  {
    "id": "api.command_channel_rename.channel.app_error",
    "translation": "Błąd podczas pobierania bieżącego kanału."
  },
  {
    "id": "api.command_channel_rename.desc",
    "translation": "Zmiana nazwy kanału"
  },
  {
    "id": "api.command_channel_rename.direct_group.app_error",
    "translation": "Nie można zmienić nazw kanałów wiadomości bezpośrednich."
  },
  {
    "id": "api.command_channel_rename.hint",
    "translation": "[tekst]"
  },
  {
    "id": "api.command_channel_rename.message.app_error",
    "translation": "Dla polecenia /rename musi zostać podana wiadomość."
  },
  {
    "id": "api.command_channel_rename.name",
    "translation": "zmiana nazwy"
  },
  {
    "id": "api.command_channel_rename.permission.app_error",
    "translation": "Nie posiadasz odpowiednich uprawnień do zmiany nazwy kanału."
  },
  {
    "id": "api.command_channel_rename.too_long.app_error",
    "translation": "Nazwa kanału musi mieć co najmniej {{.Length}} znaków"
  },
  {
    "id": "api.command_channel_rename.too_short.app_error",
    "translation": "Nazwa kanału musi zawierać co najmniej {{.Length}} znaki"
  },
  {
    "id": "api.command_channel_rename.update_channel.app_error",
    "translation": "Błąd aktualizacji bieżącego kanału."
  },
  {
    "id": "api.command_code.desc",
    "translation": "Wyświetl tekst jako blok kodu."
  },
  {
    "id": "api.command_code.hint",
    "translation": "[tekst]"
  },
  {
    "id": "api.command_code.message.app_error",
    "translation": "Wiadomość musi zawierać polecenie /code"
  },
  {
    "id": "api.command_code.name",
    "translation": "kod"
  },
  {
    "id": "api.command_collapse.desc",
    "translation": "Włącz automatyczne zwijanie podglądu obrazków"
  },
  {
    "id": "api.command_collapse.name",
    "translation": "zwiń"
  },
  {
    "id": "api.command_collapse.success",
    "translation": "Odnośniki do obrazków teraz są domyślnie zwinięte"
  },
  {
    "id": "api.command_dnd.desc",
    "translation": "Tryb \"Nie przeszkadzać\" wyłącza powiadomienia desktopowe oraz mobilne powiadomienia push."
  },
  {
    "id": "api.command_dnd.name",
    "translation": "dnd"
  },
  {
    "id": "api.command_dnd.success",
    "translation": "Tryb \"Nie przeszkadzać\" jest włączony. Nie będziesz otrzymywać powiadomień na komputerze ani powiadomień push na urządzeniach mobilnych do czasu jego wyłączenia."
  },
  {
    "id": "api.command_echo.delay.app_error",
    "translation": "Opóźnienia muszą wynosić mniej niż 10000 sekund"
  },
  {
    "id": "api.command_echo.desc",
    "translation": "Odpowiada z twojego konta tym samym tekstem"
  },
  {
    "id": "api.command_echo.high_volume.app_error",
    "translation": "Duża liczba żądań echa, nie można przetworzyć żądania"
  },
  {
    "id": "api.command_echo.hint",
    "translation": "'message' [opóźnienie w sekundach]"
  },
  {
    "id": "api.command_echo.message.app_error",
    "translation": "Dla polecenia /echo musi zostać podana wiadomość."
  },
  {
    "id": "api.command_echo.name",
    "translation": "echo"
  },
  {
    "id": "api.command_expand.desc",
    "translation": "Wyłącz automatyczne zwijanie podglądu obrazków"
  },
  {
    "id": "api.command_expand.name",
    "translation": "rozwiń"
  },
  {
    "id": "api.command_expand.success",
    "translation": "Odnośniki do obrazków teraz są domyślnie rozwinięte"
  },
  {
    "id": "api.command_expand_collapse.fail.app_error",
    "translation": "Wystąpił błąd podczas rozwijania podglądów"
  },
  {
    "id": "api.command_groupmsg.desc",
    "translation": "Wysyła wiadomość grupową do wybranych użytkowników."
  },
  {
    "id": "api.command_groupmsg.fail.app_error",
    "translation": "Wystąpił błąd podczas wysyłania wiadomości do użytkowników."
  },
  {
    "id": "api.command_groupmsg.group_fail.app_error",
    "translation": "Wystąpił błąd podczas tworzenia wiadomości grupowej."
  },
  {
    "id": "api.command_groupmsg.hint",
    "translation": "@[nazwaużytkownika1],@[nazwaużytkownika2] 'wiadomość'"
  },
  {
    "id": "api.command_groupmsg.invalid_user.app_error",
    "translation": {
      "few": "Nie można znaleźć użytkowników: {{.Users}}",
      "many": "",
      "one": "Nie można znaleźć użytkownika: {{.Users}}"
    }
  },
  {
    "id": "api.command_groupmsg.max_users.app_error",
    "translation": "Wiadomości grupowe są ograniczone do maksymalnie {{.MaxUsers}} użytkowników."
  },
  {
    "id": "api.command_groupmsg.min_users.app_error",
    "translation": "Wiadomości grupowe są ograniczone do minimum {{.MinUsers}} użytkowników."
  },
  {
    "id": "api.command_groupmsg.name",
    "translation": "wiadomość"
  },
  {
    "id": "api.command_groupmsg.permission.app_error",
    "translation": "Nie posiadasz odpowiednich uprawnień do utworzenia nowej wiadomości grupowej."
  },
  {
    "id": "api.command_help.desc",
    "translation": "Otwórz stronę pomocy Mattermost"
  },
  {
    "id": "api.command_help.name",
    "translation": "pomoc"
  },
  {
    "id": "api.command_invite.channel.app_error",
    "translation": "Błąd pobierania aktualnego kanału."
  },
  {
    "id": "api.command_invite.channel.error",
    "translation": "Nie można znaleźć kanału {{.Channel}}. Użyj [uchwytu kanału](https://about.mattermost.com/default-channel-handle-documentation), aby zidentyfikować kanały."
  },
  {
    "id": "api.command_invite.desc",
    "translation": "Zaproś użytkownika do kanału"
  },
  {
    "id": "api.command_invite.directchannel.app_error",
    "translation": "Nie można dodać innego użytkownika do wiadomości bezpośredniej."
  },
  {
    "id": "api.command_invite.fail.app_error",
    "translation": "Wystąpił błąd podczas dołączania do kanału."
  },
  {
    "id": "api.command_invite.hint",
    "translation": "@[użytkownik] ~[kanał]"
  },
  {
    "id": "api.command_invite.missing_message.app_error",
    "translation": "Brak nazwy użytkownika oraz kanału."
  },
  {
    "id": "api.command_invite.missing_user.app_error",
    "translation": "Nie możemy odnaleźć użytkownika. Mógł on zostać dezaktywowany przez administratora systemu."
  },
  {
    "id": "api.command_invite.name",
    "translation": "zaproś"
  },
  {
    "id": "api.command_invite.permission.app_error",
    "translation": "Nie posiadasz wystarczających uprawnień, aby dodać {{.User}} in {{.Channel}}."
  },
  {
    "id": "api.command_invite.private_channel.app_error",
    "translation": "Nie można znaleźć kanału {{.Channel}}. Użyj uchwytu kanału, aby zidentyfikować kanały."
  },
  {
    "id": "api.command_invite.success",
    "translation": "{{.User}} został dodany do kanału {{.Channel}}."
  },
  {
    "id": "api.command_invite.user_already_in_channel.app_error",
    "translation": "{{.User}} jest obecnie na kanale."
  },
  {
    "id": "api.command_invite_people.permission.app_error",
    "translation": "Nie posiadasz uprawnień do zaproszenia nowych użytkowników na tym serwerze."
  },
  {
    "id": "api.command_join.desc",
    "translation": "Dołącz do otwartego kanału"
  },
  {
    "id": "api.command_join.fail.app_error",
    "translation": "Wystąpił błąd podczas dołączania do kanału."
  },
  {
    "id": "api.command_join.hint",
    "translation": "~[kanał]"
  },
  {
    "id": "api.command_join.list.app_error",
    "translation": "Wystąpił błąd podczas listowania kanałów."
  },
  {
    "id": "api.command_join.missing.app_error",
    "translation": "Nie udało się odnaleźć kanału"
  },
  {
    "id": "api.command_join.name",
    "translation": "dołącz"
  },
  {
    "id": "api.command_kick.name",
    "translation": "kick"
  },
  {
    "id": "api.command_leave.desc",
    "translation": "Opuść bieżący kanał"
  },
  {
    "id": "api.command_leave.fail.app_error",
    "translation": "Wystąpił błąd podczas wychodzenia z kanału."
  },
  {
    "id": "api.command_leave.name",
    "translation": "opuść"
  },
  {
    "id": "api.command_logout.desc",
    "translation": "Wyloguj się z Mattermost"
  },
  {
    "id": "api.command_logout.name",
    "translation": "wyloguj się"
  },
  {
    "id": "api.command_me.desc",
    "translation": "Wykonaj akcję"
  },
  {
    "id": "api.command_me.hint",
    "translation": "[wiadomość]"
  },
  {
    "id": "api.command_me.name",
    "translation": "ja"
  },
  {
    "id": "api.command_msg.desc",
    "translation": "Wyślij wiadomość bezpośrednią do użytkownika"
  },
  {
    "id": "api.command_msg.dm_fail.app_error",
    "translation": "Wystąpił błąd podczas tworzenia wiadomości bezpośredniej."
  },
  {
    "id": "api.command_msg.fail.app_error",
    "translation": "Wystąpił błąd podczas wysyłania wiadomości do użytkownika."
  },
  {
    "id": "api.command_msg.hint",
    "translation": "@[nazwa_użytkownika] 'wiadomość'"
  },
  {
    "id": "api.command_msg.missing.app_error",
    "translation": "Nie udało się odnaleźć użytkownika"
  },
  {
    "id": "api.command_msg.name",
    "translation": "wiadomość"
  },
  {
    "id": "api.command_msg.permission.app_error",
    "translation": "Nie posiadasz odpowiednich uprawnień do bezpośredniej wiadomości z tym użytkownikiem."
  },
  {
    "id": "api.command_mute.desc",
    "translation": "Wyłącza powiadomienia na pulpicie, email i push dla obecnego kanału lub określonego przez [channel] kanału."
  },
  {
    "id": "api.command_mute.error",
    "translation": "Nie można znaleźć kanału {{.Channel}}. Użyj [uchwytu kanału](https://about.mattermost.com/default-channel-handle-documentation), aby zidentyfikować kanały."
  },
  {
    "id": "api.command_mute.hint",
    "translation": "~[kanał]"
  },
  {
    "id": "api.command_mute.name",
    "translation": "wycisz"
  },
  {
    "id": "api.command_mute.no_channel.error",
    "translation": "Nie można znaleźć określonego kanału. Użyj [uchwytu kanału](https://about.mattermost.com/default-channel-handle-documentation), aby zidentyfikować kanały."
  },
  {
    "id": "api.command_mute.not_member.error",
    "translation": "Nie można wyciszyć kanału {{.Channel}} jeśli nie jesteś jego członkiem."
  },
  {
    "id": "api.command_mute.success_mute",
    "translation": "Nie będziesz otrzymywać powiadomień o kanale {{.Channel}}, dopóki wyciszenie kanału jest wyłączone."
  },
  {
    "id": "api.command_mute.success_mute_direct_msg",
    "translation": "Nie będziesz otrzymywać powiadomień o tym kanale, dopóki wyciszenie kanału jest wyłączone."
  },
  {
    "id": "api.command_mute.success_unmute",
    "translation": "{{.Channel}} nie jest dłużej wyciszony."
  },
  {
    "id": "api.command_mute.success_unmute_direct_msg",
    "translation": "Ten kanał nie jest dłużej wyciszony."
  },
  {
    "id": "api.command_offline.desc",
    "translation": "Ustaw status niedostępny"
  },
  {
    "id": "api.command_offline.name",
    "translation": "offline"
  },
  {
    "id": "api.command_offline.success",
    "translation": "Jesteś teraz niedostępny"
  },
  {
    "id": "api.command_online.desc",
    "translation": "Zmień swój status na online."
  },
  {
    "id": "api.command_online.name",
    "translation": "online"
  },
  {
    "id": "api.command_online.success",
    "translation": "Jesteś teraz online"
  },
  {
    "id": "api.command_open.name",
    "translation": "otwórz"
  },
  {
    "id": "api.command_remove.desc",
    "translation": "Usuń członka z kanału"
  },
  {
    "id": "api.command_remove.direct_group.app_error",
    "translation": "Nie można usunąć kogoś z wiadomości bezpośredniej."
  },
  {
    "id": "api.command_remove.hint",
    "translation": "@[nazwaużytkownika]"
  },
  {
    "id": "api.command_remove.message.app_error",
    "translation": "Dla polecenia /remove lub /kick musi zostać podana wiadomość."
  },
  {
    "id": "api.command_remove.missing.app_error",
    "translation": "Nie możemy znaleźć wskazanego użytkownika. Mógł on zostać dezaktywowany przez administratora systemu."
  },
  {
    "id": "api.command_remove.name",
    "translation": "usuń"
  },
  {
    "id": "api.command_remove.permission.app_error",
    "translation": "Nie posiadasz odpowiednich uprawnień do usunięcia członka."
  },
  {
    "id": "api.command_remove.user_not_in_channel",
    "translation": "{{.Username}} nie jest członkiem tego kanału."
  },
  {
    "id": "api.command_search.desc",
    "translation": "Wyszukiwanie tekstu w wiadomościach"
  },
  {
    "id": "api.command_search.hint",
    "translation": "[tekst]"
  },
  {
    "id": "api.command_search.name",
    "translation": "szukaj"
  },
  {
    "id": "api.command_search.unsupported.app_error",
    "translation": "Polecenie wyszukiwania nie jest wspierana na Twoim urządzeniu"
  },
  {
    "id": "api.command_settings.desc",
    "translation": "Otwórz dialog ustawień konta"
  },
  {
    "id": "api.command_settings.name",
    "translation": "ustawienia"
  },
  {
    "id": "api.command_settings.unsupported.app_error",
    "translation": "Komenda ustawień nie jest wspierana na Twoim urządzeniu"
  },
  {
    "id": "api.command_shortcuts.desc",
    "translation": "Wyświetl listę skrótów klawiaturowych"
  },
  {
    "id": "api.command_shortcuts.name",
    "translation": "skróty"
  },
  {
    "id": "api.command_shortcuts.unsupported.app_error",
    "translation": "Polecenie skrótu nie jest obsługiwane na Twoim urządzeniu"
  },
  {
    "id": "api.command_shrug.desc",
    "translation": "Dodaje ¯\\_(ツ)_/¯ do wiadomości"
  },
  {
    "id": "api.command_shrug.hint",
    "translation": "[message]"
  },
  {
    "id": "api.command_shrug.name",
    "translation": "wzruszenie ramionami"
  },
  {
    "id": "api.config.client.old_format.app_error",
    "translation": "Nowy format konfiguracji klienta nie jest jeszcze wspierany. Proszę podać format=old w ciągu znaków zapytania."
  },
  {
    "id": "api.context.404.app_error",
    "translation": "Przepraszamy, nie odnaleziono strony."
  },
  {
    "id": "api.context.invalid_body_param.app_error",
    "translation": "Niewłaściwe lub brakujące {{.Name}} w ciele zapytania"
  },
  {
    "id": "api.context.invalid_param.app_error",
    "translation": "Nieprawidłowy parametr {{.Name}}"
  },
  {
    "id": "api.context.invalid_token.error",
    "translation": "Nieprawidłowy identyfikator sesji={{.Token}}, err={{.Error}}"
  },
  {
    "id": "api.context.invalid_url_param.app_error",
    "translation": "Nieprawidłowy lub brak {{.Nazwa}} parametr w adresie URL żądania"
  },
  {
    "id": "api.context.mfa_required.app_error",
    "translation": "Uwierzytelnienie wieloskładnikowe jest wymagane na tym serwerze."
  },
  {
    "id": "api.context.permissions.app_error",
    "translation": "Brak wymaganych uprawnień"
  },
  {
    "id": "api.context.session_expired.app_error",
    "translation": "Niepoprawna sesja, proszę zalogować się ponownie."
  },
  {
    "id": "api.context.token_provided.app_error",
    "translation": "Sesja nie jest typu OAuth ale _query string_ zawiera token"
  },
  {
    "id": "api.create_terms_of_service.custom_terms_of_service_disabled.app_error",
    "translation": "Niestandardowa funkcja warunków korzystania z usługi jest wyłączona"
  },
  {
    "id": "api.create_terms_of_service.empty_text.app_error",
    "translation": "Wprowadź tekst niestandardowych warunków korzystania z usługi."
  },
  {
    "id": "api.email_batching.add_notification_email_to_batch.channel_full.app_error",
    "translation": "Kanał odbierania automatycznych maili jest zapełniony. Proszę zwiększyć EmailBatchingBufferSize."
  },
  {
    "id": "api.email_batching.add_notification_email_to_batch.disabled.app_error",
    "translation": "Masowa wysyłka maili została wyłączona przez administratora systemu."
  },
  {
    "id": "api.email_batching.send_batched_email_notification.subject",
    "translation": {
      "few": "Nowe powiadomienia [{{.SiteName}}] z {{.Month}} {{.Day}}, {{.Year}}",
      "many": "",
      "one": "Nowe powiadomienie [{{.SiteName}}] z {{.Month}} {{.Day}}, {{.Year}}"
    }
  },
  {
    "id": "api.emoji.create.duplicate.app_error",
    "translation": "Nie można utworzyć emoji. Inne emoji o tej samej nazwie już istnieje."
  },
  {
    "id": "api.emoji.create.other_user.app_error",
    "translation": "Nieprawidłowy identyfikator użytkownika"
  },
  {
    "id": "api.emoji.create.parse.app_error",
    "translation": "Nie można utworzyć emoji. Nie rozpoznano żądania."
  },
  {
    "id": "api.emoji.create.too_large.app_error",
    "translation": "Nie można utworzyć emoji. Obraz musi być mniejszy niż 1 MB."
  },
  {
    "id": "api.emoji.disabled.app_error",
    "translation": "Niestandardowe emoji zostały wyłączone przez administratora systemu."
  },
  {
    "id": "api.emoji.get_image.decode.app_error",
    "translation": "Nie można dekodować plik obrazu dla emoji."
  },
  {
    "id": "api.emoji.get_image.read.app_error",
    "translation": "Nie można odczytać pliku obrazu dla emoji."
  },
  {
    "id": "api.emoji.storage.app_error",
    "translation": "Magazyn plików nie został poprawnie skonfigurowany. Proszę skonfigurować usługę S3 lub lokalny magazyn plików."
  },
  {
    "id": "api.emoji.upload.image.app_error",
    "translation": "Nie można utworzyć emoji. Plik musi być w formacie PNG, JPEG lub GIF."
  },
  {
    "id": "api.emoji.upload.large_image.decode_error",
    "translation": "Nie można utworzyć emoji. Wystąpił błąd podczas dekodowania obrazu."
  },
  {
    "id": "api.emoji.upload.large_image.encode_error",
    "translation": "Nie można utworzyć emoji. Wystąpił błąd podczas kodowania obrazu."
  },
  {
    "id": "api.emoji.upload.large_image.gif_decode_error",
    "translation": "Nie można utworzyć emoji. Wystąpił błąd podczas dekodowania obrazu GIF."
  },
  {
    "id": "api.emoji.upload.large_image.gif_encode_error",
    "translation": "Nie można utworzyć emoji. Wystąpił błąd podczas kodowania obrazu GIF."
  },
  {
    "id": "api.emoji.upload.large_image.too_large.app_error",
    "translation": "Nie można stworzyć emoji. Obraz musi być mniejszy niż {{.MaxWidth}} by {{.MaxHeight}}."
  },
  {
    "id": "api.emoji.upload.open.app_error",
    "translation": "Nie można utworzyć emoji. Wystąpił błąd podczas otwierania załączonego obrazu."
  },
  {
    "id": "api.file.attachments.disabled.app_error",
    "translation": "Dodawanie załączników na tym serwerze jest zablokowane."
  },
  {
    "id": "api.file.get_file.public_invalid.app_error",
    "translation": "Link wydaje się być niepoprawny."
  },
  {
    "id": "api.file.get_file_preview.no_preview.app_error",
    "translation": "Plik nie posiada podglądu"
  },
  {
    "id": "api.file.get_file_thumbnail.no_thumbnail.app_error",
    "translation": "Plik nie posiada miniatury"
  },
  {
    "id": "api.file.get_public_link.disabled.app_error",
    "translation": "linki wyłączone"
  },
  {
    "id": "api.file.get_public_link.no_post.app_error",
    "translation": "Nie można uzyskać publicznego łącza do pliku. Plik musi być załączony do wiadomości, którą możesz odczytać."
  },
  {
    "id": "api.file.no_driver.app_error",
    "translation": "Nie wybrano sterownika pliku."
  },
  {
    "id": "api.file.read_file.reading_local.app_error",
    "translation": "Wystąpił błąd podczas odczytu z lokalnego magazynu plików serwera"
  },
  {
    "id": "api.file.upload_file.incorrect_number_of_client_ids.app_error",
    "translation": "Nie można załadować pliku (plików). Mam {{.NumClientIds}} client_ids dla plików {{.NumFiles}}."
  },
  {
    "id": "api.file.upload_file.incorrect_number_of_files.app_error",
    "translation": "Nie można przesłać plików. Podano niepoprawną liczbę plików."
  },
  {
    "id": "api.file.upload_file.large_image.app_error",
    "translation": "Plik większy od maksymalnego rozmiaru nie został załadowany: {{.Filename}}"
  },
  {
    "id": "api.file.upload_file.large_image_detailed.app_error",
    "translation": "{{.Filename}} wymiary ({{.width}} według {{.Height}} pikseli) przekraczają limity"
  },
  {
    "id": "api.file.upload_file.multiple_channel_ids.app_error",
    "translation": "Nie można załadować pliku (plików). Wiele konfliktowych identyfikatorów kanału."
  },
  {
    "id": "api.file.upload_file.read_form_value.app_error",
    "translation": "Nie można wrzucić pliku (plików). Błąd odczytu wartości dla {{.Formname}}."
  },
  {
    "id": "api.file.upload_file.read_request.app_error",
    "translation": "Nie można załadować pliku (plików). Błąd podczas odczytu lub przetwarzania danych żądania."
  },
  {
    "id": "api.file.upload_file.storage.app_error",
    "translation": "Nie można wgrać pliku. Przechowywanie obrazów nie jest skonfigurowane."
  },
  {
    "id": "api.file.upload_file.too_large_detailed.app_error",
    "translation": "Nie można przesłać pliku {{.Filename}}. {{.Length}} bajtów przekracza maksymalną dozwoloną liczbę {{.Limit}} bajtów."
  },
  {
    "id": "api.incoming_webhook.disabled.app_error",
    "translation": "Przychodzące webhooki zostały wyłączone przez administratora systemu."
  },
  {
    "id": "api.incoming_webhook.invalid_username.app_error",
    "translation": "Niepoprawna nazwa użytkownika."
  },
  {
    "id": "api.io_error",
    "translation": "błąd wejścia/wyjścia"
  },
  {
    "id": "api.ldap_group.not_found",
    "translation": "nie znaleziono grupy ldap"
  },
  {
    "id": "api.ldap_groups.license_error",
    "translation": "twoja licencja nie obsługuje grup ldap"
  },
  {
    "id": "api.license.add_license.array.app_error",
    "translation": "Pusta tablica w kluczu 'license' w żądaniu"
  },
  {
    "id": "api.license.add_license.expired.app_error",
    "translation": "Licencja wygasła lub jeszcze się nie rozpoczęła."
  },
  {
    "id": "api.license.add_license.invalid.app_error",
    "translation": "Nieprawidłowy plik licencji."
  },
  {
    "id": "api.license.add_license.invalid_count.app_error",
    "translation": "Nie można policzyć wszystkich unikalnych użytkowników."
  },
  {
    "id": "api.license.add_license.no_file.app_error",
    "translation": "Brak pliku w polu 'license' w żądaniu"
  },
  {
    "id": "api.license.add_license.open.app_error",
    "translation": "Nie można otworzyć pliku licencji"
  },
  {
    "id": "api.license.add_license.save.app_error",
    "translation": "Licencja nie zapisała się poprawnie."
  },
  {
    "id": "api.license.add_license.save_active.app_error",
    "translation": "ID aktywnej licencji nie zapisało się poprawnie."
  },
  {
    "id": "api.license.add_license.unique_users.app_error",
    "translation": "Ta licencja zezwala na tylko {{.Users}} użytkowników, podczas gdy Twój system ma {{.Count}} unikalnych użytkowników. Unikalni użytkownicy zliczani są na podstawie adresu email. Możesz zobaczyć całkowitę liczbę użytkowników w Raporty serwisu -> Zobacz statystyki."
  },
  {
    "id": "api.license.client.old_format.app_error",
    "translation": "Nowy format licencji klienta nie jest jeszcze wspierany. Proszę podać format=old w ciągu znaków zapytania."
  },
  {
    "id": "api.marshal_error",
    "translation": "Nie udało się zorganizować."
  },
  {
    "id": "api.oauth.allow_oauth.redirect_callback.app_error",
    "translation": "invalid_request: Podany redirect_uri nie pasuje do zarejestrowanego callback_url"
  },
  {
    "id": "api.oauth.allow_oauth.turn_off.app_error",
    "translation": "Administrator systemu wyłączył dostęp do usługi OAuth2."
  },
  {
    "id": "api.oauth.authorize_oauth.disabled.app_error",
    "translation": "Administrator systemu wyłączył dostęp do usługi OAuth2."
  },
  {
    "id": "api.oauth.get_access_token.bad_client_id.app_error",
    "translation": "invalid_request: Niepoprawny client_id"
  },
  {
    "id": "api.oauth.get_access_token.bad_client_secret.app_error",
    "translation": "invalid_request: Brakujący client_secret"
  },
  {
    "id": "api.oauth.get_access_token.bad_grant.app_error",
    "translation": "invalid_request: Niepoprawny grant_type"
  },
  {
    "id": "api.oauth.get_access_token.credentials.app_error",
    "translation": "invalid_client: Nieprawidłowe dane uwierzytelniające klienta"
  },
  {
    "id": "api.oauth.get_access_token.disabled.app_error",
    "translation": "Administrator systemu wyłączył usługę OAuth 2.0."
  },
  {
    "id": "api.oauth.get_access_token.expired_code.app_error",
    "translation": "nvalid_grant: Niepoprawny lub nieważny kod autoryzacyjny"
  },
  {
    "id": "api.oauth.get_access_token.internal.app_error",
    "translation": "server_error: Wykryto wewnętrzny błąd serwera podczas dostępu do bazy"
  },
  {
    "id": "api.oauth.get_access_token.internal_saving.app_error",
    "translation": "server_error: Wykryto wewnętrzny błąd serwera podczas zapisywania klucza dostępu do bazy danych"
  },
  {
    "id": "api.oauth.get_access_token.internal_session.app_error",
    "translation": "server_error: Wykryto wewnętrzny błąd serwera podczas zapisywania sesji w bazie danych"
  },
  {
    "id": "api.oauth.get_access_token.internal_user.app_error",
    "translation": "server_error: Wykryto wewnętrzny błąd serwera podczas wyciągania użytkownika z bazy danych"
  },
  {
    "id": "api.oauth.get_access_token.missing_code.app_error",
    "translation": "invalid_request: Brakujący kod"
  },
  {
    "id": "api.oauth.get_access_token.missing_refresh_token.app_error",
    "translation": "invalid_request: Brakujący refresh_token"
  },
  {
    "id": "api.oauth.get_access_token.redirect_uri.app_error",
    "translation": "invalid_request: Dostarczony parametr redirect_uri nie odpowiada parametrowi redirect_uri kodu autoryzacji"
  },
  {
    "id": "api.oauth.get_access_token.refresh_token.app_error",
    "translation": "invalid_grant: Nieprawidłowy token"
  },
  {
    "id": "api.oauth.invalid_state_token.app_error",
    "translation": "Nieprawidłowy token statusu"
  },
  {
    "id": "api.oauth.register_oauth_app.turn_off.app_error",
    "translation": "Administrator systemu wyłączył usługę OAuth 2.0."
  },
  {
    "id": "api.oauth.revoke_access_token.del_session.app_error",
    "translation": "Błąd podczas usuwania sesji z bazy danych"
  },
  {
    "id": "api.oauth.revoke_access_token.del_token.app_error",
    "translation": "Błąd podczas usuwania tokenu dostępu z bazy danych"
  },
  {
    "id": "api.oauth.revoke_access_token.get.app_error",
    "translation": "Błąd podczas pobierania tokenu dostępu z bazy danych przed jego usunieciem"
  },
  {
    "id": "api.oauth.singup_with_oauth.disabled.app_error",
    "translation": "Rejestracja użytkowników jest wyłączona."
  },
  {
    "id": "api.oauth.singup_with_oauth.expired_link.app_error",
    "translation": "Łącze rejestracji wygasło"
  },
  {
    "id": "api.oauth.singup_with_oauth.invalid_link.app_error",
    "translation": "Łącze rejestracji wydaje się być niepoprawne."
  },
  {
    "id": "api.outgoing_webhook.disabled.app_error",
    "translation": "Wychodzące webhooki zostały wyłączone przez administratora systemu."
  },
  {
    "id": "api.plugin.upload.array.app_error",
    "translation": "Tablica pliku jest pusta w żądaniu multipart/form"
  },
  {
    "id": "api.plugin.upload.file.app_error",
    "translation": "Nie można otworzyć pliku w żądaniu multipart/form."
  },
  {
    "id": "api.plugin.upload.no_file.app_error",
    "translation": "Brakujący plik w żądaniu multipart/form"
  },
  {
    "id": "api.post.check_for_out_of_channel_mentions.message.multiple",
    "translation": "Wspomniano użytkowników @{{.Usernames}} oraz @{{.LastUsername}}, ale nie otrzymają oni powiadomień, ponieważ nie należą do tego kanału."
  },
  {
    "id": "api.post.check_for_out_of_channel_mentions.message.one",
    "translation": "Wspomniano o użytkowniku @{{.Username}}, ale nie otrzyma powiadomień, ponieważ nie należy do tego kanału."
  },
  {
    "id": "api.post.create_post.can_not_post_to_deleted.error",
    "translation": "Nie można utworzyć wiadomości na usuniętym kanale."
  },
  {
    "id": "api.post.create_post.channel_root_id.app_error",
    "translation": "Nieprawidłowy ChannelId dla parametru RootId"
  },
  {
    "id": "api.post.create_post.root_id.app_error",
    "translation": "Nieprawidłowy parametr RootId"
  },
  {
    "id": "api.post.create_webhook_post.creating.app_error",
    "translation": "Błąd podczas tworzenia postu"
  },
  {
    "id": "api.post.deduplicate_create_post.failed_to_get",
    "translation": "Nie udało się pobrać oryginalnego postu po deduplikacji klienta powtarzającego to samo żądanie."
  },
  {
    "id": "api.post.deduplicate_create_post.pending",
    "translation": "Odrzucony post, ponieważ inny klient wysłał to samo żądanie."
  },
  {
    "id": "api.post.delete_post.can_not_delete_post_in_deleted.error",
    "translation": "Nie można usunąć wiadomości w usuniętym kanale."
  },
  {
    "id": "api.post.disabled_all",
    "translation": "@all zostało zablokowane ponieważ kanał ma więcej niż {{.Users}} użytkowników."
  },
  {
    "id": "api.post.disabled_channel",
    "translation": "@channel zostało zablokowane ponieważ kanał ma więcej niż {{.Users}} użytkowników."
  },
  {
    "id": "api.post.disabled_here",
    "translation": "@here zostało zablokowane ponieważ kanał ma więcej niż {{.Users}} użytkowników."
  },
  {
    "id": "api.post.do_action.action_id.app_error",
    "translation": "Nieprawidłowe id akcji"
  },
  {
    "id": "api.post.do_action.action_integration.app_error",
    "translation": "Błąd integracji akcji"
  },
  {
    "id": "api.post.get_message_for_notification.files_sent",
    "translation": {
      "few": "Wysłano {{.Count}} pliki: {{.Filenames}}",
      "many": "",
      "one": "{{.Count}} plik wysłany: {{.Filenames}}"
    }
  },
  {
    "id": "api.post.get_message_for_notification.images_sent",
    "translation": {
      "few": "Wysłano {{.Count}} plików: {{.Filenames}}",
      "many": "",
      "one": "{{.Count}} plik wysłany: {{.Filenames}}"
    }
  },
  {
    "id": "api.post.link_preview_disabled.app_error",
    "translation": "Podgląd linków został wyłączony przez administratora systemu."
  },
  {
    "id": "api.post.patch_post.can_not_update_post_in_deleted.error",
    "translation": "Nie można zaktualizować wiadomości w usuniętym kanale"
  },
  {
    "id": "api.post.send_notification_and_forget.push_channel_mention",
    "translation": " powiadomił kanał."
  },
  {
    "id": "api.post.send_notification_and_forget.push_comment_on_post",
    "translation": " skomentował twój post."
  },
  {
    "id": "api.post.send_notification_and_forget.push_comment_on_thread",
    "translation": " skomentował wątek w którym uczestniczyłeś."
  },
  {
    "id": "api.post.send_notifications_and_forget.push_explicit_mention",
    "translation": " wspomniał o Tobie."
  },
  {
    "id": "api.post.send_notifications_and_forget.push_general_message",
    "translation": " wysłał wiadomość."
  },
  {
    "id": "api.post.send_notifications_and_forget.push_image_only",
    "translation": " załączył plik."
  },
  {
    "id": "api.post.send_notifications_and_forget.push_message",
    "translation": "wysłał Ci wiadomość."
  },
  {
    "id": "api.post.update_post.can_not_update_post_in_deleted.error",
    "translation": "Nie można zaktualizować wiadomości w usuniętym kanale"
  },
  {
    "id": "api.post.update_post.find.app_error",
    "translation": "Nie udało się odnaleźć istniejącej wiadomości lub komentarza do zaktualizowania."
  },
  {
    "id": "api.post.update_post.permissions_details.app_error",
    "translation": "Już skasowana id={{.PostId}}"
  },
  {
    "id": "api.post.update_post.permissions_time_limit.app_error",
    "translation": "Edycja wiadomości jest możliwa tylko przez {{.timeLimit}} sekund. Zapytaj administratora systemu o szczegóły."
  },
  {
    "id": "api.post.update_post.system_message.app_error",
    "translation": "Nie można zaktualizować wiadomości systemowej"
  },
  {
    "id": "api.post_get_post_by_id.get.app_error",
    "translation": "Nie można pobrać wiadomości"
  },
  {
    "id": "api.preference.delete_preferences.delete.app_error",
    "translation": "Nie można usunąć preferencji użytkownika."
  },
  {
    "id": "api.preference.preferences_category.get.app_error",
    "translation": "Nie można pobrać preferencji użytkownika."
  },
  {
    "id": "api.preference.update_preferences.set.app_error",
    "translation": "Nie można ustawić preferencji użytkownika."
  },
  {
    "id": "api.reaction.delete.archived_channel.app_error",
    "translation": "Nie można usunąć reakcji na zarchiwizowanym kanale."
  },
  {
    "id": "api.reaction.save.archived_channel.app_error",
    "translation": "Nie można użyć reakcji na zarchiwizowanym kanale."
  },
  {
    "id": "api.reaction.save_reaction.invalid.app_error",
    "translation": "Niepoprawna wartość reakcji."
  },
  {
    "id": "api.reaction.save_reaction.user_id.app_error",
    "translation": "Nie możesz zapisać reakcji dla innego użytkownika."
  },
  {
    "id": "api.restricted_system_admin",
    "translation": "Ta akcja jest zabroniona u administratora systemu z ograniczeniami."
  },
  {
    "id": "api.roles.patch_roles.license.error",
    "translation": "Twoja licencja nie wspiera zaawansowanych uprawnień."
  },
  {
    "id": "api.scheme.create_scheme.license.error",
    "translation": "Twoja licencja nie wspiera tworzenia schematów uprawnień."
  },
  {
    "id": "api.scheme.delete_scheme.license.error",
    "translation": "Twoja licencja nie wspiera usuwania schematów uprawnień."
  },
  {
    "id": "api.scheme.get_channels_for_scheme.scope.error",
    "translation": "Nie można uzyskać kanałów dla schematu, ponieważ dostarczony schemat nie jest schematem kanału."
  },
  {
    "id": "api.scheme.get_teams_for_scheme.scope.error",
    "translation": "Nie można uzyskać zespołu dla schematu, ponieważ dostarczony schemat nie jest schematem zespołu."
  },
  {
    "id": "api.scheme.patch_scheme.license.error",
    "translation": "Twoja licencja nie wspiera aktualizacji schematów uprawnień."
  },
  {
    "id": "api.server.start_server.forward80to443.disabled_while_using_lets_encrypt",
    "translation": "Musisz włączyć Forward80To443 podczas używania LetsEncrypt"
  },
  {
    "id": "api.server.start_server.forward80to443.enabled_but_listening_on_wrong_port",
    "translation": "Nie można przekierować portu 80 na port 443 podczas nasłuchiwania na porcie %s: wyłącz Forward80To443 jeśli używasz serwera proxy"
  },
  {
    "id": "api.server.start_server.rate_limiting_memory_store",
    "translation": "Nie można zainicjalizować magazynu pamięci dla ograniczania użycia. Sprawdź ustawienie MemoryStoreSize w konfiguracji."
  },
  {
    "id": "api.server.start_server.rate_limiting_rate_limiter",
    "translation": "Nie można ustawić ograniczeń prędkości."
  },
  {
    "id": "api.server.start_server.starting.critical",
    "translation": "Błąd podczas uruchamiania serwera, err:%v"
  },
  {
    "id": "api.slackimport.slack_add_bot_user.email_pwd",
    "translation": "Użytkownik Integracji / Slack Bot z adresem e-mail {{.Email}} i hasłem {{.Password}} został zaimportowany.\r\n"
  },
  {
    "id": "api.slackimport.slack_add_bot_user.unable_import",
    "translation": "Nie udało się zaimportować użytkownika Integracji/Slack Bot {{.Username}}.\r\n"
  },
  {
    "id": "api.slackimport.slack_add_channels.added",
    "translation": "\r\nDodane kanały:\r\n"
  },
  {
    "id": "api.slackimport.slack_add_channels.failed_to_add_user",
    "translation": "Nie można dodać użytkownika Slacka {{.Username}} do kanału.\r\n"
  },
  {
    "id": "api.slackimport.slack_add_channels.import_failed",
    "translation": "Nie można zaimportować kanału Slacka {{.DisplayName}}.\r\n"
  },
  {
    "id": "api.slackimport.slack_add_channels.merge",
    "translation": "Kanał Slacka {{.DisplayName}} już istnieje jako aktywny kanał Mattermost. Kanały zostały połączone.\r\n"
  },
  {
    "id": "api.slackimport.slack_add_users.created",
    "translation": "\r\nUtworzeni użytkownicy:\r\n"
  },
  {
    "id": "api.slackimport.slack_add_users.email_pwd",
    "translation": "Użytkownik Slacka z adresem e-mail {{.Email}} i hasłem {{.Password}} został zaimportowany.\r\n"
  },
  {
    "id": "api.slackimport.slack_add_users.merge_existing",
    "translation": "Użytkownik Slacka został połączony z istniejącym użytkownikiem Mattermost z pasującym adresem e-mail {{.Email}} i nazwą użytkownika {{.Username}}.\r\n"
  },
  {
    "id": "api.slackimport.slack_add_users.merge_existing_failed",
    "translation": "Użytkownik Slacka został połączony z istniejącym użytkownikiem Mattermost z pasującym adresem e-mail {{.Email}} i nazwą użytkownika {{.Username}}, ale nie udało się dodać użytkownika do jego teamu.\r\n"
  },
  {
    "id": "api.slackimport.slack_add_users.missing_email_address",
    "translation": "Użytkownik {{.Username}} nie ma adresu e-mail w eksporcie Slacka. Użyto {{.Email}} jako placeholdera. Użytkownik powinien zaktualizować adres po zalogowaniu.\r\n"
  },
  {
    "id": "api.slackimport.slack_add_users.unable_import",
    "translation": "Nie można zaimportować użytkownika: {{.Username}}.\r\n"
  },
  {
    "id": "api.slackimport.slack_import.log",
    "translation": "Dziennik importu z Slack do Mattermost\r\n"
  },
  {
    "id": "api.slackimport.slack_import.note1",
    "translation": "- Niektóre wiadomości mogły nie zostać zaimportowane ponieważ nie są obsługiwane przez ten importer.\r\n"
  },
  {
    "id": "api.slackimport.slack_import.note2",
    "translation": "- Wiadomości bota Slacka nie są obecnie obsługiwane.\r\n"
  },
  {
    "id": "api.slackimport.slack_import.note3",
    "translation": "- Dodatkowe błędy mogą się znajdować w logach serwera.\r\n"
  },
  {
    "id": "api.slackimport.slack_import.notes",
    "translation": "\r\nUwagi: \r\n"
  },
  {
    "id": "api.slackimport.slack_import.open.app_error",
    "translation": "Nie można otworzyć pliku: {{.Filename}}.\r\n"
  },
  {
    "id": "api.slackimport.slack_import.team_fail",
    "translation": "Nie udało się pobrać zespołu do którego ma nastąpić import.\r\n"
  },
  {
    "id": "api.slackimport.slack_import.zip.app_error",
    "translation": "Nie można otworzyć pliku zip z eksportem Slacka.\r\n"
  },
  {
    "id": "api.status.user_not_found.app_error",
    "translation": "Nie znaleziono użytkownika"
  },
  {
    "id": "api.team.add_user_to_team.added",
    "translation": "%v został dodany do zespołu przez %v."
  },
  {
    "id": "api.team.add_user_to_team.missing_parameter.app_error",
    "translation": "Parametr wymagany aby dodać użytkownika do zespołu."
  },
  {
    "id": "api.team.get_invite_info.not_open_team",
    "translation": "Zaproszenie jest nieprawidłowe ponieważ zespół nie jest otwarty."
  },
  {
    "id": "api.team.get_team_icon.filesettings_no_driver.app_error",
    "translation": "Nieprawidłowa nazwa sterownika systemu plików.  Dozwolone są 'local' oraz 'amazons3'"
  },
  {
    "id": "api.team.get_team_icon.read_file.app_error",
    "translation": "Nie można odczytać pliku ikony zespołu."
  },
  {
    "id": "api.team.import_team.array.app_error",
    "translation": "Pusta tablica w kluczu 'image' w żądaniu"
  },
  {
    "id": "api.team.import_team.integer.app_error",
    "translation": "Rozmiar pliku nie jest integer"
  },
  {
    "id": "api.team.import_team.no_file.app_error",
    "translation": "Brak pliku w polu 'file' w żądaniu"
  },
  {
    "id": "api.team.import_team.no_import_from.app_error",
    "translation": "Nieprawidłowe zapytanie: pole importFrom nie istnieje."
  },
  {
    "id": "api.team.import_team.open.app_error",
    "translation": "Nie można otworzyć pliku."
  },
  {
    "id": "api.team.import_team.parse.app_error",
    "translation": "Nie udało się przetworzyć wieloczęściowego formularza"
  },
  {
    "id": "api.team.import_team.unavailable.app_error",
    "translation": "Nieprawidłowe zapytanie: pole rozmiaru pliku nie istnieje."
  },
  {
    "id": "api.team.invite_members.disabled.app_error",
    "translation": "Zaproszenia email są wyłączone."
  },
  {
    "id": "api.team.invite_members.invalid_email.app_error",
    "translation": "Następujące adresy e-mail nie należą do akceptowanej domeny: {{.Addresses}}. Skontaktuj się z administratorem systemu, by dowiedzieć się więcej."
  },
  {
    "id": "api.team.invite_members.no_one.app_error",
    "translation": "Nie ma nikogo do zaproszenia."
  },
  {
    "id": "api.team.is_team_creation_allowed.disabled.app_error",
    "translation": "Tworzenie zespołów zostało wyłączone. Proszę, skontaktuj się z administratorem systemu, aby poznać szczegóły."
  },
  {
    "id": "api.team.is_team_creation_allowed.domain.app_error",
    "translation": "E-mail musi być z określonej domeny (np. @example.com). Proszę, skontaktuj się z administratorem systemu, aby poznać szczegóły."
  },
  {
    "id": "api.team.join_team.post_and_forget",
    "translation": "%v dołączył do kanału."
  },
  {
    "id": "api.team.join_user_to_team.allowed_domains.app_error",
    "translation": "E-mail musi być z określonej domeny (np. @example.com). Proszę, skontaktuj się z administratorem systemu, aby poznać szczegóły."
  },
  {
    "id": "api.team.leave.left",
    "translation": "%v opuścił zespół."
  },
  {
    "id": "api.team.move_channel.post.error",
    "translation": "Nie udało się wysłać wiadomości o przeniesieniu."
  },
  {
    "id": "api.team.move_channel.success",
    "translation": "Kanał został przeniesiony do tego zespołu z %v."
  },
  {
    "id": "api.team.remove_team_icon.get_team.app_error",
    "translation": "Wystąpił błąd podczas pobierania zespołu"
  },
  {
    "id": "api.team.remove_user_from_team.missing.app_error",
    "translation": "Użytkownik nie należy do tego zespołu."
  },
  {
    "id": "api.team.remove_user_from_team.removed",
    "translation": "%v został usunięty z zespołu."
  },
  {
    "id": "api.team.set_team_icon.array.app_error",
    "translation": "Pusta tablica w kluczu 'image' w żądaniu"
  },
  {
    "id": "api.team.set_team_icon.decode.app_error",
    "translation": "Nie udało się zdekodować ikony zespołu"
  },
  {
    "id": "api.team.set_team_icon.encode.app_error",
    "translation": "Nie można zakodować ikony zespołu"
  },
  {
    "id": "api.team.set_team_icon.get_team.app_error",
    "translation": "Wystąpił błąd podczas pobierania zespołu"
  },
  {
    "id": "api.team.set_team_icon.no_file.app_error",
    "translation": "Brak pliku 'image' w żądaniu"
  },
  {
    "id": "api.team.set_team_icon.open.app_error",
    "translation": "Nie można otworzyć pliku obrazu"
  },
  {
    "id": "api.team.set_team_icon.parse.app_error",
    "translation": "Nie udało się przetworzyć wieloczęściowego formularza"
  },
  {
    "id": "api.team.set_team_icon.storage.app_error",
    "translation": "Nie można wgrać ikony zespołu. Przechowywanie obrazów nie jest skonfigurowane."
  },
  {
    "id": "api.team.set_team_icon.too_large.app_error",
    "translation": "Nie można wrzucić ikony zespołu. Plik jest zbyt duży."
  },
  {
    "id": "api.team.set_team_icon.write_file.app_error",
    "translation": "Nie można zapisać ikony zespołu"
  },
  {
    "id": "api.team.team_icon.update.app_error",
    "translation": "Wystąpił błąd podczas pobierania ikony zespołu"
  },
  {
    "id": "api.team.update_member_roles.not_a_member",
    "translation": "Wskazany użytkownik nie jest członkiem określonego zespołu."
  },
  {
    "id": "api.team.update_restricted_domains.mismatch.app_error",
    "translation": "Ograniczenie zespołu do domeny {{ .Domain }} jest niedozwolone w konfiguracji systemu. Skontaktuj się z administratorem systemu."
  },
  {
    "id": "api.team.update_team_scheme.license.error",
    "translation": "Twoja licencja nie wspiera aktualizacji szablonu kanałów."
  },
  {
    "id": "api.team.update_team_scheme.scheme_scope.error",
    "translation": "Nie można ustawić schematu dla zespołu, ponieważ dostarczony schemat nie jest schematem zespołu."
  },
  {
    "id": "api.templates.deactivate_body.info",
    "translation": "Wyłączyłeś swoje konto na {{.SiteURL}}."
  },
  {
    "id": "api.templates.deactivate_body.title",
    "translation": "Twoje konto zostało dezaktywowane na {{ .ServerURL }}"
  },
  {
    "id": "api.templates.deactivate_body.warning",
    "translation": "Jeśli ta zmiana nie została zainicjowana przez Ciebie lub nie chcesz ponownie aktywować konta, skontaktuj się z administratorem systemu."
  },
  {
    "id": "api.templates.deactivate_subject",
    "translation": "[{{ .SiteName }}] Twoje konto w {{ .ServerURL }} zostało dezaktywowane"
  },
  {
    "id": "api.templates.email_change_body.info",
    "translation": "Twój adres email dla {{.TeamDisplayName}} został zmieniony na {{.NewEmail}}."
  },
  {
    "id": "api.templates.email_change_body.title",
    "translation": "Zaktualizowałeś swój e-mail"
  },
  {
    "id": "api.templates.email_change_subject",
    "translation": "[{{ .SiteName }}] Twój adres e-mail został zmieniony"
  },
  {
    "id": "api.templates.email_change_verify_body.button",
    "translation": "Sprawdzenie adresu e-mail"
  },
  {
    "id": "api.templates.email_change_verify_body.info",
    "translation": "Aby zakończyć aktualizację swojego adresu e-mail {{.TeamDisplayName}}, proszę kliknąć na link poniżej, aby upewnić się, że jest to właściwy adres."
  },
  {
    "id": "api.templates.email_change_verify_body.title",
    "translation": "Zaktualizowałeś swój e-mail"
  },
  {
    "id": "api.templates.email_change_verify_subject",
    "translation": "[{{ .SiteName }}] Potwierdź nowy adres e-mail"
  },
  {
    "id": "api.templates.email_footer",
    "translation": "Aby zmienić ustawienia powiadomień, zaloguj się na stronę zespołu i przejdź w Ustawienia > Powiadomienia."
  },
  {
    "id": "api.templates.email_info1",
    "translation": "Jeśli masz jakieś pytania, napisz do nas w dowolnym momencie: "
  },
  {
    "id": "api.templates.email_info2",
    "translation": "Najlepsze życzenia,"
  },
  {
    "id": "api.templates.email_info3",
    "translation": "Zespół {{.SiteName}}"
  },
  {
    "id": "api.templates.email_organization",
    "translation": "Wysłane przez"
  },
  {
    "id": "api.templates.email_warning",
    "translation": "Jeśli ta zmiana nie została wprowadzona, skontaktuj się z administratorem systemu."
  },
  {
    "id": "api.templates.invite_body.button",
    "translation": "Dołącz teraz"
  },
  {
    "id": "api.templates.invite_body.title",
    "translation": "{{ .SenderName }} zaprosił cię do zespołu {{ .TeamDisplayName }}."
  },
  {
    "id": "api.templates.invite_subject",
    "translation": "[{{ .SiteName }}] {{ .SenderName }} zaprasza Cię do dołączenia do zespołu {{ .TeamDisplayName }}"
  },
  {
    "id": "api.templates.mfa_activated_body.info",
    "translation": "Uwierzytelnianie wieloskładnikowe zostało dodane do twojego konta na {{ .SiteURL }}."
  },
  {
    "id": "api.templates.mfa_activated_body.title",
    "translation": "Weryfikacja wieloetapowa została dodana"
  },
  {
    "id": "api.templates.mfa_change_subject",
    "translation": "[{{ .SiteName }}] Twoje MFA zostało zaktualizowane"
  },
  {
    "id": "api.templates.mfa_deactivated_body.info",
    "translation": "Uwierzytelnianie wieloskładnikowe zostało usunięte z twojego konta na {{ .SiteURL }}."
  },
  {
    "id": "api.templates.mfa_deactivated_body.title",
    "translation": "Weryfikacja wieloetapowa została usunięta"
  },
  {
    "id": "api.templates.password_change_body.info",
    "translation": "Twoje hasło zostało zaktualizowane dla {{.TeamDisplayName}} na {{ .TeamURL }} przez {{.Method}}."
  },
  {
    "id": "api.templates.password_change_body.title",
    "translation": "Twoje hasło zostało uaktualnione"
  },
  {
    "id": "api.templates.password_change_subject",
    "translation": "[{{ .SiteName }}] Twoje hasło zostało zaktualizowane"
  },
  {
    "id": "api.templates.post_body.button",
    "translation": "Zobacz post"
  },
  {
    "id": "api.templates.reset_body.button",
    "translation": "Zresetuj hasło"
  },
  {
    "id": "api.templates.reset_body.title",
    "translation": "Zmień swoje hasło"
  },
  {
    "id": "api.templates.reset_subject",
    "translation": "[{{ .SiteName }}] Zresetuj swoje hasło"
  },
  {
    "id": "api.templates.signin_change_email.body.info",
    "translation": "Zaktualizowałeś metodę logowania dla {{ .SiteName }} na {{.Method}}."
  },
  {
    "id": "api.templates.signin_change_email.body.method_email",
    "translation": "e-mail i hasło"
  },
  {
    "id": "api.templates.signin_change_email.body.title",
    "translation": "Zaktualizowałeś swoją metodę logowania"
  },
  {
    "id": "api.templates.signin_change_email.subject",
    "translation": "[{{ .SiteName }}] Twoja metoda logowania została zaktualizowana"
  },
  {
    "id": "api.templates.user_access_token_body.info",
    "translation": "Osobisty token dostępu został dodany do Twojego konta na {{ .SiteURL }}. Można ich użyć, aby uzyskać dostęp do {{.SiteName}} na swoim koncie."
  },
  {
    "id": "api.templates.user_access_token_body.title",
    "translation": "Osobisty token dostępu został dodany do twojego konta"
  },
  {
    "id": "api.templates.user_access_token_subject",
    "translation": "[{{ .SiteName }}] Osobisty token dostępu został dodany do twojego konta"
  },
  {
    "id": "api.templates.username_change_body.info",
    "translation": "Twoja nazwa użytkownika dla {{.TeamDisplayName}} została zmieniona na {{.NewUsername}}."
  },
  {
    "id": "api.templates.username_change_body.title",
    "translation": "Zaktualizowałeś Swój login"
  },
  {
    "id": "api.templates.username_change_subject",
    "translation": "[{{ .SiteName }}] Twoja nazwa użytkownika została zmieniona"
  },
  {
    "id": "api.templates.verify_body.button",
    "translation": "Weryfikacja adresu e-mail"
  },
  {
    "id": "api.templates.verify_body.info",
    "translation": "Ten adres email został wykorzystany do utworzenia konta w Mattermost."
  },
  {
    "id": "api.templates.verify_body.title",
    "translation": "Zweryfikuj swój adres email"
  },
  {
    "id": "api.templates.verify_subject",
    "translation": "[{{ .SiteName }}] Weryfikacja adresu email"
  },
  {
    "id": "api.templates.welcome_body.app_download_info",
    "translation": "W celu wygodniejszego użytkowania pobierz aplikacje dla PC, Mac, iOS i Android."
  },
  {
    "id": "api.templates.welcome_body.button",
    "translation": "Zweryfikuj Email"
  },
  {
    "id": "api.templates.welcome_body.info",
    "translation": "Ten adres email został wykorzystany do utworzenia konta w Mattermost."
  },
  {
    "id": "api.templates.welcome_body.title",
    "translation": "Witaj w zespole"
  },
  {
    "id": "api.templates.welcome_subject",
    "translation": "[{{ .SiteName }}] Dołączyłeś/aś do {{ .ServerURL }}"
  },
  {
    "id": "api.user.activate_mfa.email_and_ldap_only.app_error",
    "translation": "MFA nie jest dostępne dla twojego typu konta"
  },
  {
    "id": "api.user.add_direct_channels_and_forget.failed.error",
    "translation": "Nie udało się dodać ustawień wiadomości bezpośrednich dla użytkownika user_id={{.UserId}}, team_id={{.TeamId}}, err={{.Error}}"
  },
  {
    "id": "api.user.authorize_oauth_user.bad_response.app_error",
    "translation": "Zła odpowiedź z żądania tokena"
  },
  {
    "id": "api.user.authorize_oauth_user.bad_token.app_error",
    "translation": "Zły typ tokena"
  },
  {
    "id": "api.user.authorize_oauth_user.invalid_state.app_error",
    "translation": "Niepoprawny stan"
  },
  {
    "id": "api.user.authorize_oauth_user.missing.app_error",
    "translation": "Brakuje tokena dostępu"
  },
  {
    "id": "api.user.authorize_oauth_user.response.app_error",
    "translation": "Otrzymano nieprawidłową odpowiedź od dostawcy usługi OAuth"
  },
  {
    "id": "api.user.authorize_oauth_user.service.app_error",
    "translation": "Żądanie tokena do {{.Service}} nie powiodło się"
  },
  {
    "id": "api.user.authorize_oauth_user.token_failed.app_error",
    "translation": "Żądanie tokena nie powiodło się"
  },
  {
    "id": "api.user.authorize_oauth_user.unsupported.app_error",
    "translation": "{{.Service}} SSO poprzerz OAuth 2.0 jest niedostępny na tym serwerze."
  },
  {
    "id": "api.user.check_user_login_attempts.too_many.app_error",
    "translation": "Twoje konto zostało zablokowane z powodu zbyt dużej liczby nieudanych logowań. Zresetuj swoje hasło."
  },
  {
    "id": "api.user.check_user_mfa.bad_code.app_error",
    "translation": "Niepoprawny token MFA."
  },
  {
    "id": "api.user.check_user_password.invalid.app_error",
    "translation": "Logowanie nie powiodło się z powodu niepoprawnego hasła"
  },
  {
    "id": "api.user.complete_switch_with_oauth.blank_email.app_error",
    "translation": "Pusty email"
  },
  {
    "id": "api.user.complete_switch_with_oauth.parse.app_error",
    "translation": "Nie udało się przetworzyć danych uwierzytelniania z obiektu użytkownika {{.Service}}"
  },
  {
    "id": "api.user.create_email_token.error",
    "translation": "Nie udało się utworzyć danych tokena dla weryfikacji adresu e-mail"
  },
  {
    "id": "api.user.create_oauth_user.already_attached.app_error",
    "translation": "Istnieje już konto z takim adresem email używające innej metody logowania niż {{.Service}}. Zaloguj się używając {{.Auth}}."
  },
  {
    "id": "api.user.create_oauth_user.create.app_error",
    "translation": "Nie udało się utworzyć konta z obiektu użytkownika {{.Service}}"
  },
  {
    "id": "api.user.create_profile_image.default_font.app_error",
    "translation": "Nie udało się stworzyć czcionki obrazu dla domyślnego profilu"
  },
  {
    "id": "api.user.create_profile_image.encode.app_error",
    "translation": "Nie udało się zakodować obrazu domyślnego profilu"
  },
  {
    "id": "api.user.create_profile_image.initial.app_error",
    "translation": "Nie udało się dodać inicjału użytkownika do domyślnego obrazu profilu"
  },
  {
    "id": "api.user.create_user.accepted_domain.app_error",
    "translation": "Wpisany email nie należy do akceptowanej domeny. Skontaktuj się ze swoim administratorem lub zarejestruj się za pomocą innego adresu email."
  },
  {
    "id": "api.user.create_user.disabled.app_error",
    "translation": "Tworzenie użytkowników jest wyłączone."
  },
  {
    "id": "api.user.create_user.no_open_server",
    "translation": "Ten serwer nie zezwala na otwartą rejestrację. Skontaktuj się ze swoim administratorem aby otrzymać zaproszenie."
  },
  {
    "id": "api.user.create_user.signup_email_disabled.app_error",
    "translation": "Rejestracja użytkowników za pomocą adresów email jest wyłączona."
  },
  {
    "id": "api.user.create_user.signup_link_expired.app_error",
    "translation": "Link rejestracyjny wygasł"
  },
  {
    "id": "api.user.create_user.signup_link_invalid.app_error",
    "translation": "Link rejestracyjny wydaje się być niepoprawny"
  },
  {
    "id": "api.user.email_to_ldap.not_available.app_error",
    "translation": "AD/LDAP nie jest dostępne na tym serwerze"
  },
  {
    "id": "api.user.email_to_oauth.not_available.app_error",
    "translation": "Transfer uwierzytelnienia nie jest skonfigurowany lub dostępny na tym serwerze."
  },
  {
    "id": "api.user.get_user_by_email.permissions.app_error",
    "translation": "Nie można uzyskać użytkownika poprzez e-mail."
  },
  {
    "id": "api.user.ldap_to_email.not_available.app_error",
    "translation": "AD/LDAP nie jest dostępne na tym serwerze"
  },
  {
    "id": "api.user.ldap_to_email.not_ldap_account.app_error",
    "translation": "To konto użytkownika nie korzysta z LDAP"
  },
  {
    "id": "api.user.login.blank_pwd.app_error",
    "translation": "Pole hasła nie może być puste"
  },
  {
    "id": "api.user.login.bot_login_forbidden.app_error",
    "translation": "Bot login is forbidden"
  },
  {
    "id": "api.user.login.client_side_cert.certificate.app_error",
    "translation": "Próbowano zalogować się przy użyciu eksperymentalnej funkcji ClientSideCert bez podania ważnego certyfikatu"
  },
  {
    "id": "api.user.login.client_side_cert.license.app_error",
    "translation": "Próba użycia eksperymentalnej funkcji ClientSideCertEnable bez ważnej licencji enterprise"
  },
  {
    "id": "api.user.login.inactive.app_error",
    "translation": "Logowanie nie powiodło się ponieważ Twoje konto zostało dezaktywowane. Skontaktuj się z administratorem."
  },
  {
    "id": "api.user.login.not_verified.app_error",
    "translation": "Logowanie nie powiodło się ponieważ adres email nie został zweryfikowany"
  },
  {
    "id": "api.user.login.use_auth_service.app_error",
    "translation": "Zaloguj się używając {{.AuthService}}"
  },
  {
    "id": "api.user.login_by_oauth.bot_login_forbidden.app_error",
    "translation": "Bot login is forbidden"
  },
  {
    "id": "api.user.login_by_oauth.not_available.app_error",
    "translation": "{{.Service}} SSO za pomocą protokołu OAuth 2.0 nie jest dostępne na tym serwerze"
  },
  {
    "id": "api.user.login_by_oauth.parse.app_error",
    "translation": "Nie można przetworzyć danych logowania z obiektu użytkownika {{.Service}}"
  },
  {
    "id": "api.user.login_ldap.not_available.app_error",
    "translation": "AD/LDAP nie jest dostępne na tym serwerze"
  },
  {
    "id": "api.user.oauth_to_email.context.app_error",
    "translation": "Zmiana hasła nie powiodła się ponieważ context user_id nie odpowiada podanemu identyfikatorowi użytkownika"
  },
  {
    "id": "api.user.oauth_to_email.not_available.app_error",
    "translation": "Transfer uwierzytelnienia nie jest skonfigurowany lub dostępny na tym serwerze."
  },
  {
    "id": "api.user.reset_password.broken_token.app_error",
    "translation": "Token resetowania hasła nie wydaje się być poprawny."
  },
  {
    "id": "api.user.reset_password.invalid_link.app_error",
    "translation": "Link resetowania hasła nie wydaje się być poprawny."
  },
  {
    "id": "api.user.reset_password.link_expired.app_error",
    "translation": "Link resetowania hasła wygasł."
  },
  {
    "id": "api.user.reset_password.method",
    "translation": "używając linku resetowania hasła"
  },
  {
    "id": "api.user.reset_password.sso.app_error",
    "translation": "Nie można zrestartować hasła dla konta SSO"
  },
  {
    "id": "api.user.saml.not_available.app_error",
    "translation": "Użycie SAML 2.0 nie zostało skonfigurowane lub nie jest wspierane na tym serwerze."
  },
  {
    "id": "api.user.send_deactivate_email_and_forget.failed.error",
    "translation": "Nie udało się wysłać e-maila z dezaktywacją konta"
  },
  {
    "id": "api.user.send_email_change_verify_email_and_forget.error",
    "translation": "Nie udało się pomyślnie wysłać emaila z weryfikacją zmiany adresu email"
  },
  {
    "id": "api.user.send_password_reset.send.app_error",
    "translation": "Nie udało się pomyślnie wysłać emaila do resetowania hasła"
  },
  {
    "id": "api.user.send_password_reset.sso.app_error",
    "translation": "Nie można zrestartować hasła dla konta SSO"
  },
  {
    "id": "api.user.send_sign_in_change_email_and_forget.error",
    "translation": "Nie udało się pomyślnie wysłać emaila ze zmianą hasła"
  },
  {
    "id": "api.user.send_verify_email_and_forget.failed.error",
    "translation": "Nie udało się pomyślnie wysłać emaila weryfikacyjnego"
  },
  {
    "id": "api.user.update_active.not_enable.app_error",
    "translation": "Nie możesz dezaktywować siebie, ponieważ ta funkcja nie jest włączona. Skontaktuj się z administratorem systemu."
  },
  {
    "id": "api.user.update_active.permissions.app_error",
    "translation": "Nie posiadasz wymaganych uprawnień"
  },
  {
    "id": "api.user.update_oauth_user_attrs.get_user.app_error",
    "translation": "Nie udało się utworzyć konta z obiektu użytkownika {{.Service}}"
  },
  {
    "id": "api.user.update_password.context.app_error",
    "translation": "Zmiana hasła nie powiodła się ponieważ context user_id nie pasuje do props user_id"
  },
  {
    "id": "api.user.update_password.failed.app_error",
    "translation": "Zmiana hasła nie powiodła się"
  },
  {
    "id": "api.user.update_password.incorrect.app_error",
    "translation": "Podane \"Aktualne hasło\" jest niepoprawne. Sprawdź czy wyłączony jest przycisk Caps Lock i spróbuj ponownie."
  },
  {
    "id": "api.user.update_password.menu",
    "translation": "używając menu ustawień"
  },
  {
    "id": "api.user.update_password.oauth.app_error",
    "translation": "Zmiana hasła nie powiodła się ponieważ użytkownik jest zalogowany przez usługę OAuth"
  },
  {
    "id": "api.user.update_password.valid_account.app_error",
    "translation": "Zmiana hasła nie powiodła się ponieważ nie mogliśmy znaleźć poprawnego konta"
  },
  {
    "id": "api.user.upload_profile_user.array.app_error",
    "translation": "Pusta tablica w kluczu 'image' w żądaniu"
  },
  {
    "id": "api.user.upload_profile_user.decode.app_error",
    "translation": "Nie można było zdekodować obrazu profilu"
  },
  {
    "id": "api.user.upload_profile_user.encode.app_error",
    "translation": "Nie można było zakodować obrazu profilu"
  },
  {
    "id": "api.user.upload_profile_user.no_file.app_error",
    "translation": "Brak pliku w polu 'image' w żądaniu"
  },
  {
    "id": "api.user.upload_profile_user.open.app_error",
    "translation": "Nie można otworzyć pliku obrazu"
  },
  {
    "id": "api.user.upload_profile_user.parse.app_error",
    "translation": "Nie udało się przetworzyć wieloczęściowego formularza"
  },
  {
    "id": "api.user.upload_profile_user.storage.app_error",
    "translation": "Nie udało się wgrać obrazu. Przechowywanie obrazów nie zostało skonfigurowane."
  },
  {
    "id": "api.user.upload_profile_user.too_large.app_error",
    "translation": "Nie udało się wgrać obrazu. Plik jest zbyt duży."
  },
  {
    "id": "api.user.upload_profile_user.upload_profile.app_error",
    "translation": "Nie udało się wgrać obrazu profilu"
  },
  {
    "id": "api.user.verify_email.bad_link.app_error",
    "translation": "Zły link weryfikacyjny."
  },
  {
    "id": "api.user.verify_email.broken_token.app_error",
    "translation": "Źle zweryfikowano typ tokena poczty e-mail."
  },
  {
    "id": "api.user.verify_email.link_expired.app_error",
    "translation": "Link weryfikacyjny poczty e-mail wygasł."
  },
  {
    "id": "api.user.verify_email.token_parse.error",
    "translation": "Nie udało się sparsować danych tokena z weryfikacji e-mail"
  },
  {
    "id": "api.web_socket.connect.upgrade.app_error",
    "translation": "Nie udało się zaktualizować połączenia websocket"
  },
  {
    "id": "api.web_socket_router.bad_action.app_error",
    "translation": "Nieznana akcja WebSocket."
  },
  {
    "id": "api.web_socket_router.bad_seq.app_error",
    "translation": "Nieprawidłowa kolejność dla komunikatu WebSocket."
  },
  {
    "id": "api.web_socket_router.no_action.app_error",
    "translation": "Brak działania websocket."
  },
  {
    "id": "api.web_socket_router.not_authenticated.app_error",
    "translation": "Połączenie WebSocket nie jest uwierzytelnione. Zaloguj się i spróbuj ponownie."
  },
  {
    "id": "api.webhook.create_outgoing.intersect.app_error",
    "translation": "Wychodzące webhooks z tego samego kanały nie mogą mieć tych samych słów wyzwalających/URLi callback"
  },
  {
    "id": "api.webhook.create_outgoing.not_open.app_error",
    "translation": "Wychodzące webhooks mogą być utworzone tylko dla kanałów publicznych"
  },
  {
    "id": "api.webhook.create_outgoing.permissions.app_error",
    "translation": "Nieodpowiednie uprawnienia do utworzenia wychodzącego webhooka"
  },
  {
    "id": "api.webhook.create_outgoing.triggers.app_error",
    "translation": "Należy uzupełnić trigger_words lub channel_id"
  },
  {
    "id": "api.webhook.incoming.error",
    "translation": "Nie można odszyfrować wieloczęściowego ładunku wchodzącego webhooka."
  },
  {
    "id": "api.webhook.team_mismatch.app_error",
    "translation": "Nie można zaktualizować webhooków pomiędzy zespołami"
  },
  {
    "id": "api.webhook.update_outgoing.intersect.app_error",
    "translation": "Wychodzące webhooki z tego samego kanału nie mogą mieć tych samych słów wyzwalających/URLi callback"
  },
  {
    "id": "api.websocket_handler.invalid_param.app_error",
    "translation": "Nieprawidłowy parametr {{.Name}}"
  },
  {
    "id": "app.admin.test_email.failure",
    "translation": "Połączenie nie powiodło się: {{.Error}}"
  },
  {
    "id": "app.channel.create_channel.no_team_id.app_error",
    "translation": "ID zespołu musi być określone aby można było stworzyć kanał"
  },
  {
    "id": "app.channel.move_channel.members_do_not_match.error",
    "translation": "Nie można przenieść kanału, dopóki wszyscy jego członkowie są aktualnie członkami zespołu docelowego."
  },
  {
    "id": "app.channel.post_update_channel_purpose_message.post.error",
    "translation": "Nie udało się wysłać celu kanału"
  },
  {
    "id": "app.channel.post_update_channel_purpose_message.removed",
    "translation": "%s usunął cel kanału (był: %s)"
  },
  {
    "id": "app.channel.post_update_channel_purpose_message.retrieve_user.error",
    "translation": "Nie udało się pobrać użytkownika podczas aktualizacji celu kanału %v"
  },
  {
    "id": "app.channel.post_update_channel_purpose_message.updated_from",
    "translation": "%s zaktualizował cel kanału z: %s na: %s"
  },
  {
    "id": "app.channel.post_update_channel_purpose_message.updated_to",
    "translation": "%s zmienił cel kanału na %s"
  },
  {
    "id": "app.export.export_write_line.io_writer.error",
    "translation": "Wystąpił błąd podczas zapisywania danych eksportu."
  },
  {
    "id": "app.export.export_write_line.json_marshall.error",
    "translation": "Wystąpił błąd podczas sortowania danych JSON do eksportu."
  },
  {
    "id": "app.import.attachment.bad_file.error",
    "translation": "Błąd odczytu pliku: \"{{.FilePath}}\""
  },
  {
    "id": "app.import.attachment.file_upload.error",
    "translation": "Błąd podczas przesyłania pliku: \"{{.FilePath}}\""
  },
  {
    "id": "app.import.bulk_import.file_scan.error",
    "translation": "Błąd podczas odczytywania danych z zaimportowanego pliku."
  },
  {
    "id": "app.import.bulk_import.json_decode.error",
    "translation": "Dekodowanie linii JSON nie powiodło się."
  },
  {
    "id": "app.import.bulk_import.unsupported_version.error",
    "translation": "Niepoprawna lub brakująca wersja w pliku importu danych. Upewnij się, że wersja jest pierwszym obiektem w pliku importu i spróbuj ponownie."
  },
  {
    "id": "app.import.emoji.bad_file.error",
    "translation": "Błąd podczas odczytu pliku obrazu emoji importu. Emoji z nazwą: \"{{.EmojiName}}\""
  },
  {
    "id": "app.import.import_channel.scheme_deleted.error",
    "translation": "Nie można ustawić kanału, aby korzystał z usuniętego schematu."
  },
  {
    "id": "app.import.import_channel.scheme_wrong_scope.error",
    "translation": "Kanał musi być przypisany do schematu o zasięgu kanału."
  },
  {
    "id": "app.import.import_channel.team_not_found.error",
    "translation": "Błąd podczas importowania kanału. Zespół o nazwie \"{{.TeamName}}\" nie został odnaleziony."
  },
  {
    "id": "app.import.import_direct_channel.create_direct_channel.error",
    "translation": "Nie udało się stworzyć bezpośredniego kanału"
  },
  {
    "id": "app.import.import_direct_channel.create_group_channel.error",
    "translation": "Wyświetlanie nazwy zespołu:"
  },
  {
    "id": "app.import.import_direct_channel.update_header_failed.error",
    "translation": "Nie udało się zaktualizować tytułu bezpośredniego kanału"
  },
  {
    "id": "app.import.import_direct_post.create_direct_channel.error",
    "translation": "Nie udało się uzyskać bezpośredniego kanału"
  },
  {
    "id": "app.import.import_direct_post.create_group_channel.error",
    "translation": "Nie udało się uzyskać kanału grupowego"
  },
  {
    "id": "app.import.import_line.null_channel.error",
    "translation": "Dane wejściowe mają typ \"channel\", ale obiekt channel jest null."
  },
  {
    "id": "app.import.import_line.null_direct_channel.error",
    "translation": "Dane wejściowe mają typ \"direct_channel\", ale obiekt direct_channel jest null."
  },
  {
    "id": "app.import.import_line.null_direct_post.error",
    "translation": "Dane wejściowe mają typ \"direct_post\" ale obiekt direct_post jest null."
  },
  {
    "id": "app.import.import_line.null_emoji.error",
    "translation": "Import danych jest typu \"emoji\", ale obiekt ma wartość null."
  },
  {
    "id": "app.import.import_line.null_post.error",
    "translation": "Dane wejściowe mają typ \"post\" ale obiekt post jest null."
  },
  {
    "id": "app.import.import_line.null_scheme.error",
    "translation": "Dane wejściowe mają typ \"scheme\", ale obiekt scheme jest null."
  },
  {
    "id": "app.import.import_line.null_team.error",
    "translation": "Dane wejściowe mają typ \"team\", ale obiekt team jest null."
  },
  {
    "id": "app.import.import_line.null_user.error",
    "translation": "Dane wejściowe mają typ \"user\" ale obiekt user jest null."
  },
  {
    "id": "app.import.import_line.unknown_line_type.error",
    "translation": "Nieznane dane wejściowe typu \"{{.Type}}\"."
  },
  {
    "id": "app.import.import_post.channel_not_found.error",
    "translation": "Błąd podczas importowania wiadomości. Kanał o nazwie \"{{.ChannelName}}\" nie został odnaleziony."
  },
  {
    "id": "app.import.import_post.save_preferences.error",
    "translation": "Wystąpił błąd podczas importowania wiadomości. Nie udało się zapisać preferencji."
  },
  {
    "id": "app.import.import_post.user_not_found.error",
    "translation": "Błąd podczas importowania wiadomości. Użytkownik o nazwie \"{{.Username}}\" nie został odnaleziony."
  },
  {
    "id": "app.import.import_scheme.scope_change.error",
    "translation": "Importer hurtowy nie może zmienić zakresu już istniejącego schematu."
  },
  {
    "id": "app.import.import_team.scheme_deleted.error",
    "translation": "Nie można ustawić zespołu, aby używał usuniętego schematu."
  },
  {
    "id": "app.import.import_team.scheme_wrong_scope.error",
    "translation": "Drużyna musi być przypisana do schematu o zasięgu zespołu."
  },
  {
    "id": "app.import.import_user.save_preferences.error",
    "translation": "Wystąpił błąd podczas importowania preferencji użytkownika. Nie udało się zapisać preferencji."
  },
  {
    "id": "app.import.import_user_channels.save_preferences.error",
    "translation": "Wystąpił błąd podczas importowania przynależności użytkowników do kanałów. Nie udało się zapisać preferencji."
  },
  {
    "id": "app.import.process_import_data_file_version_line.invalid_version.error",
    "translation": "Nie można odczytać wersji pliku importu danych."
  },
  {
    "id": "app.import.validate_channel_import_data.display_name_length.error",
    "translation": "Kanał display_name nie jest w żądanych limitach długości."
  },
  {
    "id": "app.import.validate_channel_import_data.display_name_missing.error",
    "translation": "Brak wymaganej właściwości kanału: display_name."
  },
  {
    "id": "app.import.validate_channel_import_data.header_length.error",
    "translation": "Nagłówek kanału jest za długi."
  },
  {
    "id": "app.import.validate_channel_import_data.name_characters.error",
    "translation": "Nazwa kanału zawiera nieprawidłowe znaki."
  },
  {
    "id": "app.import.validate_channel_import_data.name_length.error",
    "translation": "Nazwa kanału jest zbyt długa."
  },
  {
    "id": "app.import.validate_channel_import_data.name_missing.error",
    "translation": "Brak wymaganej właściwości kanału: name"
  },
  {
    "id": "app.import.validate_channel_import_data.purpose_length.error",
    "translation": "Cel kanału jest za długi."
  },
  {
    "id": "app.import.validate_channel_import_data.scheme_invalid.error",
    "translation": "Nieprawidłowa nazwa schematu dla kanału."
  },
  {
    "id": "app.import.validate_channel_import_data.team_missing.error",
    "translation": "Brak wymaganej właściwości kanału: team"
  },
  {
    "id": "app.import.validate_channel_import_data.type_invalid.error",
    "translation": "Typ kanału nie jest właściwy."
  },
  {
    "id": "app.import.validate_channel_import_data.type_missing.error",
    "translation": "Brak wymaganej właściwości kanału: type."
  },
  {
    "id": "app.import.validate_direct_channel_import_data.header_length.error",
    "translation": "Tytuł bezpośredniego kanału jest zbyt długi"
  },
  {
    "id": "app.import.validate_direct_channel_import_data.members_required.error",
    "translation": "Brak wymaganej właściwości kanału: użytkownicy"
  },
  {
    "id": "app.import.validate_direct_channel_import_data.members_too_few.error",
    "translation": "Lista bezpośrednich uczestników kanału zawiera zbyt mało szczegółów"
  },
  {
    "id": "app.import.validate_direct_channel_import_data.members_too_many.error",
    "translation": "Lista bezpośrednich uczestników kanału zawiera zbyt wiele elementów"
  },
  {
    "id": "app.import.validate_direct_channel_import_data.unknown_favoriter.error",
    "translation": "Kanał bezpośredni może być polubiony tylko przez członków. \"{{.Username}}\" nie jest członkiem."
  },
  {
    "id": "app.import.validate_direct_post_import_data.channel_members_required.error",
    "translation": "Brak wymaganej właściwości Post: channel_members."
  },
  {
    "id": "app.import.validate_direct_post_import_data.channel_members_too_few.error",
    "translation": "Lista bezpośrednich uczestników kanału zawiera zbyt mało elementów"
  },
  {
    "id": "app.import.validate_direct_post_import_data.channel_members_too_many.error",
    "translation": "Lista bezpośrednich uczestników kanału zawiera zbyt wiele pozycji"
  },
  {
    "id": "app.import.validate_direct_post_import_data.create_at_missing.error",
    "translation": "Brak wymaganej właściwości Post: create_at."
  },
  {
    "id": "app.import.validate_direct_post_import_data.create_at_zero.error",
    "translation": "CreateAt musi być większe od 0"
  },
  {
    "id": "app.import.validate_direct_post_import_data.message_length.error",
    "translation": "Wiadomość jest za długa"
  },
  {
    "id": "app.import.validate_direct_post_import_data.message_missing.error",
    "translation": "Brak wymaganej właściwości Post: message."
  },
  {
    "id": "app.import.validate_direct_post_import_data.unknown_flagger.error",
    "translation": "Bezpośrednia wiadomość może być oznaczona tylko przez członków kanału, w którym się znajduje. \"{{.Username}}\" nie jest członkiem."
  },
  {
    "id": "app.import.validate_direct_post_import_data.user_missing.error",
    "translation": "Brak wymaganej właściwości Post: user."
  },
  {
    "id": "app.import.validate_emoji_import_data.empty.error",
    "translation": "Zaimportowano puste dane Emoji."
  },
  {
    "id": "app.import.validate_emoji_import_data.image_missing.error",
    "translation": "Importowanie pola obrazu emoji jest puste lub puste."
  },
  {
    "id": "app.import.validate_emoji_import_data.name_missing.error",
    "translation": "Nie można importować pola nazwy emoji lub jest ona pusta."
  },
  {
    "id": "app.import.validate_post_import_data.channel_missing.error",
    "translation": "Brak wymaganej właściwości Post: Channel. "
  },
  {
    "id": "app.import.validate_post_import_data.create_at_missing.error",
    "translation": "Brak wymaganej właściwości Post: create_at."
  },
  {
    "id": "app.import.validate_post_import_data.create_at_zero.error",
    "translation": "Właściwość Post CreateAt nie może być zerem."
  },
  {
    "id": "app.import.validate_post_import_data.message_length.error",
    "translation": "Właściwość wiadomości Post jest dłuższa niz dozwolona długość."
  },
  {
    "id": "app.import.validate_post_import_data.message_missing.error",
    "translation": "Brak wymaganej właściwości Post: Message."
  },
  {
    "id": "app.import.validate_post_import_data.team_missing.error",
    "translation": "Brak wymaganej właściwości Post: Team"
  },
  {
    "id": "app.import.validate_post_import_data.user_missing.error",
    "translation": "Brak wymaganej właściwości Post: User."
  },
  {
    "id": "app.import.validate_reaction_import_data.create_at_before_parent.error",
    "translation": "Właściwość CreateAt musi być wyższa niż parent post CreateAt."
  },
  {
    "id": "app.import.validate_reaction_import_data.create_at_missing.error",
    "translation": "Brak wymaganej właściwości: create_at."
  },
  {
    "id": "app.import.validate_reaction_import_data.create_at_zero.error",
    "translation": "Właściwość CreateAt nie może być zero."
  },
  {
    "id": "app.import.validate_reaction_import_data.emoji_name_length.error",
    "translation": "Właściwość EmojiName jest dłuższa niż maksymalna dozwolona długość."
  },
  {
    "id": "app.import.validate_reaction_import_data.emoji_name_missing.error",
    "translation": "Brak wymaganej właściwości: EmojiName."
  },
  {
    "id": "app.import.validate_reaction_import_data.user_missing.error",
    "translation": "Brak wymaganej właściwości: User."
  },
  {
    "id": "app.import.validate_reply_import_data.create_at_before_parent.error",
    "translation": "Odpowiedź CreateAt musi być wyższa niż parent post CreateAt."
  },
  {
    "id": "app.import.validate_reply_import_data.create_at_missing.error",
    "translation": "Brakująca wymagana właściwość odpowiedzi: create_at."
  },
  {
    "id": "app.import.validate_reply_import_data.create_at_zero.error",
    "translation": "Odpowiedz Właściwość CreateAt nie może być równa zero."
  },
  {
    "id": "app.import.validate_reply_import_data.message_length.error",
    "translation": "Właściwość Message odpowiedzi jest dłuższa niż maksymalna dozwolona długość."
  },
  {
    "id": "app.import.validate_reply_import_data.message_missing.error",
    "translation": "Brak wymaganej właściwości: Message."
  },
  {
    "id": "app.import.validate_reply_import_data.user_missing.error",
    "translation": "Brak wymaganej właściwości: User."
  },
  {
    "id": "app.import.validate_role_import_data.description_invalid.error",
    "translation": "Nieprawidłowy opis roli."
  },
  {
    "id": "app.import.validate_role_import_data.display_name_invalid.error",
    "translation": "Nieprawidłowa nazwa wyświetlana roli."
  },
  {
    "id": "app.import.validate_role_import_data.invalid_permission.error",
    "translation": "Nieprawidłowe uprawnienie dla roli."
  },
  {
    "id": "app.import.validate_role_import_data.name_invalid.error",
    "translation": "Niepoprawna nazwa roli."
  },
  {
    "id": "app.import.validate_scheme_import_data.description_invalid.error",
    "translation": "Nieprawidłowy opis schematu."
  },
  {
    "id": "app.import.validate_scheme_import_data.display_name_invalid.error",
    "translation": "Nieprawidłowa nazwa wyświetlana schematu."
  },
  {
    "id": "app.import.validate_scheme_import_data.name_invalid.error",
    "translation": "Niepoprawna nazwa schematu."
  },
  {
    "id": "app.import.validate_scheme_import_data.null_scope.error",
    "translation": "Wymagany zakres schematu."
  },
  {
    "id": "app.import.validate_scheme_import_data.unknown_scheme.error",
    "translation": "Nieznany zakres schematu."
  },
  {
    "id": "app.import.validate_scheme_import_data.wrong_roles_for_scope.error",
    "translation": "Wprowadzono niewłaściwe role dla schematu o tym zakresie."
  },
  {
    "id": "app.import.validate_team_import_data.description_length.error",
    "translation": "Opis drużyny jest za długi."
  },
  {
    "id": "app.import.validate_team_import_data.display_name_length.error",
    "translation": "Drużyna display_name nie spełnia dozwolonej długości."
  },
  {
    "id": "app.import.validate_team_import_data.display_name_missing.error",
    "translation": "Brak wymaganej właściwości drużyny: display_name."
  },
  {
    "id": "app.import.validate_team_import_data.name_characters.error",
    "translation": "Nazwa drużyny zawiera nieprawidłowe znaki."
  },
  {
    "id": "app.import.validate_team_import_data.name_length.error",
    "translation": "Nazwa zespołu jest zbyt długa"
  },
  {
    "id": "app.import.validate_team_import_data.name_missing.error",
    "translation": "Brak wymaganej właściwości drużyny: name."
  },
  {
    "id": "app.import.validate_team_import_data.name_reserved.error",
    "translation": "Nazwa zespołu zawiera zastrzeżone słowa."
  },
  {
    "id": "app.import.validate_team_import_data.scheme_invalid.error",
    "translation": "Nieprawidłowa nazwa schematu dla zespołu."
  },
  {
    "id": "app.import.validate_team_import_data.type_invalid.error",
    "translation": "Typ drużyny jest nieprawidłowy."
  },
  {
    "id": "app.import.validate_team_import_data.type_missing.error",
    "translation": "Brak wymaganej właściwości drużyny: type."
  },
  {
    "id": "app.import.validate_user_channels_import_data.channel_name_missing.error",
    "translation": "Brakuje nazwy kanału w Kanale Członkostwa Użytkownika."
  },
  {
    "id": "app.import.validate_user_channels_import_data.invalid_notify_props_desktop.error",
    "translation": "Nieprawidłowe Desktop NotifyProps dla członkostwa użytkowników."
  },
  {
    "id": "app.import.validate_user_channels_import_data.invalid_notify_props_mark_unread.error",
    "translation": "Nieprawidłowe MarkUnread NotifyProps dla członkostwa użytkowników."
  },
  {
    "id": "app.import.validate_user_channels_import_data.invalid_notify_props_mobile.error",
    "translation": "Nieprawidłowe Mobile NotifyProps dla członkostwa użytkowników."
  },
  {
    "id": "app.import.validate_user_channels_import_data.invalid_roles.error",
    "translation": "Nieprawidłowe role Członka zespołu dla użytkowników."
  },
  {
    "id": "app.import.validate_user_import_data.auth_data_and_password.error",
    "translation": "Dane autoryzacyjne użytkownika i hasło wykluczają się wzajemnie"
  },
  {
    "id": "app.import.validate_user_import_data.auth_data_length.error",
    "translation": "AuthData użytkownika jest za długie."
  },
  {
    "id": "app.import.validate_user_import_data.email_length.error",
    "translation": "Email użytkownika ma niepoprawną długość."
  },
  {
    "id": "app.import.validate_user_import_data.email_missing.error",
    "translation": "Brak wymaganej właściwości kanału: email."
  },
  {
    "id": "app.import.validate_user_import_data.first_name_length.error",
    "translation": "Imię użytkownika jest za długie."
  },
  {
    "id": "app.import.validate_user_import_data.last_name_length.error",
    "translation": "Nazwisko użytkownika jest za długie."
  },
  {
    "id": "app.import.validate_user_import_data.nickname_length.error",
    "translation": "Nick użytkownika jest za długi."
  },
  {
    "id": "app.import.validate_user_import_data.notify_props_channel_trigger_invalid.error",
    "translation": "Nieprawidłowy ciąg znaków powiadamiania o kanale dla użytkownika."
  },
  {
    "id": "app.import.validate_user_import_data.notify_props_comments_trigger_invalid.error",
    "translation": "Nieprawidłowe Comments Prop dla użytkownika."
  },
  {
    "id": "app.import.validate_user_import_data.notify_props_desktop_invalid.error",
    "translation": "Nieprawidłowe Desktop Notify Prop dla użytkownika."
  },
  {
    "id": "app.import.validate_user_import_data.notify_props_desktop_sound_invalid.error",
    "translation": "Nieprawidłowe Desktop Sound Notify Prop dla użytkownika."
  },
  {
    "id": "app.import.validate_user_import_data.notify_props_email_invalid.error",
    "translation": "Nieprawidłowe Email Notify Prop dla użytkownika."
  },
  {
    "id": "app.import.validate_user_import_data.notify_props_mobile_invalid.error",
    "translation": "Nieprawidłowe Mobile Notify Prop dla użytkownika."
  },
  {
    "id": "app.import.validate_user_import_data.notify_props_mobile_push_status_invalid.error",
    "translation": "Nieprawidłowe Mobile Push Status Notify Prop dla użytkownika."
  },
  {
    "id": "app.import.validate_user_import_data.password_length.error",
    "translation": "Hasło ma nieprawidłową długość."
  },
  {
    "id": "app.import.validate_user_import_data.position_length.error",
    "translation": "Pozycja użytkownika jest za długa."
  },
  {
    "id": "app.import.validate_user_import_data.profile_image.error",
    "translation": "Nieprawidłowy obraz profilu."
  },
  {
    "id": "app.import.validate_user_import_data.roles_invalid.error",
    "translation": "Nieprawidłowe role użytkownika."
  },
  {
    "id": "app.import.validate_user_import_data.username_invalid.error",
    "translation": "Nazwa użytkownika jest niepoprawna."
  },
  {
    "id": "app.import.validate_user_import_data.username_missing.error",
    "translation": "Brak wymaganej właściwości użytkownika: nazwa użytkownika"
  },
  {
    "id": "app.import.validate_user_teams_import_data.invalid_roles.error",
    "translation": "Nieprawidłowe role Członkostwa Zespołu Użytkownika."
  },
  {
    "id": "app.import.validate_user_teams_import_data.team_name_missing.error",
    "translation": "Brakuje nazwy zespołu w Członkostwie Zespołu Użytkownika."
  },
  {
    "id": "app.notification.subject.direct.full",
    "translation": "[{{.SiteName}}] Nowa Wiadomość Bezpośrednia od @{{.SenderDisplayName}} z {{.Month}} {{.Day}}, {{.Year}}"
  },
  {
    "id": "app.notification.subject.group_message.full",
    "translation": "[{{ .SiteName }}] Nowa Wiadomość Grupowa w {{ .ChannelName}} {{.Month}} {{.Day}}, {{.Year}}"
  },
  {
    "id": "app.notification.subject.group_message.generic",
    "translation": "[{{ .SiteName }}] Nowa Wiadomość Grupowa w {{.Month}} {{.Day}}, {{.Year}}"
  },
  {
    "id": "app.notification.subject.notification.full",
    "translation": "[{{ .SiteName }}] Powiadomienia w {{ .TeamName}} z {{.Month}} {{.Day}}, {{.Year}}"
  },
  {
    "id": "app.plugin.cluster.save_config.app_error",
    "translation": "Konfiguracja wtyczki w pliku config.json musi zostać zaktualizowana ręcznie podczas korzystania z KonfiguracjiTylkoDoOdczytu z włączoną obsługą klastrowania."
  },
  {
    "id": "app.plugin.config.app_error",
    "translation": "Błąd podczas zapisywania stanu wtyczki w config"
  },
  {
    "id": "app.plugin.deactivate.app_error",
    "translation": "Nie udało się deaktywować pluginu"
  },
  {
    "id": "app.plugin.disabled.app_error",
    "translation": "Wtyczki zostały wyłączone. Sprawdź swoje logi, aby poznać szczegóły."
  },
  {
    "id": "app.plugin.extract.app_error",
    "translation": "Napotkano błąd podczas wyodrębniania wtyczki"
  },
  {
    "id": "app.plugin.filesystem.app_error",
    "translation": "Napotkano błąd systemu plików"
  },
  {
    "id": "app.plugin.get_cluster_plugin_statuses.app_error",
    "translation": "Nie można uzyskać informacji o wtyczkach z klastra."
  },
  {
    "id": "app.plugin.get_plugins.app_error",
    "translation": "Nie udało się pobrać aktywnych pluginów"
  },
  {
    "id": "app.plugin.get_statuses.app_error",
    "translation": "Nie można uzyskać statusu wtyczki"
  },
  {
    "id": "app.plugin.install.app_error",
    "translation": "Nie można zainstalować wtyczki."
  },
  {
    "id": "app.plugin.install_id.app_error",
    "translation": "Nie można zainstalować wtyczki. Wtyczka z tym samym identyfikatorem jest już zainstalowana."
  },
  {
    "id": "app.plugin.install_id_failed_remove.app_error",
    "translation": "Nie można zainstalować wtyczki. Wtyczka z tym samym identyfikatorem jest już zainstalowana i nie można jej usunąć."
  },
  {
    "id": "app.plugin.invalid_id.app_error",
    "translation": "Identyfikator Wtyczki musi zawierać co najmniej {{.Min}} znaków, najwięcej {{.Max}} znaków i pasuje {{.Regex}}."
  },
  {
    "id": "app.plugin.manifest.app_error",
    "translation": "Nie można znaleźć manifestu dla wyodrębnionej wtyczki"
  },
  {
    "id": "app.plugin.mvdir.app_error",
    "translation": "Nie można przenieść wtyczki z katalogu tymczasowego do miejsca docelowego. Inna wtyczka może używać tej samej nazwy katalogu."
  },
  {
    "id": "app.plugin.not_installed.app_error",
    "translation": "Wtyczka nie jest zainstalowana"
  },
  {
    "id": "app.plugin.remove.app_error",
    "translation": "Nie można usunąć wtyczki"
  },
  {
    "id": "app.plugin.upload_disabled.app_error",
    "translation": "Wysyłanie wtyczek/wtyczki zostało wyłączone."
  },
  {
    "id": "app.role.check_roles_exist.role_not_found",
    "translation": "Podana rola nie istnieje"
  },
  {
    "id": "app.save_config.app_error",
    "translation": "An error occurred saving the configuration"
  },
  {
    "id": "app.schemes.is_phase_2_migration_completed.not_completed.app_error",
    "translation": "Ten punkt końcowy API jest niedostępny, ponieważ wymagane migracje nie zostały jeszcze zakończone."
  },
  {
    "id": "app.submit_interactive_dialog.json_error",
    "translation": "Napotkano błąd podczas przetwarzania JSON dla tego interaktywnego komunikatu."
  },
  {
    "id": "app.system_install_date.parse_int.app_error",
    "translation": "Nie można przeanalizować daty instalacji"
  },
  {
    "id": "app.team.join_user_to_team.max_accounts.app_error",
    "translation": "Ten zespół osiągnął maksymalną dozwoloną liczbę kont. Skontaktuj się z administratorem systemu, aby ustawić wyższy limit."
  },
  {
    "id": "app.user_access_token.disabled",
    "translation": "Osobiste tokeny dostępu są wyłączone na tym serwerze. W celu uzyskania szczegółowych informacji skontaktuj się z administratorem systemu."
  },
  {
    "id": "app.user_access_token.invalid_or_missing",
    "translation": "Nieprawidłowy lub brakujący token"
  },
  {
    "id": "brand.save_brand_image.decode.app_error",
    "translation": "Nie można zdekodować danych obrazu."
  },
  {
    "id": "brand.save_brand_image.encode.app_error",
    "translation": "Nie można przekonwertować danych obrazu na format PNG. Proszę spróbuj ponownie."
  },
  {
    "id": "brand.save_brand_image.open.app_error",
    "translation": "Nie można przesłać niestandardowego obrazu marki. Upewnij się, że rozmiar obrazu jest mniejszy niż 2 MB i spróbuj ponownie."
  },
  {
    "id": "brand.save_brand_image.save_image.app_error",
    "translation": "Nie można zapisać pliku obrazu do magazynu plików. Proszę sprawdź swoje połączenie i spróbuj ponownie."
  },
  {
    "id": "ent.account_migration.get_all_failed",
    "translation": "Nie można pobrać użytkowników."
  },
  {
    "id": "ent.account_migration.get_saml_users_failed",
    "translation": "Nie można pobrać użytkowników SAML."
  },
  {
    "id": "ent.cluster.config_changed.info",
    "translation": "Konfiguracja klastra została zmieniona dla id={{ .id }}. Klaster może stać się niestabilny i wymagany jest restart. Aby zapewnić poprawne skonfigurowanie klastra, należy natychmiast wykonać ciągły restart."
  },
  {
    "id": "ent.cluster.save_config.error",
    "translation": "Konsola systemowa jest ustawiona na tylko do odczytu, gdy włączona jest wysoka dostępność, chyba że ReadOnlyConfig jest wyłączone w pliku konfiguracyjnym."
  },
  {
    "id": "ent.compliance.bad_export_type.appError",
    "translation": "Nieznany format wyjściowy {{.ExportType}}"
  },
  {
    "id": "ent.compliance.csv.attachment.copy.appError",
    "translation": "Nie można skopiować załącznika do pliku zip."
  },
  {
    "id": "ent.compliance.csv.attachment.export.appError",
    "translation": "Nie można dodać załącznika do eksportu CSV."
  },
  {
    "id": "ent.compliance.csv.file.creation.appError",
    "translation": "Nie można utworzyć tymczasowego pliku eksportu CSV."
  },
  {
    "id": "ent.compliance.csv.header.export.appError",
    "translation": "Nie można dodać nagłówka do eksportu CSV."
  },
  {
    "id": "ent.compliance.csv.metadata.export.appError",
    "translation": "Nie można dodać pliku metadanych do pliku zip."
  },
  {
    "id": "ent.compliance.csv.metadata.json.marshalling.appError",
    "translation": "Nie można konwertować metadanych do json."
  },
  {
    "id": "ent.compliance.csv.post.export.appError",
    "translation": "Nie można wyeksportować wiadomości."
  },
  {
    "id": "ent.compliance.csv.zip.creation.appError",
    "translation": "Nie można utworzyć pliku eksportu zip."
  },
  {
    "id": "ent.compliance.global_relay.attachments_removed.appError",
    "translation": "Przesłany plik został usunięty z eksportu globalnego przekaźnika, ponieważ był zbyt duży, aby go wysłać."
  },
  {
    "id": "ent.compliance.global_relay.open_temporary_file.appError",
    "translation": "Nie można otworzyć pliku tymczasowego eksportu."
  },
  {
    "id": "ent.compliance.global_relay.rewind_temporary_file.appError",
    "translation": "Nie można ponownie odczytać tymczasowego pliku eksportu globalnego przekaźnika."
  },
  {
    "id": "ent.compliance.licence_disable.app_error",
    "translation": "Funkcjonalność zgodności wymaga licencji typu enterprise. Skontaktuj się z administratorem systemu odnośnie uzyskania licencji typu enterprise."
  },
  {
    "id": "ent.compliance.run_export.template_watcher.appError",
    "translation": "Nie można wczytać szablonów eksportu. Proszę spróbuj ponownie."
  },
  {
    "id": "ent.compliance.run_failed.error",
    "translation": "Eksport zgodności nie powiódł się dla zadania '{{.JobName}}' w '{{.FilePath}}'"
  },
  {
    "id": "ent.data_retention.generic.license.error",
    "translation": "Twoja licencja nie wspiera Retencji Danych."
  },
  {
    "id": "ent.elasticsearch.aggregator_worker.create_index_job.error",
    "translation": "Pracownik agregatora Elasticsearch nie utworzył zadania indeksowania"
  },
  {
    "id": "ent.elasticsearch.aggregator_worker.delete_indexes.error",
    "translation": "Pracownik agregatora Elasticsearch nie usunął indeksów"
  },
  {
    "id": "ent.elasticsearch.aggregator_worker.get_indexes.error",
    "translation": "Pracownik agregatora Elasticsearch nie uzyskał indeksów"
  },
  {
    "id": "ent.elasticsearch.aggregator_worker.index_job_failed.error",
    "translation": "Uruchomienie agregatora Elasticsearch nie powiodło się z powodu niepowodzenia zadania indeksowania"
  },
  {
    "id": "ent.elasticsearch.create_client.connect_failed",
    "translation": "Konfigurowanie Klienta Elasticsearch Nie Powiodło się"
  },
  {
    "id": "ent.elasticsearch.data_retention_delete_indexes.delete_index.error",
    "translation": "Nie udało się utworzyć indeksu Elasticsearch"
  },
  {
    "id": "ent.elasticsearch.data_retention_delete_indexes.get_indexes.error",
    "translation": "Nie udało się pobrać indeksu ElasticSearch"
  },
  {
    "id": "ent.elasticsearch.delete_post.error",
    "translation": "Nie udało się usunąć wiadomości"
  },
  {
    "id": "ent.elasticsearch.generic.disabled",
    "translation": "Wyszukiwanie Elasticsearch nie jest włączone na tym serwerze"
  },
  {
    "id": "ent.elasticsearch.index_post.error",
    "translation": "Nie udało się zindeksować wiadomości"
  },
  {
    "id": "ent.elasticsearch.indexer.do_job.parse_end_time.error",
    "translation": "Pracownik indeksujący Elasticsearch nie przeanalizował czasu zakończenia"
  },
  {
    "id": "ent.elasticsearch.indexer.do_job.parse_start_time.error",
    "translation": "Pracownik indeksujący Elasticsearch nie przeanalizował czasu rozpoczęcia"
  },
  {
    "id": "ent.elasticsearch.not_started.error",
    "translation": "Elasticsearch nie jest obecnie uruchomiony"
  },
  {
    "id": "ent.elasticsearch.purge_indexes.delete_failed",
    "translation": "Nie można usunąć indeksu Elasticsearch"
  },
  {
    "id": "ent.elasticsearch.search_posts.disabled",
    "translation": "Na tym serwerze wyszukiwanie ElasticSearch jest wyłączone."
  },
  {
    "id": "ent.elasticsearch.search_posts.parse_matches_failed",
    "translation": "Nie można przeanalizować wyników wyszukiwania"
  },
  {
    "id": "ent.elasticsearch.search_posts.search_failed",
    "translation": "Nie udało się zakończyć wyszukiwania."
  },
  {
    "id": "ent.elasticsearch.search_posts.unmarshall_post_failed",
    "translation": "Błąd w dekodowaniu wyników wyszukiwania."
  },
  {
    "id": "ent.elasticsearch.start.already_started.app_error",
    "translation": "Elasticsearch jest obecnie uruchomiony"
  },
  {
    "id": "ent.elasticsearch.start.create_bulk_processor_failed.app_error",
    "translation": "Nie udało się utworzyć procesora zbiorczego Elasticsearch"
  },
  {
    "id": "ent.elasticsearch.start.start_bulk_processor_failed.app_error",
    "translation": "Nie można uruchomić procesora masowego Elasticsearch"
  },
  {
    "id": "ent.elasticsearch.stop.already_stopped.app_error",
    "translation": "Elasticsearch jest aktualnie zatrzymane"
  },
  {
    "id": "ent.elasticsearch.test_config.connect_failed",
    "translation": "Nie udało się połączyć z serwerem Elasticsearch."
  },
  {
    "id": "ent.elasticsearch.test_config.indexing_disabled.error",
    "translation": "Elasticsearch jest wyłączony"
  },
  {
    "id": "ent.elasticsearch.test_config.license.error",
    "translation": "Twoja licencja nie wspiera Elasticsearch."
  },
  {
    "id": "ent.elasticsearch.test_config.reenter_password",
    "translation": "Adres URL lub nazwa serwera Elasticsearch została zmieniona. Ponownie wprowadź hasło Elasticsearch, aby przetestować połączenie."
  },
  {
    "id": "ent.ldap.app_error",
    "translation": "intefejs ldap jest pusty"
  },
  {
    "id": "ent.ldap.create_fail",
    "translation": "Nie można utworzyć użytkownika LDAP."
  },
  {
    "id": "ent.ldap.disabled.app_error",
    "translation": "AD/LDAP nieaktywny lub licencja nie wspiera AD/LDAP."
  },
  {
    "id": "ent.ldap.do_login.bind_admin_user.app_error",
    "translation": "Nie udało się zbindować do serwera AD/LDAP. Sprawdź BindUsername i BindPassword."
  },
  {
    "id": "ent.ldap.do_login.invalid_password.app_error",
    "translation": "Nieprawidłowe Hasło"
  },
  {
    "id": "ent.ldap.do_login.licence_disable.app_error",
    "translation": "Funkcjonalność AD/LDAP niedostępna przy aktualnej licencji. Skontaktuj się z administratorem systemu odnośnie uzyskania licencji typu enterprise."
  },
  {
    "id": "ent.ldap.do_login.matched_to_many_users.app_error",
    "translation": "Nazwa użytkownika odpowiada wielu użytkownikom"
  },
  {
    "id": "ent.ldap.do_login.search_ldap_server.app_error",
    "translation": "Nie znaleziono serwera AD/LDAP"
  },
  {
    "id": "ent.ldap.do_login.unable_to_connect.app_error",
    "translation": "Nie można połączyć się z serwerem AD/LDAP"
  },
  {
    "id": "ent.ldap.do_login.user_filtered.app_error",
    "translation": "Twoje konto AD/LDAP nie ma uprawnień do korzystania z tego serwera Mattermost. Poproś administratora systemu, żeby sprawdził filtr użytkowników AD/LDAP."
  },
  {
    "id": "ent.ldap.do_login.user_not_registered.app_error",
    "translation": "Użytkownik nie zarejestrowany na serwerze AD/LDAP."
  },
  {
    "id": "ent.ldap.syncronize.get_all.app_error",
    "translation": "Nie udało się uzyskać wszystkich użytkowników za pomocą protokołu AD/LDAP"
  },
  {
    "id": "ent.ldap.syncronize.get_all_groups.app_error",
    "translation": "błąd podczas pobierania grup"
  },
  {
    "id": "ent.ldap.syncronize.populate_syncables",
    "translation": "błąd zapełniania syncables"
  },
  {
    "id": "ent.ldap.syncronize.search_failure.app_error",
    "translation": "Nie można przeszukać użytkowników w AD/LDAP. Sprawdź, czy serwer Mattermost może połączyć się z serwerem AD/LDAP i spróbuj ponownie."
  },
  {
    "id": "ent.ldap.validate_filter.app_error",
    "translation": "Nieprawidłowy filtr AD/LDAP"
  },
  {
    "id": "ent.ldap_groups.group_search_error",
    "translation": "błąd podczas pobierania grupy ldap"
  },
  {
    "id": "ent.ldap_groups.groups_search_error",
    "translation": "błąd podczas pobierania grup ldap"
  },
  {
    "id": "ent.ldap_groups.members_of_group_error",
    "translation": "błąd podczas pobierania członków grupy"
  },
  {
    "id": "ent.ldap_groups.no_rows",
    "translation": "nie znaleziono grup z dopasowanym identyfikatorem uid"
  },
  {
    "id": "ent.ldap_groups.reachable_groups_error",
    "translation": "błąd podczas pobierania grup dla użytkownika"
  },
  {
    "id": "ent.message_export.global_relay.attach_file.app_error",
    "translation": "Nie można dodać załącznika do eksportu Global Relay."
  },
  {
    "id": "ent.message_export.global_relay.close_zip_file.app_error",
    "translation": "Nie można zamknąć pliku zip."
  },
  {
    "id": "ent.message_export.global_relay.create_file_in_zip.app_error",
    "translation": "Nie można utworzyć pliku eml."
  },
  {
    "id": "ent.message_export.global_relay.generate_email.app_error",
    "translation": "Nie można wygenerować danych pliku eml."
  },
  {
    "id": "ent.message_export.global_relay_export.deliver.close.app_error",
    "translation": "Nie można dostarczyć e-maila do Global Relay."
  },
  {
    "id": "ent.message_export.global_relay_export.deliver.from_address.app_error",
    "translation": "Nie można ustawić adresu e-mail z adresu."
  },
  {
    "id": "ent.message_export.global_relay_export.deliver.msg.app_error",
    "translation": "Nie można ustawić wiadomości email."
  },
  {
    "id": "ent.message_export.global_relay_export.deliver.msg_data.app_error",
    "translation": "Nie można napisać wiadomości E-Mail."
  },
  {
    "id": "ent.message_export.global_relay_export.deliver.parse_mail.app_error",
    "translation": "Nie można odczytać informacji e-mail."
  },
  {
    "id": "ent.message_export.global_relay_export.deliver.to_address.app_error",
    "translation": "Nie można ustawić adresu e-mail Aby zaadresować."
  },
  {
    "id": "ent.message_export.global_relay_export.deliver.unable_to_get_file_info.app_error",
    "translation": "Nie można uzyskać informacji o pliku tymczasowym eksportu"
  },
  {
    "id": "ent.message_export.global_relay_export.deliver.unable_to_open_email_file.app_error",
    "translation": "Nie można uzyskać wiadomości e-mail z pliku tymczasowego"
  },
  {
    "id": "ent.message_export.global_relay_export.deliver.unable_to_open_zip_file_data.app_error",
    "translation": "Nie można otworzyć pliku tymczasowego eksportu"
  },
  {
    "id": "ent.migration.migratetoldap.duplicate_field",
    "translation": "Nie można przenieść użytkowników AD/LDAP z określonym polem. Wykryto duplikat. Usuń wszystkie duplikaty i spróbuj ponownie."
  },
  {
    "id": "ent.migration.migratetoldap.user_not_found",
    "translation": "Nie można znaleźć użytkownika na serwerze AD/LDAP:"
  },
  {
    "id": "ent.migration.migratetosaml.email_already_used_by_other_user",
    "translation": "E-mail używany już przez innego użytkownika SAML."
  },
  {
    "id": "ent.migration.migratetosaml.user_not_found_in_users_mapping_file",
    "translation": "Nie znaleziono użytkownika w pliku użytkownika."
  },
  {
    "id": "ent.migration.migratetosaml.username_already_used_by_other_user",
    "translation": "Nazwa użytkownika jest już używana przez innego użytkownika Mattermost."
  },
  {
    "id": "ent.saml.attribute.app_error",
    "translation": "Logowanie przez SAML nie powiodło się, ponieważ jeden z atrybutów jest niepoprawny. Skontaktuj się z administratorem systemu."
  },
  {
    "id": "ent.saml.build_request.app_error",
    "translation": "Podczas rozpoczynania żądania do Identity Provider wystąpił błąd. Skontatuj się z administratorem systemu"
  },
  {
    "id": "ent.saml.build_request.encoding.app_error",
    "translation": "Podczas enkodowania żądania do Identity Provider wystąpił błąd. Skontatuj się z administratorem systemu"
  },
  {
    "id": "ent.saml.configure.encryption_not_enabled.app_error",
    "translation": "Logowanie przez SAML nie powiodło się, ponieważ nie jest włączone szyfrowanie. Skontaktuj się z administratorem systemu."
  },
  {
    "id": "ent.saml.configure.load_idp_cert.app_error",
    "translation": "Plik certyfikatu publicznego Identity Provider nie został odnaleziony. Skontaktuj się z administratorem systemu."
  },
  {
    "id": "ent.saml.configure.load_private_key.app_error",
    "translation": "Logowanie przez SAML nie powiodło się, ponieważ klucz prywatny Service Provider nie został odnaleziony. Skontaktuj się z administratorem systemu."
  },
  {
    "id": "ent.saml.configure.not_encrypted_response.app_error",
    "translation": "Logowanie przez SAML nie powiodło się, ponieważ odpowiedź Identity Providera nie została zaszyfrowana. Skontaktuj się z administratorem systemu."
  },
  {
    "id": "ent.saml.do_login.decrypt.app_error",
    "translation": "Logowanie SAML nie powiodło się, ponieważ wystapił błąd podczas odkodowywania odpowiedzi dostawcy tożsamości (Identity Provider). Proszę skontaktować się z administratorem systemu."
  },
  {
    "id": "ent.saml.do_login.empty_response.app_error",
    "translation": "Odpowiedź dostawcy tożsamości (Identity Provider) jest pusta"
  },
  {
    "id": "ent.saml.do_login.parse.app_error",
    "translation": "Podczas przetwarzania odpowiedzi dostawcy tożsamości (Identity Provider) wystąpił błąd. Proszę skontaktować się z administratorem systemu."
  },
  {
    "id": "ent.saml.do_login.validate.app_error",
    "translation": "Podczas weryfikacji odpowiedzi dostawcy tożsamości (Identity Provider) wystąpił błąd. Proszę o kontakt z administratorem systemu."
  },
  {
    "id": "ent.saml.license_disable.app_error",
    "translation": "Twoja licencja nie wspiera uwierzytelnienia SAML."
  },
  {
    "id": "ent.saml.metadata.app_error",
    "translation": "Podczas budowania metadanych dostawcy usługi (Service Provider Metadata) wystąpił błąd."
  },
  {
    "id": "ent.saml.service_disable.app_error",
    "translation": "SAML 2.0 nie jest skonfigurowany lub obsługiwany na tym serwerze."
  },
  {
    "id": "interactive_message.decode_trigger_id.base64_decode_failed",
    "translation": "Nie udało się zdekodować base64 dla ID wywołania dla interaktywnego dialogu."
  },
  {
    "id": "interactive_message.decode_trigger_id.expired",
    "translation": "ID wywołania dla interaktywnego dialogu wygasło. Maksymalny czas życia dla ID wywołania wynosi {{.Seconds}} sekund."
  },
  {
    "id": "interactive_message.decode_trigger_id.missing_data",
    "translation": "Brakuje wymaganych danych dla ID wywołania dla interaktywnego dialogu."
  },
  {
    "id": "interactive_message.decode_trigger_id.signature_decode_failed",
    "translation": "Nie powiodło się dekodowanie podpisu base64 dla ID wywołania dla interaktywnego dialogu."
  },
  {
    "id": "interactive_message.decode_trigger_id.verify_signature_failed",
    "translation": "Nie powiodła się weryfikacja sygnatury dla ID wywołania dla interaktywnego dialogu."
  },
  {
    "id": "interactive_message.generate_trigger_id.signing_failed",
    "translation": "Nie udało się podpisać wygenerowanego ID wywołania dla interaktywnego dialogu."
  },
  {
    "id": "jobs.request_cancellation.status.error",
    "translation": "Nie można poprosić o anulowanie zadania, które nie jest w stanie anulowania."
  },
  {
    "id": "jobs.set_job_error.update.error",
    "translation": "Nie udało się ustawić statusu zadania na błąd"
  },
  {
    "id": "manaultesting.manual_test.parse.app_error",
    "translation": "Nie można przetworzyć adresu URL"
  },
  {
    "id": "manaultesting.test_autolink.unable.app_error",
    "translation": "Nie można pobrać kanałów"
  },
  {
    "id": "mattermost.bulletin.subject",
    "translation": "Serwis wiadomości o bezpieczeństwie Mattermost"
  },
  {
    "id": "mfa.activate.bad_token.app_error",
    "translation": "Nieprawidłowy token MFA"
  },
  {
    "id": "mfa.generate_qr_code.create_code.app_error",
    "translation": "Błąd podczas generowania kodu QR"
  },
  {
    "id": "mfa.mfa_disabled.app_error",
    "translation": "Uwierzytelnienie wieloskładnikowe zostało wyłączone na tym serwerze."
  },
  {
    "id": "mfa.validate_token.authenticate.app_error",
    "translation": "Błąd podczas próby uwierzytelnienia tokenu MFA"
  },
  {
    "id": "migrations.worker.run_advanced_permissions_phase_2_migration.invalid_progress",
    "translation": "Migracja nie powiodła się z powodu nieprawidłowych danych o postępach."
  },
  {
    "id": "migrations.worker.run_migration.unknown_key",
    "translation": "Nie można uruchomić zadania migracji z powodu nieznanego klucza migracji."
  },
  {
    "id": "model.access.is_valid.access_token.app_error",
    "translation": "Nieprawidłowy token dostępu"
  },
  {
    "id": "model.access.is_valid.client_id.app_error",
    "translation": "Nieprawidłowy identyfikator klienta"
  },
  {
    "id": "model.access.is_valid.redirect_uri.app_error",
    "translation": "Nieprawidłowy URI przekierowania"
  },
  {
    "id": "model.access.is_valid.refresh_token.app_error",
    "translation": "Nieprawidłowy token odświeżenia"
  },
  {
    "id": "model.access.is_valid.user_id.app_error",
    "translation": "Nieprawidłowy identyfikator użytkownika"
  },
  {
    "id": "model.authorize.is_valid.auth_code.app_error",
    "translation": "Nieprawidłowy kod autoryzacji"
  },
  {
    "id": "model.authorize.is_valid.client_id.app_error",
    "translation": "Nieprawidłowy identyfikator klienta"
  },
  {
    "id": "model.authorize.is_valid.create_at.app_error",
    "translation": "Utworzono dnia musi zawierać prawidłowy czas"
  },
  {
    "id": "model.authorize.is_valid.expires.app_error",
    "translation": "Data wygaśnięcia musi być ustawiona"
  },
  {
    "id": "model.authorize.is_valid.redirect_uri.app_error",
    "translation": "Nieprawidłowy URI przekierowania"
  },
  {
    "id": "model.authorize.is_valid.response_type.app_error",
    "translation": "Nieprawidłowy typ odpowiedzi"
  },
  {
    "id": "model.authorize.is_valid.scope.app_error",
    "translation": "Nieprawidłowy zakres"
  },
  {
    "id": "model.authorize.is_valid.state.app_error",
    "translation": "Nieprawidłowy stan"
  },
  {
    "id": "model.authorize.is_valid.user_id.app_error",
    "translation": "Nieprawidłowy identyfikator użytkownika"
  },
  {
    "id": "model.bot.is_valid.create_at.app_error",
    "translation": "Nieprawidłowy identyfikator autora"
  },
  {
    "id": "model.bot.is_valid.creator_id.app_error",
    "translation": "Nieprawidłowy identyfikator autora"
  },
  {
    "id": "model.bot.is_valid.description.app_error",
    "translation": "Nieprawidłowy opis"
  },
  {
    "id": "model.bot.is_valid.update_at.app_error",
    "translation": "Invalid update at"
  },
  {
    "id": "model.bot.is_valid.user_id.app_error",
    "translation": "Nieprawidłowy identyfikator użytkownika"
  },
  {
    "id": "model.bot.is_valid.username.app_error",
    "translation": "Niepoprawna nazwa użytkownika"
  },
  {
    "id": "model.channel.is_valid.2_or_more.app_error",
    "translation": "Nazwa musi być złożona z co najmniej 2 małych znaków alfanumerycznych"
  },
  {
    "id": "model.channel.is_valid.create_at.app_error",
    "translation": "Utworzono dnia musi zawierać prawidłowy czas"
  },
  {
    "id": "model.channel.is_valid.creator_id.app_error",
    "translation": "Nieprawidłowy identyfikator autora"
  },
  {
    "id": "model.channel.is_valid.display_name.app_error",
    "translation": "Nieprawidłowa nazwa wyświetlana"
  },
  {
    "id": "model.channel.is_valid.header.app_error",
    "translation": "Nieprawidłowy nagłówek"
  },
  {
    "id": "model.channel.is_valid.id.app_error",
    "translation": "Nieprawidłowy identyfikator"
  },
  {
    "id": "model.channel.is_valid.purpose.app_error",
    "translation": "Nieprawidłowy cel"
  },
  {
    "id": "model.channel.is_valid.type.app_error",
    "translation": "Nieprawidłowy typ"
  },
  {
    "id": "model.channel.is_valid.update_at.app_error",
    "translation": "Zaktualizowano dnia musi być poprawnym czasem"
  },
  {
    "id": "model.channel_member.is_valid.channel_id.app_error",
    "translation": "Nieprawidłowy identyfikator kanału"
  },
  {
    "id": "model.channel_member.is_valid.email_value.app_error",
    "translation": "Nieprawidłowa wartość powiadomienia email"
  },
  {
    "id": "model.channel_member.is_valid.ignore_channel_mentions_value.app_error",
    "translation": "Nieprawidłowy stan ignorowania wzmianek kanału"
  },
  {
    "id": "model.channel_member.is_valid.notify_level.app_error",
    "translation": "Nieprawidłowy poziom powiadomień"
  },
  {
    "id": "model.channel_member.is_valid.push_level.app_error",
    "translation": "Nieprawidłowy poziom aktywnych powiadomień"
  },
  {
    "id": "model.channel_member.is_valid.unread_level.app_error",
    "translation": "Nieprawidłowy poziom oznaczania jako nieprzeczytane"
  },
  {
    "id": "model.channel_member.is_valid.user_id.app_error",
    "translation": "Nieprawidłowy identyfikator użytkownika"
  },
  {
    "id": "model.cluster.is_valid.create_at.app_error",
    "translation": "CreateAt musi być ustawiony"
  },
  {
    "id": "model.cluster.is_valid.hostname.app_error",
    "translation": "Nazwa hosta musi być ustawiona"
  },
  {
    "id": "model.cluster.is_valid.id.app_error",
    "translation": "Invalid Id"
  },
  {
    "id": "model.cluster.is_valid.last_ping_at.app_error",
    "translation": "LastPingAt musi być ustawiony"
  },
  {
    "id": "model.cluster.is_valid.name.app_error",
    "translation": "ClusterName musi być ustawione"
  },
  {
    "id": "model.cluster.is_valid.type.app_error",
    "translation": "Typ musi być ustawiony"
  },
  {
    "id": "model.command.is_valid.create_at.app_error",
    "translation": "Utworzono dnia musi być poprawnym czasem"
  },
  {
    "id": "model.command.is_valid.description.app_error",
    "translation": "Nieprawidłowy opis"
  },
  {
    "id": "model.command.is_valid.display_name.app_error",
    "translation": "Nieprawidłowy tytuł"
  },
  {
    "id": "model.command.is_valid.id.app_error",
    "translation": "Nieprawidłowy identyfikator"
  },
  {
    "id": "model.command.is_valid.method.app_error",
    "translation": "Nieprawidłowa metoda"
  },
  {
    "id": "model.command.is_valid.team_id.app_error",
    "translation": "Nieprawidłowe ID zespołu"
  },
  {
    "id": "model.command.is_valid.token.app_error",
    "translation": "Nieprawidłowy token"
  },
  {
    "id": "model.command.is_valid.trigger.app_error",
    "translation": "Nieprawidłowy wyzwalacz"
  },
  {
    "id": "model.command.is_valid.update_at.app_error",
    "translation": "Zaktualizowano dnia musi być prawidłowym czasem"
  },
  {
    "id": "model.command.is_valid.url.app_error",
    "translation": "Nieprawidłowy adres URL"
  },
  {
    "id": "model.command.is_valid.url_http.app_error",
    "translation": "Nieprawidłowy URL. Adres URL musi być prawidłowy i zaczynać się od http:// lub https://"
  },
  {
    "id": "model.command.is_valid.user_id.app_error",
    "translation": "Nieprawidłowy identyfikator użytkownika"
  },
  {
    "id": "model.command_hook.channel_id.app_error",
    "translation": "Nieprawidłowy identyfikator kanału"
  },
  {
    "id": "model.command_hook.command_id.app_error",
    "translation": "Nieprawidłowa komenda identyfikatora"
  },
  {
    "id": "model.command_hook.create_at.app_error",
    "translation": "Utworzono musi być prawidłowym czasem"
  },
  {
    "id": "model.command_hook.id.app_error",
    "translation": "Nieprawidłowa komenda identyfikatora"
  },
  {
    "id": "model.command_hook.root_id.app_error",
    "translation": "Nieprawidłowy root id"
  },
  {
    "id": "model.command_hook.user_id.app_error",
    "translation": "Nieprawidłowy identyfikator użytkownika"
  },
  {
    "id": "model.compliance.is_valid.create_at.app_error",
    "translation": "Utworzono dnia musi być prawidłowym czasem"
  },
  {
    "id": "model.compliance.is_valid.desc.app_error",
    "translation": "Nieprawidłowy opis"
  },
  {
    "id": "model.compliance.is_valid.end_at.app_error",
    "translation": "Do musi być poprawnym czasem"
  },
  {
    "id": "model.compliance.is_valid.id.app_error",
    "translation": "Nieprawidłowy identyfikator"
  },
  {
    "id": "model.compliance.is_valid.start_at.app_error",
    "translation": "Od musi być poprawnym czasem"
  },
  {
    "id": "model.compliance.is_valid.start_end_at.app_error",
    "translation": "Do musi być większe niż od"
  },
  {
    "id": "model.config.is_valid.allow_cookies_for_subdomains.app_error",
    "translation": "Zezwalanie na pliki cookie dla poddomen wymaga ustawienia SiteURL."
  },
  {
    "id": "model.config.is_valid.atmos_camo_image_proxy_options.app_error",
    "translation": "Nieprawidłowy parametr RemoteImageProxyOptions dla atmos/camo. Musi być ustawiony na Twój klucz udostępniony."
  },
  {
    "id": "model.config.is_valid.atmos_camo_image_proxy_url.app_error",
    "translation": "Nieprawidłowy parametr RemoteImageProxyURL dla atmos/camo. Musi być ustawiony na Twój klucz udostępniony."
  },
  {
    "id": "model.config.is_valid.cluster_email_batching.app_error",
    "translation": "Nie można odblokować masowych emaili gdy klastrowanie jest odblokowane."
  },
  {
    "id": "model.config.is_valid.data_retention.deletion_job_start_time.app_error",
    "translation": "Data rozpoczęcia zadania retencji danych musi być 24-godzinnym znacznikiem czasu w postaci HH:MM."
  },
  {
    "id": "model.config.is_valid.data_retention.file_retention_days_too_low.app_error",
    "translation": "Retencja danych musi wynosić jeden dzień lub dłużej."
  },
  {
    "id": "model.config.is_valid.data_retention.message_retention_days_too_low.app_error",
    "translation": "Retencja wiadomości musi wynosić jeden dzień lub dłużej."
  },
  {
    "id": "model.config.is_valid.display.custom_url_schemes.app_error",
    "translation": "Niestandardowy schemat URL {{.Scheme}} jest nieprawidłowy. Niestandardowe schematy adresów URL muszą zaczynać się od litery i zawierać tylko litery, cyfry i łączniki (-)."
  },
  {
    "id": "model.config.is_valid.elastic_search.aggregate_posts_after_days.app_error",
    "translation": "Ustawienie Elasticsearch AggregatePostsAfterDays musi być liczbą większą lub równą 1"
  },
  {
    "id": "model.config.is_valid.elastic_search.bulk_indexing_time_window_seconds.app_error",
    "translation": "Okno czasowe indeksowania elastycznego musi wynosić co najmniej 1 sekundę."
  },
  {
    "id": "model.config.is_valid.elastic_search.connection_url.app_error",
    "translation": "Elasticsearch ConnectionUrl  musi zostać podany podczas gdy indeksowanie Elasticseach jest włączone. "
  },
  {
    "id": "model.config.is_valid.elastic_search.enable_searching.app_error",
    "translation": "Elastic Search Ustawienie IndexingEnabled musi być ustawione na wartość true, gdy Elastich Search SearchEnabled ma wartość true."
  },
  {
    "id": "model.config.is_valid.elastic_search.live_indexing_batch_size.app_error",
    "translation": "Elasticsearch Live Indexing Batch musi wynosić co najmniej 1"
  },
  {
    "id": "model.config.is_valid.elastic_search.posts_aggregator_job_start_time.app_error",
    "translation": "Ustawienie Elasticsearch PostsAggregatorJobStartTime musi być czasem w formacie \"hh: mm\""
  },
  {
    "id": "model.config.is_valid.elastic_search.request_timeout_seconds.app_error",
    "translation": "Czas oczekiwania na żądanie ElasticSearch musi wynosić co najmniej 1 sekundę."
  },
  {
    "id": "model.config.is_valid.email_batching_buffer_size.app_error",
    "translation": "Nieprawidłowy rozmiar bufora dla ustawień masowych emaili. Musi być liczbą 0 lub większą."
  },
  {
    "id": "model.config.is_valid.email_batching_interval.app_error",
    "translation": "Nieprawidłowy odstęp czasu dla ustawień masowych emaili. Musi składać się z 30 sekund lub więcej."
  },
  {
    "id": "model.config.is_valid.email_notification_contents_type.app_error",
    "translation": "Nieprawidłowy typ zawartości powiadomienia e-mail dla ustawień poczty e-mail. Musi być jedną z opcji \"full\" lub \"generic\"."
  },
  {
    "id": "model.config.is_valid.email_security.app_error",
    "translation": "Nieprawidłowe zabezpieczenie połączenia dla ustawień email. Musi być 'TLS', albo 'STARTTLS'"
  },
  {
    "id": "model.config.is_valid.encrypt_sql.app_error",
    "translation": "Nieprawidłowy klucz szyfrowania dla ustawień SQL. Musi składać się z 32 lub więcej znaków."
  },
  {
    "id": "model.config.is_valid.file_driver.app_error",
    "translation": "Nieprawidłowa nazwa sterownika systemu plików.  Dozwolone są 'local' oraz 'amazons3'"
  },
  {
    "id": "model.config.is_valid.file_salt.app_error",
    "translation": "Nieprawidłowa sól linków publicznych dla ustawień plików. Musi składać się z 32 lub więcej znaków."
  },
  {
    "id": "model.config.is_valid.group_unread_channels.app_error",
    "translation": "Nieprawidłowa grupa nieprzeczytanych kanałów dla ustawień usługi. Musi być 'disabled', 'default_on' lub 'default_off'."
  },
  {
    "id": "model.config.is_valid.image_proxy_type.app_error",
    "translation": "Nieprawidłowy typ proxy obrazu. Musi być \"local\" lub \"atmos/camo\"."
  },
  {
    "id": "model.config.is_valid.ldap_basedn",
    "translation": "Pole AD/LDAP \"BaseDN\" jest wymagane."
  },
  {
    "id": "model.config.is_valid.ldap_email",
    "translation": "Pole AD/LDAP \"Email Attribute\" jest wymagane."
  },
  {
    "id": "model.config.is_valid.ldap_id",
    "translation": "Pole AD/LDAP \"ID Attribute\" jest wymagane."
  },
  {
    "id": "model.config.is_valid.ldap_login_id",
    "translation": "Pole AD/LDAP \"Login ID Attribute\" jest wymagane."
  },
  {
    "id": "model.config.is_valid.ldap_max_page_size.app_error",
    "translation": "Nieprawidłowy maksymalny rozmiar strony."
  },
  {
    "id": "model.config.is_valid.ldap_security.app_error",
    "translation": "Nieprawidłowe zabezpieczenie połączanie dla ustawień AD/LDAP. Musi być 'TLS', lub 'STARTTLS'"
  },
  {
    "id": "model.config.is_valid.ldap_server",
    "translation": "Pole AD/LDAP \"AD/LDAP Server\" jest wymagane."
  },
  {
    "id": "model.config.is_valid.ldap_sync_interval.app_error",
    "translation": "Nieprawidłowa częstotliwość aktualizacji. Musi być przynajmniej 1 minuta."
  },
  {
    "id": "model.config.is_valid.ldap_username",
    "translation": "Pole AD/LDAP \"Username Attribute\" jest wymagane."
  },
  {
    "id": "model.config.is_valid.listen_address.app_error",
    "translation": "Nieprawidłowy adres nasłuchiwania dla ustawień usługi."
  },
  {
    "id": "model.config.is_valid.localization.available_locales.app_error",
    "translation": "Dostępne języki muszą zawierać domyślny język klienta"
  },
  {
    "id": "model.config.is_valid.login_attempts.app_error",
    "translation": "Nieprawidłowa maksymalna ilość prób logowania dla ustawień usługi. Musi być liczbą dodatnią."
  },
  {
    "id": "model.config.is_valid.max_burst.app_error",
    "translation": "Maksymalny rozmiar impulsu musi być większy od 0."
  },
  {
    "id": "model.config.is_valid.max_channels.app_error",
    "translation": "Nieprawidłowa ilość maksymalnych kanałów na zespół w ustawieniach zespołu. Musi być liczbą dodatnią."
  },
  {
    "id": "model.config.is_valid.max_file_size.app_error",
    "translation": "Nieprawidłowy maksymalny rozmiar pliku dla ustawień plików. Musi być liczbą całkowitą większą od zera."
  },
  {
    "id": "model.config.is_valid.max_notify_per_channel.app_error",
    "translation": "Nieprawidłowa maksymalna ilość powiadomień dla kanału w ustawieniach zespołu. Musi być liczbą dodatnią."
  },
  {
    "id": "model.config.is_valid.max_users.app_error",
    "translation": "Nieprawidłowa maksymalna ilość użytkowników dla zespołu w ustawieniach zespołu. Musi być liczbą dodatnią."
  },
  {
    "id": "model.config.is_valid.message_export.batch_size.app_error",
    "translation": "Zadanie eksportu wiadomości BatchSize musi być dodatnią liczbą całkowitą"
  },
  {
    "id": "model.config.is_valid.message_export.daily_runtime.app_error",
    "translation": "Zadanie eksportu wiadomości DailyRuntime musi być 24-godzinnym znacznikiem czasu w postaci HH:MM."
  },
  {
    "id": "model.config.is_valid.message_export.enable.app_error",
    "translation": "Zadanie eksportu komunikatu Ustawienie EnableExport musi mieć wartość true lub false"
  },
  {
    "id": "model.config.is_valid.message_export.export_from.app_error",
    "translation": "Zadanie eksportu wiadomości ExportFromTimestamp musi być znacznikiem czasu (wyrażonym w sekundach od unix epoch). Tylko wiadomości wysłane po tym sygnale czasowym będą eksportowane."
  },
  {
    "id": "model.config.is_valid.message_export.export_type.app_error",
    "translation": "Zadanie eksportowania wiadomości ExportFormat musi być jednym z \"actiance\", \"csv\" lub \"globalrelay\""
  },
  {
    "id": "model.config.is_valid.message_export.global_relay.config_missing.app_error",
    "translation": "Zadanie eksportu wiadomości ExportFormat jest ustawione na \"globalrelay\", ale brakuje ustawień GlobalRelaySettings"
  },
  {
    "id": "model.config.is_valid.message_export.global_relay.customer_type.app_error",
    "translation": "Eksport wiadomości GlobalRelaySettings.CustomerType musi być ustawiony na jeden z \"A9\" lub \"A10\""
  },
  {
    "id": "model.config.is_valid.message_export.global_relay.email_address.app_error",
    "translation": "Zadanie eksportu wiadomości GlobalRelaySettings.EmailAddress musi być ustawione na prawidłowy adres e-mail"
  },
  {
    "id": "model.config.is_valid.message_export.global_relay.smtp_password.app_error",
    "translation": "Zadanie eksportu wiadomości GlobalRelaySettings.SmtpPassword musi być ustawione"
  },
  {
    "id": "model.config.is_valid.message_export.global_relay.smtp_username.app_error",
    "translation": "Zadanie eksportu wiadomości GlobalRelaySettings.SmtpUsername musi być ustawione"
  },
  {
    "id": "model.config.is_valid.password_length.app_error",
    "translation": "Minimalna długość hasła musi być liczbą całkowitą większą lub równą od {{.MinLength}} i mniejszą lub równą od {{.MaxLength}}."
  },
  {
    "id": "model.config.is_valid.rate_mem.app_error",
    "translation": "Nieprawidłowy rozmiar pamięci dla ustawień limitu stawek. Musi być liczbą dodatnią"
  },
  {
    "id": "model.config.is_valid.rate_sec.app_error",
    "translation": "Nieprawidłowa ilość na sekundę dla ustawień limitu stawek. Musi być liczbą dodatnią"
  },
  {
    "id": "model.config.is_valid.read_timeout.app_error",
    "translation": "Nieprawidłowa wartość dla upłynięcia limitu czasu."
  },
  {
    "id": "model.config.is_valid.restrict_direct_message.app_error",
    "translation": "Nieprawidłowe ograniczenie bezpośrednich wiadomości. Musi być 'any' lub 'team'"
  },
  {
    "id": "model.config.is_valid.saml_assertion_consumer_service_url.app_error",
    "translation": "Nieprawidłowy URL usługi logowania. URL musi być prawidłowy i zaczynać się od http:// lub https://"
  },
  {
    "id": "model.config.is_valid.saml_email_attribute.app_error",
    "translation": "Nieprawidłowy atrybut Email. Musi być wpisany."
  },
  {
    "id": "model.config.is_valid.saml_idp_cert.app_error",
    "translation": "Brakuje certyfikatu Identity Provider Public Certificate Czy zapomniałeś go wrzucić?"
  },
  {
    "id": "model.config.is_valid.saml_idp_descriptor_url.app_error",
    "translation": "Nieprawidłowy URL zarządcy tożsamości. URL musi być prawidłowy i zaczynać się od http:// lub https://"
  },
  {
    "id": "model.config.is_valid.saml_idp_url.app_error",
    "translation": "SAML SSO URL musi być prawidłowy i zaczynać się od http:// lub https://"
  },
  {
    "id": "model.config.is_valid.saml_private_key.app_error",
    "translation": "Brakuje klucza Service Provider Private Key. Czy zapomniałeś go wrzucić?"
  },
  {
    "id": "model.config.is_valid.saml_public_cert.app_error",
    "translation": "Brakuje certyfikatu Service Provider Public Certificate. Czy zapomniałeś go wrzucić?"
  },
  {
    "id": "model.config.is_valid.saml_username_attribute.app_error",
    "translation": "Nieprawidłowy atrybut Nazwa użytkownika. Musi być ustawiony."
  },
  {
    "id": "model.config.is_valid.site_url.app_error",
    "translation": "URL Strony musi być prawidłowym URL i zaczynać się od http:// lub https://."
  },
  {
    "id": "model.config.is_valid.site_url_email_batching.app_error",
    "translation": "Nie da się odblokować masowych emaili gdy SiteURL nie jest ustawione."
  },
  {
    "id": "model.config.is_valid.sitename_length.app_error",
    "translation": "Nazwa strony musi składać się z maksymalnie {{.MaxLength}} znaków."
  },
  {
    "id": "model.config.is_valid.sql_conn_max_lifetime_milliseconds.app_error",
    "translation": "Nieprawidłowy okres ważności połączenia dla ustawień SQL. Musi być liczbą nieujemną."
  },
  {
    "id": "model.config.is_valid.sql_data_src.app_error",
    "translation": "Nieprawidłowe źródło danych dla ustawień SQL. Musi być ustawione."
  },
  {
    "id": "model.config.is_valid.sql_driver.app_error",
    "translation": "Nieprawidłowa nazwa sterownika SQL. Dozwolone są 'mysql' oraz 'postgres'"
  },
  {
    "id": "model.config.is_valid.sql_idle.app_error",
    "translation": "Nieprawidłowy maksymalny czas bezczynności połączenia dla ustawień SQL. Musi być liczbą dodatnią."
  },
  {
    "id": "model.config.is_valid.sql_max_conn.app_error",
    "translation": "Nieprawidłowy maksymalna ilość połączeń dla ustawień SQL. Musi być liczbą dodatnią."
  },
  {
    "id": "model.config.is_valid.sql_query_timeout.app_error",
    "translation": "Nieprawidłowy limit czasu zapytania dla ustawień SQL. Musi to być liczba dodatnia."
  },
  {
    "id": "model.config.is_valid.teammate_name_display.app_error",
    "translation": "Niepoprawny sposób wyświetlania członka zespołu. Musi to być \"full_name\", \"nickname_full_name\" lub \"username\""
  },
  {
    "id": "model.config.is_valid.time_between_user_typing.app_error",
    "translation": "Czas pomiędzy aktualizacjami podczas wprowadzania tekstu przez użytkownika nie może być mniejszy niż 1000 milisekund."
  },
  {
    "id": "model.config.is_valid.tls_cert_file_missing.app_error",
    "translation": "Nieprawidłowa wartość dla pliku certyfikatu TLS - użyj LetsEncrypt lub ustaw ścieżkę do istniejącego pliku certyfikatu"
  },
  {
    "id": "model.config.is_valid.tls_key_file_missing.app_error",
    "translation": "Nieprawidłowa wartość dla pliku klucza TLS - użyj LetsEncrypt lub ustaw ścieżkę do istniejącego pliku klucza"
  },
  {
    "id": "model.config.is_valid.tls_overwrite_cipher.app_error",
    "translation": "Wprowadzono niepoprawną wartość dla szyfru nadpisującego TLS - Sprawdź prawidłowe wartości w dokumentacji"
  },
  {
    "id": "model.config.is_valid.webserver_security.app_error",
    "translation": "Nieprawidłowa wartość zabezpieczenia połeczenia dla serwera web."
  },
  {
    "id": "model.config.is_valid.websocket_url.app_error",
    "translation": "URL Websocket musi być prawidłowy i zaczynać się od ws:// lub wss://"
  },
  {
    "id": "model.config.is_valid.write_timeout.app_error",
    "translation": "Nieprawidłowa wartość upłynięcia limitu czasu."
  },
  {
    "id": "model.emoji.create_at.app_error",
    "translation": "Utworzono musi zawierać prawidłowy czas"
  },
  {
    "id": "model.emoji.id.app_error",
    "translation": "Nieprawidłowe ID emoji"
  },
  {
    "id": "model.emoji.name.app_error",
    "translation": "Nazwa musi być złożona z 1 do 64 małych znaków alfanumerycznych"
  },
  {
    "id": "model.emoji.update_at.app_error",
    "translation": "Aktualizacja w musi być prawidłowym czasem"
  },
  {
    "id": "model.emoji.user_id.app_error",
    "translation": "Nieprawidłowy creator id"
  },
  {
    "id": "model.file_info.get.gif.app_error",
    "translation": "Nie można zdekodować gifa."
  },
  {
    "id": "model.file_info.is_valid.create_at.app_error",
    "translation": "Nieprawidłowa wartość dla create_at"
  },
  {
    "id": "model.file_info.is_valid.id.app_error",
    "translation": "Nieprawidłowa wartość dla id."
  },
  {
    "id": "model.file_info.is_valid.path.app_error",
    "translation": "Nieprawidłowa wartość dla path."
  },
  {
    "id": "model.file_info.is_valid.post_id.app_error",
    "translation": "Nieprawidłowa wartość dla post_id."
  },
  {
    "id": "model.file_info.is_valid.update_at.app_error",
    "translation": "Nieprawidłowa wartość dla update_at."
  },
  {
    "id": "model.file_info.is_valid.user_id.app_error",
    "translation": "Nieprawidłowa wartość dla user_id."
  },
  {
    "id": "model.group.create_at.app_error",
    "translation": "nieprawidłowe create at własności dla grupy"
  },
  {
    "id": "model.group.description.app_error",
    "translation": "nieprawidłowa właściwość opisu dla grupy"
  },
  {
    "id": "model.group.display_name.app_error",
    "translation": "nieprawidłowa właściwość nazwy wyświetlanej dla grupy"
  },
  {
    "id": "model.group.name.app_error",
    "translation": "nieprawidłowa właściwość name dla grupy"
  },
  {
    "id": "model.group.remote_id.app_error",
    "translation": "nieprawidłowa własność remote id dla grupy"
  },
  {
    "id": "model.group.source.app_error",
    "translation": "niepoprawna właściwość source dla grupy"
  },
  {
    "id": "model.group.update_at.app_error",
    "translation": "nieprawidłowa właściwość update at dla grupy"
  },
  {
    "id": "model.group_member.group_id.app_error",
    "translation": "nieprawidłowa właściwość group id dla członka grupy"
  },
  {
    "id": "model.group_member.user_id.app_error",
    "translation": "nieprawidłowa właściwość user id dla członka grupy"
  },
  {
    "id": "model.group_syncable.group_id.app_error",
    "translation": "nieprawidłowa właściwość group id dla grupy syncable"
  },
  {
    "id": "model.group_syncable.syncable_id.app_error",
    "translation": "nieprawidłowa wartość syncable id dla grupy syncable"
  },
  {
    "id": "model.incoming_hook.channel_id.app_error",
    "translation": "Nieprawidłowy identyfikator kanału"
  },
  {
    "id": "model.incoming_hook.create_at.app_error",
    "translation": "Utworzono musi zawierać prawidłowy czas"
  },
  {
    "id": "model.incoming_hook.description.app_error",
    "translation": "Nieprawidłowy opis"
  },
  {
    "id": "model.incoming_hook.display_name.app_error",
    "translation": "Nieprawidłowy tytuł"
  },
  {
    "id": "model.incoming_hook.icon_url.app_error",
    "translation": "Nieprawidłowa ikona posta"
  },
  {
    "id": "model.incoming_hook.id.app_error",
    "translation": "Nieprawidłowy identyfikator"
  },
  {
    "id": "model.incoming_hook.parse_data.app_error",
    "translation": "Nie można przeanalizować danych przychodzących"
  },
  {
    "id": "model.incoming_hook.team_id.app_error",
    "translation": "Nieprawidłowe ID zespołu"
  },
  {
    "id": "model.incoming_hook.update_at.app_error",
    "translation": "Data aktualizacji musi być poprawnym czasem"
  },
  {
    "id": "model.incoming_hook.user_id.app_error",
    "translation": "Nieprawidłowe ID użytkownika"
  },
  {
    "id": "model.incoming_hook.username.app_error",
    "translation": "Niepoprawna nazwa użytkownika"
  },
  {
    "id": "model.job.is_valid.create_at.app_error",
    "translation": "Utworzono musi zawierać prawidłowy czas"
  },
  {
    "id": "model.job.is_valid.id.app_error",
    "translation": "Nieprawidłowe job Id"
  },
  {
    "id": "model.job.is_valid.status.app_error",
    "translation": "Nieprawidłowy status zadania"
  },
  {
    "id": "model.job.is_valid.type.app_error",
    "translation": "Nieprawidłowy job type"
  },
  {
    "id": "model.license_record.is_valid.create_at.app_error",
    "translation": "Nieprawidłowa wartość dla created_at podczas przesyłania licencji."
  },
  {
    "id": "model.license_record.is_valid.id.app_error",
    "translation": "Nieprawidłowa wartość id podczas przesyłania licencji."
  },
  {
    "id": "model.link_metadata.is_valid.data.app_error",
    "translation": "Dane metadanych linków nie mogą być zerowe"
  },
  {
    "id": "model.link_metadata.is_valid.data_type.app_error",
    "translation": "Dane metadanych linków nie pasują do podanego typu"
  },
  {
    "id": "model.link_metadata.is_valid.timestamp.app_error",
    "translation": "Termin znacznika metadanych łącza musi być niezerowy i zaokrąglany do najbliższej godziny"
  },
  {
    "id": "model.link_metadata.is_valid.type.app_error",
    "translation": "Nieprawidłowy typ metadanych linków"
  },
  {
    "id": "model.link_metadata.is_valid.url.app_error",
    "translation": "Adres URL linku metadanych musi być ustawiony"
  },
  {
    "id": "model.oauth.is_valid.app_id.app_error",
    "translation": "Nieprawidłowe id aplikacji"
  },
  {
    "id": "model.oauth.is_valid.callback.app_error",
    "translation": "URL wywołania zwrotnego musi być prawidłowym URL i zaczynać się od http:// lub https://."
  },
  {
    "id": "model.oauth.is_valid.client_secret.app_error",
    "translation": "Nieprawidłowy secret klienta"
  },
  {
    "id": "model.oauth.is_valid.create_at.app_error",
    "translation": "Data utworzenia musi zawierać prawidłowy czas"
  },
  {
    "id": "model.oauth.is_valid.creator_id.app_error",
    "translation": "Nieprawidłowe ID autora"
  },
  {
    "id": "model.oauth.is_valid.description.app_error",
    "translation": "Nieprawidłowy opis"
  },
  {
    "id": "model.oauth.is_valid.homepage.app_error",
    "translation": "URL strony głównej musi być prawidłowym URL i zaczynać się od http:// lub https://."
  },
  {
    "id": "model.oauth.is_valid.icon_url.app_error",
    "translation": "URL ikony musi być prawidłowym URL i zaczynać się od http:// lub https://."
  },
  {
    "id": "model.oauth.is_valid.name.app_error",
    "translation": "Niepoprawna nazwa"
  },
  {
    "id": "model.oauth.is_valid.update_at.app_error",
    "translation": "Zaktualizowano dnia musi być poprawnym czasem"
  },
  {
    "id": "model.outgoing_hook.icon_url.app_error",
    "translation": "Nieprawidłowa ikona"
  },
  {
    "id": "model.outgoing_hook.is_valid.callback.app_error",
    "translation": "Nieprawidłowy URL zwrotny"
  },
  {
    "id": "model.outgoing_hook.is_valid.channel_id.app_error",
    "translation": "Nieprawidłowy identyfikator kanału"
  },
  {
    "id": "model.outgoing_hook.is_valid.content_type.app_error",
    "translation": "Niepoprawna wartość dla content_type"
  },
  {
    "id": "model.outgoing_hook.is_valid.create_at.app_error",
    "translation": "Utworzono musi zawierać prawidłowy czas"
  },
  {
    "id": "model.outgoing_hook.is_valid.description.app_error",
    "translation": "Nieprawidłowy opis"
  },
  {
    "id": "model.outgoing_hook.is_valid.display_name.app_error",
    "translation": "Nieprawidłowy tytuł"
  },
  {
    "id": "model.outgoing_hook.is_valid.id.app_error",
    "translation": "Nieprawidłowy identyfikator"
  },
  {
    "id": "model.outgoing_hook.is_valid.team_id.app_error",
    "translation": "Nieprawidłowy identyfikator zespołu"
  },
  {
    "id": "model.outgoing_hook.is_valid.token.app_error",
    "translation": "Niepoprawny token"
  },
  {
    "id": "model.outgoing_hook.is_valid.trigger_words.app_error",
    "translation": "Nieprawidłowe wyrazy wyzwalajace"
  },
  {
    "id": "model.outgoing_hook.is_valid.update_at.app_error",
    "translation": "Zaktualizowano musi być poprawnym czasem"
  },
  {
    "id": "model.outgoing_hook.is_valid.url.app_error",
    "translation": "Nieprawidłowy callback. URL musi być prawidłowy i zaczynać się od http:// lub https://"
  },
  {
    "id": "model.outgoing_hook.is_valid.user_id.app_error",
    "translation": "Nieprawidłowe id użytkownika"
  },
  {
    "id": "model.outgoing_hook.is_valid.words.app_error",
    "translation": "Nieprawidłowe wyrazy wyzwalajace"
  },
  {
    "id": "model.outgoing_hook.username.app_error",
    "translation": "Niepoprawna nazwa uzytkownika"
  },
  {
    "id": "model.plugin_command.error.app_error",
    "translation": "Wystąpił błąd podczas próby wykonania tego polecenia."
  },
  {
    "id": "model.plugin_key_value.is_valid.key.app_error",
    "translation": "Nieprawidłowy klucz, musi być dłuższy niż {{.Min}} i krótszy niż {{.Max}} znaków."
  },
  {
    "id": "model.plugin_key_value.is_valid.plugin_id.app_error",
    "translation": "Nieprawidłowy identyfikator wtyczki musi być dłuższy niż {{.Min}} i nie dłuższy niż {{.Max}} znaków."
  },
  {
    "id": "model.post.is_valid.channel_id.app_error",
    "translation": "Nieprawidłowy identyfikator kanału"
  },
  {
    "id": "model.post.is_valid.create_at.app_error",
    "translation": "Data utworzenia musi zawierać prawidłowy format czasu"
  },
  {
    "id": "model.post.is_valid.file_ids.app_error",
    "translation": "Nieprawidłowe identyfikatory plików. Pamiętaj, że przesłane pliki są ograniczone maksymalnie do 10 plików. Użyj dodatkowych wpisów, aby uzyskać więcej plików."
  },
  {
    "id": "model.post.is_valid.filenames.app_error",
    "translation": "Niepoprawne nazwy plików"
  },
  {
    "id": "model.post.is_valid.hashtags.app_error",
    "translation": "Nieprawidłowe hashtagi"
  },
  {
    "id": "model.post.is_valid.id.app_error",
    "translation": "Nieprawidłowy identyfikator"
  },
  {
    "id": "model.post.is_valid.msg.app_error",
    "translation": "Nieprawidłowa wiadomość"
  },
  {
    "id": "model.post.is_valid.original_id.app_error",
    "translation": "Nieprawidłowe id oryginału"
  },
  {
    "id": "model.post.is_valid.props.app_error",
    "translation": "Nieprawidłowa wartość"
  },
  {
    "id": "model.post.is_valid.root_id.app_error",
    "translation": "Nieprawidłowy root id"
  },
  {
    "id": "model.post.is_valid.type.app_error",
    "translation": "Niepoprawny typ"
  },
  {
    "id": "model.post.is_valid.update_at.app_error",
    "translation": "Zaktualizowano o musi być poprawnym czasem"
  },
  {
    "id": "model.post.is_valid.user_id.app_error",
    "translation": "Nieprawidłowy identyfikator użytkownika"
  },
  {
    "id": "model.preference.is_valid.category.app_error",
    "translation": "Nieprawidłowa kategoria"
  },
  {
    "id": "model.preference.is_valid.id.app_error",
    "translation": "Nieprawidłowy identyfikator użytkownika"
  },
  {
    "id": "model.preference.is_valid.name.app_error",
    "translation": "Błędna nazwa"
  },
  {
    "id": "model.preference.is_valid.theme.app_error",
    "translation": "Nieprawidłowy motyw"
  },
  {
    "id": "model.preference.is_valid.value.app_error",
    "translation": "Wartość zbyt długa"
  },
  {
    "id": "model.reaction.is_valid.create_at.app_error",
    "translation": "Utworzono dnia musi zawierać prawidłowy czas"
  },
  {
    "id": "model.reaction.is_valid.emoji_name.app_error",
    "translation": "Nieprawidłowa nazwa emoji"
  },
  {
    "id": "model.reaction.is_valid.post_id.app_error",
    "translation": "Nieprawidłowy identyfikator wiadomości."
  },
  {
    "id": "model.reaction.is_valid.user_id.app_error",
    "translation": "Nieprawidłowy identyfikator użytkownika"
  },
  {
    "id": "model.team.is_valid.characters.app_error",
    "translation": "Nazwa musi być złożona z co najmniej 2 małych znaków alfanumerycznych"
  },
  {
    "id": "model.team.is_valid.company.app_error",
    "translation": "Nieprawidłowa nazwa firmy"
  },
  {
    "id": "model.team.is_valid.create_at.app_error",
    "translation": "Utworzono dnia musi zawierać prawidłowy czas"
  },
  {
    "id": "model.team.is_valid.description.app_error",
    "translation": "Nieprawidłowy opis"
  },
  {
    "id": "model.team.is_valid.domains.app_error",
    "translation": "Nieprawidłowe dozwolone domeny"
  },
  {
    "id": "model.team.is_valid.email.app_error",
    "translation": "Nieprawidłowy email"
  },
  {
    "id": "model.team.is_valid.id.app_error",
    "translation": "Nieprawidłowy identyfikator"
  },
  {
    "id": "model.team.is_valid.name.app_error",
    "translation": "Niepoprawna nazwa"
  },
  {
    "id": "model.team.is_valid.reserved.app_error",
    "translation": "Ten adres URL jest niedostępny. Proszę wybrać inny."
  },
  {
    "id": "model.team.is_valid.type.app_error",
    "translation": "Nieprawidłowy typ"
  },
  {
    "id": "model.team.is_valid.update_at.app_error",
    "translation": "Zaktualizowano dnia musi być poprawnym czasem"
  },
  {
    "id": "model.team.is_valid.url.app_error",
    "translation": "Nieprawidłowy identyfikator URL"
  },
  {
    "id": "model.team_member.is_valid.team_id.app_error",
    "translation": "Nieprawidłowy identyfikator zespołu"
  },
  {
    "id": "model.team_member.is_valid.user_id.app_error",
    "translation": "Nieprawidłowy identyfikator użytkownika."
  },
  {
    "id": "model.token.is_valid.expiry",
    "translation": "Nieprawidłowy termin ważności tokena"
  },
  {
    "id": "model.token.is_valid.size",
    "translation": "Nieprawidłowy token"
  },
  {
    "id": "model.user.is_valid.email.app_error",
    "translation": "Proszę podać poprawny adres email."
  },
  {
    "id": "model.user.is_valid.pwd.app_error",
    "translation": "Twoje hasło musi zawierać przynajmniej {{.Min}} znaków."
  },
  {
    "id": "model.user.is_valid.pwd_lowercase.app_error",
    "translation": "Twoje hasło musi zawierać co najmniej {{.Min}} znaków składających się z co najmniej jednej małej litery."
  },
  {
    "id": "model.user.is_valid.pwd_lowercase_number.app_error",
    "translation": "Twoje hasło musi zawierać przynajmniej {{.Min}} znaków składających się z co najmniej jednej małej litery i co najmniej jednej liczby."
  },
  {
    "id": "model.user.is_valid.pwd_lowercase_number_symbol.app_error",
    "translation": "Twoje hasło musi zawierać przynajmniej {{.Min}} znaków składających się z co najmniej jednej małej litery, co najmniej jednej liczby i co najmniej jednego symbolu (np. \"~!@#$%^&()\")."
  },
  {
    "id": "model.user.is_valid.pwd_lowercase_symbol.app_error",
    "translation": "Twoje hasło musi zawierać przynajmniej {{.Min}} znaków, zawierających jedną małą literę i jeden symbol (np. \"~!@#$%^&*()\")."
  },
  {
    "id": "model.user.is_valid.pwd_lowercase_uppercase.app_error",
    "translation": "Twoje hasło musi zawierać przynajmniej {{.Min}} znaków złożonych z co najmniej jednej małej litery i co najmniej jednej wielkiej litery."
  },
  {
    "id": "model.user.is_valid.pwd_lowercase_uppercase_number.app_error",
    "translation": "Twoje hasło musi zawierać przynajmniej {{.Min}} znaków złożonych z co najmniej jednej małej litery, co najmniej jednej wielkiej litery i co najmniej jednej liczby."
  },
  {
    "id": "model.user.is_valid.pwd_lowercase_uppercase_number_symbol.app_error",
    "translation": "Twoje hasło musi zawierać przynajmniej {{.Min}} znaków złożonych z co najmniej jednej małej litery, co najmniej jednej wielkiej litery, co najmniej jednej liczby i co najmniej jednego symbolu (np. \"~!@#$%^&*()\")."
  },
  {
    "id": "model.user.is_valid.pwd_lowercase_uppercase_symbol.app_error",
    "translation": "Twoje hasło musi zawierać przynajmniej {{.Min}} znaków złożonych z co najmniej jednej małej litery, co najmniej jednej wielkiej litery i co najmniej jednego symbolu (np. \"~!@#$%^&*()\")."
  },
  {
    "id": "model.user.is_valid.pwd_number.app_error",
    "translation": "Twoje hasło musi zawierać przynajmniej {{.Min}} znaków składających się z co najmniej jednej liczby."
  },
  {
    "id": "model.user.is_valid.pwd_number_symbol.app_error",
    "translation": "Twoje hasło musi zawierać przynajmniej {{.Min}} znaków składających się z co najmniej jednej liczby i co najmniej jednego symbolu (np. \"~!@#$%^&*()\")."
  },
  {
    "id": "model.user.is_valid.pwd_symbol.app_error",
    "translation": "Twoje hasło musi zawierać przynajmniej {{.Min}} znaków składających się z co najmniej jednego symbolu (np. \"~!@#$%^&*()\")."
  },
  {
    "id": "model.user.is_valid.pwd_uppercase.app_error",
    "translation": "Twoje hasło musi zawierać przynajmniej {{.Min}} znaków składających się z co najmniej jednej wielkiej litery."
  },
  {
    "id": "model.user.is_valid.pwd_uppercase_number.app_error",
    "translation": "Twoje hasło musi zawierać przynajmniej {{.Min}} znaków złożonych z co najmniej jednej wielkiej litery i co najmniej jednej liczby."
  },
  {
    "id": "model.user.is_valid.pwd_uppercase_number_symbol.app_error",
    "translation": "Twoje hasło musi zawierać przynajmniej {{.Min}} znaków złożonych z co najmniej jednej wielkiej litery, co najmniej jednej liczby i co najmniej jednego symbolu (np. \"~!@#$%^&()\")."
  },
  {
    "id": "model.user.is_valid.pwd_uppercase_symbol.app_error",
    "translation": "Twoje hasło musi zawierać przynajmniej {{.Min}} znaków złożonych z co najmniej jednej wielkiej litery i co najmniej jednego symbolu (np. \"~!@#$%^&*()\")."
  },
  {
    "id": "model.user.is_valid.username.app_error",
    "translation": "Nazwa użytkownika musi rozpoczynać się od litery i zawierać od 3 do 22 znaków, w tym cyfry, małe litery i symbole \".\", \"-\" oraz \"_\"."
  },
  {
    "id": "model.user_access_token.is_valid.description.app_error",
    "translation": "Nieprawidłowy opis, musi zawierać 255 lub mniej znaków"
  },
  {
    "id": "model.user_access_token.is_valid.id.app_error",
    "translation": "Nieprawidłowa wartość dla identyfikatora"
  },
  {
    "id": "model.user_access_token.is_valid.token.app_error",
    "translation": "Nieprawidłowy token dostępu"
  },
  {
    "id": "model.user_access_token.is_valid.user_id.app_error",
    "translation": "Nieprawidłowy identyfikator użytkownika"
  },
  {
    "id": "model.utils.decode_json.app_error",
    "translation": "nie można zdekodować"
  },
  {
    "id": "model.websocket_client.connect_fail.app_error",
    "translation": "Nie można połączyć się z serwerem WebSocket."
  },
  {
    "id": "oauth.gitlab.tos.error",
    "translation": "Zaktualizowano Warunki usługi GitLab. Przejdź na stronę gitlab.com, aby je zaakceptować, a następnie spróbuj zalogować się ponownie do Mattermost."
  },
  {
    "id": "plugin.api.update_user_status.bad_status",
    "translation": "Nie można ustawić statusu użytkownika. Nieznany status użytkownika."
  },
  {
    "id": "plugin_api.get_file_link.disabled.app_error",
    "translation": "Linki publiczne zostały wyłączone"
  },
  {
    "id": "plugin_api.get_file_link.no_post.app_error",
    "translation": "Nie można uzyskać publicznego linku do pliku. Plik musi być załączony do wiadomości, którą możesz odczytać."
  },
  {
    "id": "plugin_api.send_mail.missing_htmlbody",
    "translation": "Brakujący element HTML."
  },
  {
    "id": "plugin_api.send_mail.missing_subject",
    "translation": "Brakujący temat wiadomości e-mail."
  },
  {
    "id": "plugin_api.send_mail.missing_to",
    "translation": "Brak adresu DO."
  },
  {
    "id": "store.sql.convert_string_array",
    "translation": "FromDb: Nie udało się skonwertować StringArray do *string"
  },
  {
    "id": "store.sql.convert_string_interface",
    "translation": "FromDb: Nie udało się skonwertować StringInterface do *string"
  },
  {
    "id": "store.sql.convert_string_map",
    "translation": "FromDb: Nie udało się skonwertować StringMap do *string"
  },
  {
    "id": "store.sql_bot.get.missing.app_error",
    "translation": "Bot does not exist"
  },
  {
    "id": "store.sql_channel.get.existing.app_error",
    "translation": "Nie można znaleźć istniejącego kanału"
  },
  {
    "id": "store.sql_channel.save.archived_channel.app_error",
    "translation": "Nie można zmodyfikować zarchiwizowanego kanału"
  },
  {
    "id": "store.sql_channel.save.direct_channel.app_error",
    "translation": "Użyj SaveDirectChannel aby utworzyć bezpośredni kanał"
  },
  {
    "id": "store.sql_channel.save_channel.existing.app_error",
    "translation": "Musisz wywołać aktualizację dla istniejącego kanału"
  },
  {
    "id": "store.sql_channel.save_channel.exists.app_error",
    "translation": "Kanał z tą samą nazwą już istnieje w tym samym zespole"
  },
  {
    "id": "store.sql_channel.save_channel.limit.app_error",
    "translation": "Osiągnąłeś limit dozwolonych kanałów."
  },
  {
    "id": "store.sql_channel.save_direct_channel.not_direct.app_error",
    "translation": "Próba utworzenia kanału innego typu niż kanał bezpośredni z SaveDirectChannel"
  },
  {
    "id": "store.sql_command.save.get.app_error",
    "translation": "Nie można uzyskać komendy"
  },
  {
    "id": "store.sql_post.search.disabled",
    "translation": "Wyszukiwanie zostało wyłączone na serwerze. Skontaktuj się z Administratorem."
  },
  {
    "id": "store.sql_team.save_member.exists.app_error",
    "translation": "Użytkownik zespołu o takim ID już istnieje"
  },
  {
    "id": "store.sql_user.get_for_login.app_error",
    "translation": "Nie można znaleźć istniejącego konta pasującego do poświadczeń. Ten zespół może wymagać zaproszenia od właściciela zespołu do dołączenia."
  },
  {
    "id": "system.message.name",
    "translation": "System"
  },
  {
    "id": "web.command_webhook.command.app_error",
    "translation": "Nie można znaleźć polecenia"
  },
  {
    "id": "web.command_webhook.parse.app_error",
    "translation": "Nie można przeanalizować danych przychodzących"
  },
  {
    "id": "web.get_access_token.internal_saving.app_error",
    "translation": "Nie można zaktualizować danych dostępu użytkownika."
  },
  {
    "id": "web.incoming_webhook.channel.app_error",
    "translation": "Nie odnaleziono kanału"
  },
  {
    "id": "web.incoming_webhook.channel_locked.app_error",
    "translation": "Ten webhook nie może publikować na żądanym kanale"
  },
  {
    "id": "web.incoming_webhook.disabled.app_error",
    "translation": "Przychodzące webhooki zostały wyłączone przez Administratora."
  },
  {
    "id": "web.incoming_webhook.invalid.app_error",
    "translation": "Nieprawidłowy webhook"
  },
  {
    "id": "web.incoming_webhook.parse.app_error",
    "translation": "Nie można przeanalizować danych przychodzących"
  },
  {
    "id": "web.incoming_webhook.permissions.app_error",
    "translation": "Niewłaściwe uprawnienia do kanału"
  },
  {
    "id": "web.incoming_webhook.split_props_length.app_error",
    "translation": "Nie można podzielić props Webhook na części {{.Max}}."
  },
  {
    "id": "web.incoming_webhook.text.app_error",
    "translation": "Tekst nie jest określony"
  },
  {
    "id": "web.incoming_webhook.user.app_error",
    "translation": "Nie odnaleziono użytkownika"
  },
  {
    "id": "model.group.name.invalid_length.app_error",
    "translation": "Nazwa musi być złożona z 1 do 64 małych znaków alfanumerycznych"
  },
  {
    "id": "app.scheme.save.invalid_scheme.app_error",
    "translation": "Podany schemat jest nieprawidłowy"
  },
  {
    "id": "app.scheme.save.app_error",
    "translation": "Nie można utworzyć schematu"
  },
  {
    "id": "app.scheme.permanent_delete_all.app_error",
    "translation": "Nie można trwale usunąć schematów"
  },
  {
    "id": "app.scheme.get.app_error",
    "translation": "Nie można uzyskać schematu"
  },
  {
    "id": "app.channel.get_more_channels.get.app_error",
    "translation": "Nie można pobrać kanałów"
  },
  {
    "id": "web.error.unsupported_browser.system_browser_or",
    "translation": "lub"
  },
  {
    "id": "web.error.unsupported_browser.system_browser_make_default",
    "translation": "Ustaw jako domyślne"
  },
  {
    "id": "web.error.unsupported_browser.open_system_browser.edge",
    "translation": "Otwórz Edge"
  },
  {
    "id": "web.error.unsupported_browser.no_longer_support_version",
    "translation": "Ta wersja przeglądarki nie jest już obsługiwana przez Mattermost."
  },
  {
    "id": "web.error.unsupported_browser.no_longer_support",
    "translation": "Ta przeglądarka nie jest już obsługiwana przez Mattermost."
  },
  {
    "id": "web.error.unsupported_browser.min_os_version.windows",
    "translation": "Windows 7+"
  },
  {
    "id": "web.error.unsupported_browser.min_os_version.mac",
    "translation": "macOS 10.14+"
  },
  {
    "id": "web.error.unsupported_browser.min_browser_version.safari",
    "translation": "Wersja 12+"
  },
  {
    "id": "web.error.unsupported_browser.min_browser_version.firefox",
    "translation": "Wersja 78+"
  },
  {
    "id": "web.error.unsupported_browser.min_browser_version.edge",
    "translation": "Wersja 44+"
  },
  {
    "id": "web.error.unsupported_browser.min_browser_version.chrome",
    "translation": "Wersja 89+"
  },
  {
    "id": "web.error.unsupported_browser.learn_more",
    "translation": "Dowiedz się więcej na temat wspieranych przeglądarek."
  },
  {
    "id": "web.error.unsupported_browser.install_guide.windows",
    "translation": "Poradnik instalacji"
  },
  {
    "id": "web.error.unsupported_browser.install_guide.mac",
    "translation": "Poradnik instalacji"
  },
  {
    "id": "web.error.unsupported_browser.download_the_app",
    "translation": "Pobierz aplikację"
  },
  {
    "id": "web.error.unsupported_browser.download_app_or_upgrade_browser",
    "translation": "Pobierz aplikację Mattermost lub skorzystaj z obsługiwanej przeglądarki, aby uzyskać najlepsze doświadczenie."
  },
  {
    "id": "web.error.unsupported_browser.download",
    "translation": "Pobierz aplikację"
  },
  {
    "id": "web.error.unsupported_browser.browser_title.safari",
    "translation": "Safari"
  },
  {
    "id": "web.error.unsupported_browser.browser_title.firefox",
    "translation": "Firefox"
  },
  {
    "id": "web.error.unsupported_browser.browser_title.edge",
    "translation": "Microsoft Edge"
  },
  {
    "id": "web.error.unsupported_browser.browser_title.chrome",
    "translation": "Google Chrome"
  },
  {
    "id": "web.error.unsupported_browser.browser_get_latest.safari",
    "translation": "Pobierz najnowszą wersję Safari"
  },
  {
    "id": "web.error.unsupported_browser.browser_get_latest.firefox",
    "translation": "Pobierz najnowszą wersję Firefox"
  },
  {
    "id": "web.error.unsupported_browser.browser_get_latest.chrome",
    "translation": "Pobierz najnowszą wersję Chrome"
  },
  {
    "id": "searchengine.bleve.disabled.error",
    "translation": "Error purging Bleve indexes: engine is disabled"
  },
  {
    "id": "plugin_api.bot_cant_create_bot",
    "translation": "Konto bota nie może utworzyć innego bota."
  },
  {
    "id": "plugin.api.get_users_in_channel",
    "translation": "Nie udało się pobrać użytkowników, nieprawidłowe kryteria sortowania"
  },
  {
    "id": "model.user.is_valid.update_at.app_error",
    "translation": "Zaktualizowano dnia musi być poprawnym czasem"
  },
  {
    "id": "model.user.is_valid.position.app_error",
    "translation": "Nieprawidłowa pozycja: nie może być dłuższa niż 128 znaków."
  },
  {
    "id": "model.user.is_valid.password_limit.app_error",
    "translation": "Nie można ustawić hasła ponad 72 znaków ze względu na ograniczenia szyfrowania."
  },
  {
    "id": "model.user.is_valid.nickname.app_error",
    "translation": "Nieprawidłowy pseudonim"
  },
  {
    "id": "model.user.is_valid.locale.app_error",
    "translation": "Nieprawidłowe ustawienia regionalne"
  },
  {
    "id": "model.user.is_valid.last_name.app_error",
    "translation": "Niepoprawne nazwisko"
  },
  {
    "id": "model.user.is_valid.id.app_error",
    "translation": "Nieprawidłowy identyfikator użytkownika"
  },
  {
    "id": "model.user.is_valid.first_name.app_error",
    "translation": "Nieprawidłowe imię"
  },
  {
    "id": "model.user.is_valid.create_at.app_error",
    "translation": "Utworzono dnia musi zawierać prawidłowy czas"
  },
  {
    "id": "model.user.is_valid.auth_data_type.app_error",
    "translation": "Nieprawidłowy użytkownik, dane autoryzacji muszą być ustawione razem z typem autoryzacji"
  },
  {
    "id": "model.user.is_valid.auth_data_pwd.app_error",
    "translation": "Nieprawidłowy użytkownik, hasło i dane autoryzacji nie mogą być ustawione jednocześnie"
  },
  {
    "id": "model.user.is_valid.auth_data.app_error",
    "translation": "Nieprawidłowe dane autoryzacyjne"
  },
  {
    "id": "model.team.is_valid.invite_id.app_error",
    "translation": "Nie prawidłowe id zaproszenia"
  },
  {
    "id": "model.post.channel_notifications_disabled_in_channel.message",
    "translation": "Channel notifications are disabled in {{.ChannelName}}. The {{.Mention}} did not trigger any notifications."
  },
  {
    "id": "model.plugin_kvset_options.is_valid.old_value.app_error",
    "translation": "Nieprawidłowa stara wartość, nie musi on być ustawiony, gdy operacja nie jest wykonywana."
  },
  {
    "id": "model.guest.is_valid.emails.app_error",
    "translation": "Nieprawidłowe emaile"
  },
  {
    "id": "model.guest.is_valid.email.app_error",
    "translation": "Nieprawidłowy email"
  },
  {
    "id": "model.guest.is_valid.channels.app_error",
    "translation": "Nieprawidłowe kanały"
  },
  {
    "id": "model.guest.is_valid.channel.app_error",
    "translation": "Nieprawidłowy kanał"
  },
  {
    "id": "model.group.name.invalid_chars.app_error",
    "translation": "invalid characters in the name property for group"
  },
  {
    "id": "model.config.is_valid.saml_signature_algorithm.app_error",
    "translation": "Nieprawidłowy algorytm sygnatury."
  },
  {
    "id": "model.config.is_valid.saml_guest_attribute.app_error",
    "translation": "Niewłaściwy atrybut \"Gość\". Musi mieć postać \"pole=wartość\"."
  },
  {
    "id": "model.config.is_valid.saml_canonical_algorithm.app_error",
    "translation": "Nieprawidłowy algorytm kanoniczny."
  },
  {
    "id": "model.config.is_valid.saml_admin_attribute.app_error",
    "translation": "Niewłaściwy atrybut \"Gość\". Musi mieć postać \"pole=wartość\"."
  },
  {
    "id": "model.config.is_valid.elastic_search.enable_autocomplete.app_error",
    "translation": "Ustawienie Elasticsearch IndexingEnabled musi być włączone, gdy Elasticsearch AutocompleteEnabled jest włączone."
  },
  {
    "id": "model.config.is_valid.bleve_search.filename.app_error",
    "translation": "Elasticsearch Ustawienie IndexingEnabled musi być ustawione na wartość true, gdy Elasticsearch SearchEnabled ma wartość true."
  },
  {
    "id": "model.config.is_valid.bleve_search.enable_searching.app_error",
    "translation": "Elasticsearch Ustawienie IndexingEnabled musi być ustawione na wartość true, gdy Elasticsearch SearchEnabled ma wartość true."
  },
  {
    "id": "model.config.is_valid.bleve_search.enable_autocomplete.app_error",
    "translation": "Ustawienie Elasticsearch IndexingEnabled musi być włączone, gdy Elasticsearch AutocompleteEnabled jest włączone."
  },
  {
    "id": "model.config.is_valid.bleve_search.bulk_indexing_time_window_seconds.app_error",
    "translation": "Okno czasowe indeksowania elastycznego musi wynosić co najmniej 1 sekundę."
  },
  {
    "id": "model.command.is_valid.autocomplete_data.app_error",
    "translation": "Invalid AutocompleteData"
  },
  {
    "id": "model.channel.is_valid.name.app_error",
    "translation": "Invalid channel name. User ids are not permitted in channel name for non-direct message channels."
  },
  {
    "id": "interactive_message.decode_trigger_id.base64_decode_failed_signature",
    "translation": "Nie powiodło się dekodowanie podpisu base64 dla ID wywołania dla interaktywnego dialogu."
  },
  {
    "id": "groups.unsupported_syncable_type",
    "translation": "Unsupported syncable type '{{.Value}}'."
  },
  {
    "id": "group_not_associated_to_synced_team",
    "translation": "Group cannot be associated to the channel until it is first associated to the parent group-synced team."
  },
  {
    "id": "ent.ldap.validate_guest_filter.app_error",
    "translation": "Nieprawidłowy filtr Gości AD/LDAP"
  },
  {
    "id": "ent.ldap.validate_admin_filter.app_error",
    "translation": "Nieprawidłowy filtr Gości AD/LDAP"
  },
  {
    "id": "ent.ldap.syncronize.search_failure_size_exceeded.app_error",
    "translation": "Przekroczono limit rozmiaru. Spróbuj sprawdzić [maksymalny rozmiar strony](https://docs.mattermost.com/deployment/sso-ldap.html#i-see-the-log-error-ldap-result-code-4-size-limit-exceeded)."
  },
  {
    "id": "ent.ldap.syncronize.delete_group_constained_memberships",
    "translation": "błąd podczas usuwania członkostwa zespołu lub kanału"
  },
  {
    "id": "ent.id_loaded.license_disable.app_error",
    "translation": "Twoja licencja nie obsługuje powiadomień ID Loaded Push Notifications."
  },
  {
    "id": "ent.elasticsearch.start.parse_server_version.app_error",
    "translation": "Failed to parse Elasticsearch server version."
  },
  {
    "id": "ent.elasticsearch.start.get_server_version.app_error",
    "translation": "Failed to get Elasticsearch server version."
  },
  {
    "id": "ent.elasticsearch.search_users.unmarshall_user_failed",
    "translation": "Błąd w dekodowaniu wyników wyszukiwania."
  },
  {
    "id": "ent.elasticsearch.search_users.search_failed",
    "translation": "Nie udało się zakończyć wyszukiwania."
  },
  {
    "id": "ent.elasticsearch.search_channels.unmarshall_channel_failed",
    "translation": "Błąd w dekodowaniu wyników wyszukiwania."
  },
  {
    "id": "ent.elasticsearch.search_channels.search_failed",
    "translation": "Nie udało się zakończyć wyszukiwania."
  },
  {
    "id": "ent.elasticsearch.search_channels.disabled",
    "translation": "Na tym serwerze wyszukiwanie ElasticSearch jest wyłączone."
  },
  {
    "id": "ent.elasticsearch.refresh_indexes.refresh_failed",
    "translation": "Nie udało się pobrać indeksu ElasticSearch"
  },
  {
    "id": "ent.elasticsearch.indexer.index_batch.nothing_left_to_index.error",
    "translation": "Próbuje za indeksować nową serię, jeśli wszystkie wystąpienia zostaną zakończone."
  },
  {
    "id": "ent.elasticsearch.index_user.error",
    "translation": "Nie udało się zaindeksować użytkownika"
  },
  {
    "id": "ent.elasticsearch.index_channel.error",
    "translation": "Nie udało się zaindeksować kanału"
  },
  {
    "id": "ent.elasticsearch.delete_user.error",
    "translation": "Nie udało się usunąć użytkownika"
  },
  {
    "id": "ent.elasticsearch.delete_channel.error",
    "translation": "Nie udało się usunąć kanału"
  },
  {
    "id": "ent.elasticsearch.create_template_users_if_not_exists.template_create_failed",
    "translation": "Nie udało się utworzyć szablonu Elasticsearch dla użytkowników"
  },
  {
    "id": "ent.elasticsearch.create_template_posts_if_not_exists.template_create_failed",
    "translation": "Nie udało się utworzyć szablonu Elasticsearch dla wiadomości"
  },
  {
    "id": "ent.elasticsearch.create_template_channels_if_not_exists.template_create_failed",
    "translation": "Nie udało się utworzyć szablonu Elasticsearch dla kanałów"
  },
  {
    "id": "ent.compliance.csv.warning.appError",
    "translation": "Nie można utworzyć pliku eml."
  },
  {
    "id": "ent.compliance.csv.metadata.json.zipfile.appError",
    "translation": "Nie można utworzyć pliku eml."
  },
  {
    "id": "bleveengine.stop_user_index.error",
    "translation": "Failed to close user index."
  },
  {
    "id": "bleveengine.stop_post_index.error",
    "translation": "Failed to close post index."
  },
  {
    "id": "bleveengine.stop_channel_index.error",
    "translation": "Failed to close channel index."
  },
  {
    "id": "bleveengine.search_users_in_team.error",
    "translation": "Wyszukiwanie nie powiodło się"
  },
  {
    "id": "bleveengine.search_users_in_channel.uchan.error",
    "translation": "Wyszukiwanie nie powiodło się"
  },
  {
    "id": "bleveengine.search_users_in_channel.nuchan.error",
    "translation": "Wyszukiwanie nie powiodło się"
  },
  {
    "id": "bleveengine.search_posts.error",
    "translation": "Wyszukiwanie nie powiodło się"
  },
  {
    "id": "bleveengine.search_channels.error",
    "translation": "Wyszukiwanie nie powiodło się"
  },
  {
    "id": "bleveengine.purge_user_index.error",
    "translation": "Failed to purge user indexes."
  },
  {
    "id": "bleveengine.purge_post_index.error",
    "translation": "Failed to purge post indexes."
  },
  {
    "id": "bleveengine.purge_channel_index.error",
    "translation": "Failed to purge channel indexes."
  },
  {
    "id": "bleveengine.indexer.index_batch.nothing_left_to_index.error",
    "translation": "Próbuje za indeksować nową serię, jeśli wszystkie wystąpienia zostaną zakończone."
  },
  {
    "id": "bleveengine.indexer.do_job.parse_start_time.error",
    "translation": "Pracownik indeksujący Elasticsearch nie przeanalizował czasu rozpoczęcia"
  },
  {
    "id": "bleveengine.indexer.do_job.parse_end_time.error",
    "translation": "Pracownik indeksujący Elasticsearch nie przeanalizował czasu zakończenia"
  },
  {
    "id": "bleveengine.indexer.do_job.engine_inactive",
    "translation": "Failed to run Bleve index job: engine is inactive."
  },
  {
    "id": "bleveengine.indexer.do_job.bulk_index_users.batch_error",
    "translation": "Failed to index user batch."
  },
  {
    "id": "bleveengine.indexer.do_job.bulk_index_posts.batch_error",
    "translation": "Failed to index post batch."
  },
  {
    "id": "bleveengine.indexer.do_job.bulk_index_channels.batch_error",
    "translation": "Failed to index channel batch."
  },
  {
    "id": "bleveengine.index_user.error",
    "translation": "Nie udało się zaindeksować użytkownika"
  },
  {
    "id": "bleveengine.index_post.error",
    "translation": "Nie udało się zindeksować wiadomości"
  },
  {
    "id": "bleveengine.index_channel.error",
    "translation": "Nie udało się zaindeksować kanału"
  },
  {
    "id": "bleveengine.delete_user.error",
    "translation": "Nie udało się usunąć użytkownika"
  },
  {
    "id": "bleveengine.delete_post.error",
    "translation": "Nie udało się usunąć wiadomości"
  },
  {
    "id": "bleveengine.delete_channel.error",
    "translation": "Nie udało się usunąć kanału"
  },
  {
    "id": "bleveengine.create_user_index.error",
    "translation": "Error creating the bleve user index."
  },
  {
    "id": "bleveengine.create_post_index.error",
    "translation": "Error creating the bleve post index."
  },
  {
    "id": "bleveengine.create_channel_index.error",
    "translation": "Error creating the bleve channel index."
  },
  {
    "id": "bleveengine.already_started.error",
    "translation": "Bleve is already started."
  },
  {
    "id": "app.user_terms_of_service.save.app_error",
    "translation": "Nie można zapisać warunków korzystania z usługi."
  },
  {
    "id": "app.user_terms_of_service.get_by_user.no_rows.app_error",
    "translation": "Nie znaleziono warunków korzystania z usługi."
  },
  {
    "id": "app.user_terms_of_service.get_by_user.app_error",
    "translation": "Nie można pobrać warunków korzystania z usługi."
  },
  {
    "id": "app.user_terms_of_service.delete.app_error",
    "translation": "Nie można usunąć warunków korzystania z usługi."
  },
  {
    "id": "app.terms_of_service.get.no_rows.app_error",
    "translation": "Nie znaleziono warunków korzystania z usługi."
  },
  {
    "id": "app.terms_of_service.get.app_error",
    "translation": "Nie można pobrać warunków korzystania z usługi."
  },
  {
    "id": "app.terms_of_service.create.existing.app_error",
    "translation": "Nie można wywołać zapisu dla istniejących warunków korzystania z usługi."
  },
  {
    "id": "app.terms_of_service.create.app_error",
    "translation": "Nie można zapisać warunków korzystania z usługi."
  },
  {
    "id": "app.team.rename_team.name_occupied",
    "translation": "Nie można zmienić nazwy zespołu, nazwa jest już używana"
  },
  {
    "id": "app.team.invite_token.group_constrained.error",
    "translation": "Nie można dołączyć do zespołu z ograniczoną grupą przez token."
  },
  {
    "id": "app.team.invite_id.group_constrained.error",
    "translation": "Nie można dołączyć do zespołu z ograniczoną grupą przez zaproszenie."
  },
  {
    "id": "app.plugin.write_file.saving.app_error",
    "translation": "Podczas zapisywania pliku wystąpił błąd."
  },
  {
    "id": "app.plugin.write_file.read.app_error",
    "translation": "Podczas odczytu pliku wystąpił błąd."
  },
  {
    "id": "app.plugin.webapp_bundle.app_error",
    "translation": "Nie można wygenerować bundle webapp wtyczki."
  },
  {
    "id": "app.plugin.sync.read_local_folder.app_error",
    "translation": "Błąd podczas odczytu lokalnego folderu z wtyczkami"
  },
  {
    "id": "app.plugin.sync.list_filestore.app_error",
    "translation": "Wystąpił błąd podczas odczytu plików wtyczki z magazynu plików."
  },
  {
    "id": "app.plugin.store_signature.app_error",
    "translation": "Nie można zapisać sygnatury wtyczki do skonfigurowanego magazynu plików."
  },
  {
    "id": "app.plugin.store_bundle.app_error",
    "translation": "Nie można zachować wtyczki w skonfigurowanym magazynie plików."
  },
  {
    "id": "app.plugin.signature_decode.app_error",
    "translation": "Nie można zdekodować sygnatury base64."
  },
  {
    "id": "app.plugin.restart.app_error",
    "translation": "Nie można uruchomić wtyczki podczas aktualizacji."
  },
  {
    "id": "app.plugin.remove_bundle.app_error",
    "translation": "Nie udało się usunąć pakietu wtyczki z magazynu plików."
  },
  {
    "id": "app.plugin.modify_saml.app_error",
    "translation": "Nie można modyfikować plików saml."
  },
  {
    "id": "app.plugin.marshal.app_error",
    "translation": "Nie udało się wprowadzić wtyczek ze sklepu."
  },
  {
    "id": "app.plugin.marketplace_plugins.signature_not_found.app_error",
    "translation": "Nie udało się znaleźć żądanej wtyczki w sklepie."
  },
  {
    "id": "app.plugin.marketplace_plugins.not_found.app_error",
    "translation": "Nie udało się znaleźć żądanej wtyczki w sklepie."
  },
  {
    "id": "app.plugin.marketplace_plugin_request.app_error",
    "translation": "Nie udało się zdekodować żądania wtyczki ze sklepu."
  },
  {
    "id": "app.plugin.marketplace_disabled.app_error",
    "translation": "Sklep rozszerzeń został wyłączony. Sprawdź swoje logi, aby poznać szczegóły."
  },
  {
    "id": "app.plugin.marketplace_client.failed_to_fetch",
    "translation": "Nie udało się pobrać wtyczek z serwera sklepu."
  },
  {
    "id": "app.plugin.marketplace_client.app_error",
    "translation": "Nie udało się stworzyć klienta sklepu."
  },
  {
    "id": "app.plugin.invalid_version.app_error",
    "translation": "Wersja wtyczki nie mogła zostać poddana parsowaniu."
  },
  {
    "id": "app.plugin.install_marketplace_plugin.app_error",
    "translation": "Nie udało się wprowadzić wtyczek ze sklepu."
  },
  {
    "id": "app.plugin.get_public_key.get_file.app_error",
    "translation": "Wystąpił błąd podczas pobierania klucza publicznego ze sklepu."
  },
  {
    "id": "app.plugin.flag_managed.app_error",
    "translation": "Nie można ustawić wtyczki z magazynu plików."
  },
  {
    "id": "app.plugin.delete_public_key.delete.app_error",
    "translation": "Wystąpił błąd podczas usuwania klucza publicznego."
  },
  {
    "id": "app.import.validate_user_teams_import_data.invalid_team_theme.error",
    "translation": "Nieprawidłowy motyw zespołu dla użytkownika"
  },
  {
    "id": "app.import.validate_user_import_data.auth_data_and_service_dependency.error",
    "translation": "User AuthService and AuthData are mutually inclusive."
  },
  {
    "id": "app.import.validate_user_import_data.advanced_props_show_unread_section.error",
    "translation": "Nieprawidłowe wyświetlanie ustawień sekcji nieprzeczytanej dla użytkownika"
  },
  {
    "id": "app.import.validate_user_import_data.advanced_props_formatting.error",
    "translation": "Nijeprawidłowe ustawienia formatowania wiadomości dla użytkownika"
  },
  {
    "id": "app.import.validate_user_import_data.advanced_props_feature_markdown_preview.error",
    "translation": "Nieprawidłowe ustawienia podglądu markdownów dla użytkownika "
  },
  {
    "id": "app.import.validate_user_import_data.advanced_props_email_interval.error",
    "translation": "Nieprawidłowe ustawienie interwału wsadowego wiadomości e-mail dla użytkownika"
  },
  {
    "id": "app.import.validate_post_import_data.props_too_large.error",
    "translation": "Post Props are longer than the maximum permitted length."
  },
  {
    "id": "app.import.import_user_teams.save_preferences.error",
    "translation": "Nie można zapisać preferencji motywu zespołu"
  },
  {
    "id": "app.import.import_user_channels.channel_not_found.error",
    "translation": "Error importing user channels. Channel not found."
  },
  {
    "id": "app.import.get_users_by_username.some_users_not_found.error",
    "translation": "Some users not found"
  },
  {
    "id": "app.import.get_teams_by_names.some_teams_not_found.error",
    "translation": "Some teams not found"
  },
  {
    "id": "app.export.export_custom_emoji.copy_emoji_images.error",
    "translation": "Nie można skopiować niestandardowych obrazów emoji"
  },
  {
    "id": "app.emoji.get_list.internal_error",
    "translation": "Nie można uzyskać emoji"
  },
  {
    "id": "app.emoji.get_by_name.app_error",
    "translation": "Nie można uzyskać emoji"
  },
  {
    "id": "app.emoji.get.app_error",
    "translation": "Nie można uzyskać emoji"
  },
  {
    "id": "app.emoji.delete.no_results",
    "translation": "Nie można znaleźć emoji do usunięcia"
  },
  {
    "id": "app.emoji.delete.app_error",
    "translation": "Nie można usunąć emoji"
  },
  {
    "id": "app.channel_member_history.log_leave_event.internal_error",
    "translation": "Nie można zarejestrować historii członków kanału. Nie udało się zaktualizować istniejącego rekordu dołączenia"
  },
  {
    "id": "app.channel_member_history.log_join_event.internal_error",
    "translation": "Nie można zarejestrować historii członków kanału"
  },
  {
    "id": "app.channel.update.bad_id",
    "translation": "Nie można zaktualizować kanału"
  },
  {
    "id": "app.channel.permanent_delete.app_error",
    "translation": "Nie można skasować kanału"
  },
  {
    "id": "app.channel.get_deleted.missing.app_error",
    "translation": "Brak usuniętych kanałów"
  },
  {
    "id": "app.channel.get_deleted.existing.app_error",
    "translation": "Nie można znaleźć istniejącego usuniętego kanału"
  },
  {
    "id": "app.channel.get_channels.not_found.app_error",
    "translation": "Nie odnaleziono kanałów."
  },
  {
    "id": "app.channel.get_channels.get.app_error",
    "translation": "Nie można pobrać kanałów"
  },
  {
    "id": "app.channel.get_by_name.missing.app_error",
    "translation": "Kanał nie istnieje"
  },
  {
    "id": "app.channel.get_by_name.existing.app_error",
    "translation": "Nie można znaleźć istniejącego kanału"
  },
  {
    "id": "app.channel.get_all_channels.app_error",
    "translation": "Nie można pobrać wszystkich kanałów"
  },
  {
    "id": "app.channel.get.find.app_error",
    "translation": "Napotkaliśmy błąd podczas wyszukiwania kanału"
  },
  {
    "id": "app.channel.get.existing.app_error",
    "translation": "Nie można znaleźć istniejącego kanału"
  },
  {
    "id": "app.channel.delete.app_error",
    "translation": "Nie można skasować kanału"
  },
  {
    "id": "app.channel.create_direct_channel.internal_error",
    "translation": "Nie można zapisać kanału"
  },
  {
    "id": "app.channel.create_channel.internal_error",
    "translation": "Nie można zapisać kanału"
  },
  {
    "id": "app.bot.permenent_delete.bad_id",
    "translation": "Nie można usunąć bota"
  },
  {
    "id": "app.bot.permanent_delete.internal_error",
    "translation": "Unable to delete the bot permanently."
  },
  {
    "id": "app.bot.patchbot.internal_error",
    "translation": "Nie można zaktualizować bota"
  },
  {
    "id": "app.bot.getbots.internal_error",
    "translation": "Nie można uzyskać botów"
  },
  {
    "id": "app.bot.getbot.internal_error",
    "translation": "Nie można uzyskać bota"
  },
  {
    "id": "app.bot.get_disable_bot_sysadmin_message",
    "translation": "{{if .disableBotsSetting}}{{if .printAllBots}}{{.UserName}} was deactivated. They managed the following bot accounts which have now been disabled.\n\n{{.BotNames}}{{else}}{{.UserName}} was deactivated. They managed {{.NumBots}} bot accounts which have now been disabled, including the following:\n\n{{.BotNames}}{{end}}You can take ownership of each bot by enabling it at **Integrations > Bot Accounts** and creating new tokens for the bot.\n\nFor more information, see our [documentation](https://docs.mattermost.com/developer/bot-accounts.html#what-happens-when-a-user-who-owns-bot-accounts-is-disabled).{{else}}{{if .printAllBots}}{{.UserName}} was deactivated. They managed the following bot accounts which are still enabled.\n\n{{.BotNames}}\n{{else}}{{.UserName}} was deactivated. They managed {{.NumBots}} bot accounts which are still enabled, including the following:\n\n{{.BotNames}}{{end}}We strongly recommend you to take ownership of each bot by re-enabling it at **Integrations > Bot Accounts** and creating new tokens for the bot.\n\nFor more information, see our [documentation](https://docs.mattermost.com/developer/bot-accounts.html#what-happens-when-a-user-who-owns-bot-accounts-is-disabled).\n\nIf you want bot accounts to disable automatically after owner deactivation, set “Disable bot accounts when owner is deactivated” in **System Console > Integrations > Bot Accounts** to true.{{end}}"
  },
  {
    "id": "app.bot.createbot.internal_error",
    "translation": "Nie można zapisać bota"
  },
  {
    "id": "app.admin.test_site_url.failure",
    "translation": "Ten adres nie jest prawidłowym adresem właściwej strony"
  },
  {
    "id": "app.admin.saml.invalid_response_from_idp.app_error",
    "translation": "Could not read the response received from the Identity Provider."
  },
  {
    "id": "app.admin.saml.failure_read_response_body_from_idp.app_error",
    "translation": "Failure encountered when reading the response payload received from the Identity Provider."
  },
  {
    "id": "app.admin.saml.failure_decode_metadata_xml_from_idp.app_error",
    "translation": "Could not decode the XML metadata information received from the Identity Provider."
  },
  {
    "id": "api.websocket_handler.server_busy.app_error",
    "translation": "Server is busy, non-critical services are temporarily unavailable."
  },
  {
    "id": "api.user.update_user.accepted_guest_domain.app_error",
    "translation": "Wpisany email nie należy do akceptowanej domeny dla gości. Skontaktuj się ze swoim administratorem lub zarejestruj się za pomocą innego adresu email."
  },
  {
    "id": "api.user.update_user.accepted_domain.app_error",
    "translation": "Wpisany email nie należy do akceptowanej domeny. Skontaktuj się ze swoim administratorem lub zarejestruj się za pomocą innego adresu email."
  },
  {
    "id": "api.user.update_active.cannot_enable_guest_when_guest_feature_is_disabled.app_error",
    "translation": "Nie możesz aktywować konta gościa, ponieważ funkcja Dostęp dla Gości nie jest włączona."
  },
  {
    "id": "api.user.reset_password.token_parse.error",
    "translation": "Nie można sparsować tokenu resetowania hasła"
  },
  {
    "id": "api.user.promote_guest_to_user.no_guest.app_error",
    "translation": "Nie można skonwertować gościa do zwykłego użytkownika, ponieważ nie jest gościem."
  },
  {
    "id": "api.user.login.invalid_credentials_username",
    "translation": "Wprowadź prawidłową nazwę użytkownika i/lub hasło."
  },
  {
    "id": "api.user.login.invalid_credentials_sso",
    "translation": "Wprowadź prawidłowy adres e-mail lub login i/lub hasło lub zaloguj się przy użyciu innej metody."
  },
  {
    "id": "api.user.login.invalid_credentials_email_username",
    "translation": "Wprowadź poprawną nazwę użytkownika i/lub hasło."
  },
  {
    "id": "api.user.login.invalid_credentials_email",
    "translation": "Wprowadź poprawny E-Mail i/lub Hasło"
  },
  {
    "id": "api.user.login.guest_accounts.license.error",
    "translation": "Twoja licencja nie obsługuje kont gości"
  },
  {
    "id": "api.user.login.guest_accounts.disabled.error",
    "translation": "Konta gości są wyłączone"
  },
  {
    "id": "api.user.demote_user_to_guest.already_guest.app_error",
    "translation": "Nie można skonwertować użytkownika do gościa ponieważ już jest gościem."
  },
  {
    "id": "api.user.create_user.invalid_invitation_type.app_error",
    "translation": "Nie można utworzyć użytkownika, nieprawidłowe zaproszenie."
  },
  {
    "id": "api.user.create_user.guest_accounts.license.app_error",
    "translation": "Twoja licencja nie wspiera kont gości"
  },
  {
    "id": "api.user.create_user.guest_accounts.disabled.app_error",
    "translation": "Konta gości są wyłączone."
  },
  {
    "id": "api.user.create_password_token.error",
    "translation": "Nie można utworzyć tokena odzyskiwania hasła"
  },
  {
    "id": "api.templates.remove_expired_license.subject",
    "translation": "Mattermost Enterprise license has been disabled."
  },
  {
    "id": "api.templates.remove_expired_license.body.title",
    "translation": "Twoja licencja Enterprise Edition wygasła i niektóre funkcjonalności mogą być niedostępne. Proszę odnowić swoją licencję."
  },
  {
    "id": "api.templates.remove_expired_license.body.renew_button",
    "translation": "Odśwież licencję"
  },
  {
    "id": "api.templates.invite_guest_subject",
    "translation": "[{{ .SiteName }}] {{ .SenderName }} zaprasza Cię do dołączenia do zespołu {{ .TeamDisplayName }} jako gość"
  },
  {
    "id": "api.team.update_team_member_roles.guest_and_user.app_error",
    "translation": "Nieprawidłowa aktualizacja członka zespołu: Użytkownik musi być gościem lub użytkownikiem, ale nie jednym i drugim."
  },
  {
    "id": "api.team.search_teams.pagination_not_implemented.public_team_search",
    "translation": "Stronicowanie nie jest zaimplementowane dla wyszukiwania tylko publicznych zespołów."
  },
  {
    "id": "api.team.search_teams.pagination_not_implemented.private_team_search",
    "translation": "Stronicowanie nie jest zaimplementowane dla wyszukiwania tylko prywatnych zespołów."
  },
  {
    "id": "api.team.remove_member.group_constrained.app_error",
    "translation": "Nie można usunąć użytkownika z zespołu ograniczonego do grupy."
  },
  {
    "id": "api.team.invite_guests.channel_in_invalid_team.app_error",
    "translation": "Kanały do których chcesz zaprosić, muszą być częścią zespołu do którego chcesz zaprosić."
  },
  {
    "id": "api.team.invate_guests_to_channels.license.error",
    "translation": "Twoja licencja nie obsługuje kont gości"
  },
  {
    "id": "api.team.invate_guests_to_channels.disabled.error",
    "translation": "Konta gości są wyłączone"
  },
  {
    "id": "api.team.invalidate_all_email_invites.app_error",
    "translation": "Błąd unieważniania zaproszenia E-Mail"
  },
  {
    "id": "api.team.get_all_teams.insufficient_permissions",
    "translation": "Nie posiadasz odpowiednich uprawnień do edycji nagłówka kanału."
  },
  {
    "id": "api.team.demote_user_to_guest.license.error",
    "translation": "Twoja licencja nie obsługuje kont gości"
  },
  {
    "id": "api.team.demote_user_to_guest.disabled.error",
    "translation": "Konta gości są wyłączone."
  },
  {
    "id": "api.team.add_user_to_team_from_invite.guest.app_error",
    "translation": "Goście nie mogą dołączyć do zespołu z linku zaproszeniowego. Proszę poprosić o e-mail zaproszenieowy aby dołączyć do tego zespołu. "
  },
  {
    "id": "api.team.add_members.user_denied",
    "translation": "Ten zespół jest zarządzany przez grupy.  Ten użytkownik nie jest częścią grupy, która jest zsynchronizowana z tym kanałem."
  },
  {
    "id": "api.team.add_members.error",
    "translation": "Błąd podczas dodawania członka/ów kanału."
  },
  {
    "id": "api.system.id_loaded.not_available.app_error",
    "translation": "ID Loaded Push Notifications nie są skonfigurowane lub wspierane na tym serwerze."
  },
  {
    "id": "api.slackimport.slack_import.zip.file_too_large",
    "translation": "{{.Filename}} w archiwum zip jest za duże aby przetworzyć importowanie ze Slacka\r\n"
  },
  {
    "id": "api.push_notifications_ack.message.parse.app_error",
    "translation": "An error occurred building the push notification ack message."
  },
  {
    "id": "api.push_notifications_ack.forward.app_error",
    "translation": "Wystąpił błąd podczas wysyłania potwierdzenia odbioru do usługi powiadomień push"
  },
  {
    "id": "api.push_notifications.message.parse.app_error",
    "translation": "An error occurred building the push notification message."
  },
  {
    "id": "api.push_notification.id_loaded.fetch.app_error",
    "translation": "Wystąpił błąd podczas pobierania ID Loaded Push Notification."
  },
  {
    "id": "api.push_notification.id_loaded.default_message",
    "translation": "Otrzymano nową wiadomość."
  },
  {
    "id": "api.push_notification.disabled.app_error",
    "translation": "Powiadomienia Push są wyłączone na tym serwerze."
  },
  {
    "id": "api.post.check_for_out_of_channel_groups_mentions.message.one",
    "translation": "@{{.Username}} nie zostanie powiadomiony/a przez tę wzmiankę, ponieważ nie ma go w kanale. Nie można go dodać do kanału, ponieważ nie należą do połączonych grup. Aby dodać je do tego kanału, muszą zostać dodane do połączonych grup."
  },
  {
    "id": "api.post.check_for_out_of_channel_groups_mentions.message.multiple",
    "translation": "@{{.Usernames}}) i @{{.LastUsername}} nie zostały powiadomione przez tę wzmiankę, ponieważ nie znajdują się na kanale. Nie można ich dodać do kanału, ponieważ nie należą do połączonych grup. Aby dodać je do tego kanału, muszą zostać dodane do połączonych grup."
  },
  {
    "id": "api.post.check_for_out_of_channel_group_users.message.none",
    "translation": "@{{.GroupName}} has no members on this team"
  },
  {
    "id": "api.plugin.verify_plugin.app_error",
    "translation": "Nie można zweryfikować sygnatury."
  },
  {
    "id": "api.plugin.install.download_failed.app_error",
    "translation": "Podczas pobierania wtyczki wystąpił błąd."
  },
  {
    "id": "api.license.remove_expired_license.failed.error",
    "translation": "Nie udało się wysłać e-maila z dezaktywacją konta"
  },
  {
    "id": "api.ldap_groups.existing_user_name_error",
    "translation": "group name already exists as a user name"
  },
  {
    "id": "api.ldap_groups.existing_reserved_name_error",
    "translation": "group name already exists as a reserved name"
  },
  {
    "id": "api.ldap_groups.existing_group_name_error",
    "translation": "członek grupy już istnieje"
  },
  {
    "id": "api.image.get.app_error",
    "translation": "Requested image url cannot be parsed."
  },
  {
    "id": "api.context.server_busy.app_error",
    "translation": "Server is busy, non-critical services are temporarily unavailable."
  },
  {
    "id": "api.context.local_origin_required.app_error",
    "translation": "This endpoint requires a local request origin."
  },
  {
    "id": "api.config.update_config.restricted_merge.app_error",
    "translation": "Nie udało się połączyć podanego pliku konfiguracyjnego."
  },
  {
    "id": "api.command_remove.group_constrained_user_denied",
    "translation": "Nie można usunąć użytkownika z kanału, ponieważ jest członkiem grup powiązanych z tym kanałem. Aby usunąć je z tego kanału, muszą zostać usunięte z połączonych grup."
  },
  {
    "id": "api.command_invite.user_not_in_team.app_error",
    "translation": "{{.Username}} nie jest członkiem tego zespołu."
  },
  {
    "id": "api.command_invite.group_constrained_user_denied",
    "translation": "Ten kanał jest zarządzany przez grupy.  Ten użytkownik nie jest częścią grupy, która jest zsynchronizowana z tym kanałem."
  },
  {
    "id": "api.command.execute_command.format.app_error",
    "translation": "Command trigger word is missing the leading slash character"
  },
  {
    "id": "api.channel.update_team_member_roles.changing_guest_role.app_error",
    "translation": "Nieprawidłowa aktualizacja członka zespołu: Nie możesz dodać ani usunąć roli gościa ręcznie"
  },
  {
    "id": "api.channel.update_channel_privacy.default_channel_error",
    "translation": "Domyślny kanał nie może zostać kanałem prywatnym."
  },
  {
    "id": "api.channel.update_channel_member_roles.guest_and_user.app_error",
    "translation": "Nieprawidłowa aktualizacja członka kanału: Użytkownik musi być gościem lub użytkownikiem, ale nie jednym i drugim."
  },
  {
    "id": "api.channel.update_channel_member_roles.changing_guest_role.app_error",
    "translation": "Nieprawidłowa aktualizacja członka kanału: Nie możesz dodać ani usunąć roli gościa ręcznie"
  },
  {
    "id": "api.channel.update_channel.typechange.app_error",
    "translation": "Typ kanału nie może zostać zakutalizowany"
  },
  {
    "id": "api.channel.restore_channel.unarchived",
    "translation": "{{.Username}} unarchived the channel."
  },
  {
    "id": "api.channel.restore_channel.restored.app_error",
    "translation": "Unable to unarchive channel. The channel is not archived."
  },
  {
    "id": "api.channel.remove_user_from_channel.app_error",
    "translation": "Nie można usunąć użytkownika z tego typu kanału"
  },
  {
    "id": "api.channel.remove_members.denied",
    "translation": "Usunięcie członkostwa w kanale zostało odrzucone następującym użytkownikom z powodu ograniczeń grupowych: {{.UserIDs}}"
  },
  {
    "id": "api.channel.remove_member.group_constrained.app_error",
    "translation": "Nie można usunąć użytkownika z kanału ograniczonego do grupy."
  },
  {
    "id": "api.channel.patch_channel_moderations.license.error",
    "translation": "Twoja licencja nie wspiera Retencji Danych."
  },
  {
    "id": "api.channel.guest_join_channel.post_and_forget",
    "translation": "%v dołączył do kanału jako gość."
  },
  {
    "id": "api.channel.get_channel_moderations.license.error",
    "translation": "Twoja licencja nie wspiera Retencji Danych."
  },
  {
    "id": "api.channel.channel_member_counts_by_group.license.error",
    "translation": "twoja licencja nie obsługuje grup ldap"
  },
  {
    "id": "api.channel.add_members.user_denied",
    "translation": "Odmowa członkostwa w kanale następującym użytkownikom z powodu ograniczeń grupowych: {{.UserIDs}}"
  },
  {
    "id": "api.channel.add_members.error",
    "translation": "Błąd podczas dodawania członka/ów kanału."
  },
  {
    "id": "api.channel.add_guest.added",
    "translation": "%v został dodany do kanału przez %v."
  },
  {
    "id": "api.bot.teams_channels.add_message_mobile",
    "translation": "Proszę, dodaj mnie do zespołów i kanałów, w których chcesz, żebym uczestniczył. Aby to zrobić, użyj przeglądarki lub aplikacji Mattermost."
  },
  {
    "id": "api.bot.create_disabled",
    "translation": "Tworzenie botów zostało wyłączone."
  },
  {
    "id": "api.admin.saml.set_certificate_from_metadata.missing_content_type.app_error",
    "translation": "Missing content type."
  },
  {
    "id": "api.admin.saml.set_certificate_from_metadata.invalid_content_type.app_error",
    "translation": "Invalid content type."
  },
  {
    "id": "api.admin.saml.set_certificate_from_metadata.invalid_body.app_error",
    "translation": "Invalid certificate text."
  },
  {
    "id": "api.admin.saml.invalid_xml_missing_ssoservices.app_error",
    "translation": "Missing Identity Provider SSO Services node in the XML."
  },
  {
    "id": "api.admin.saml.invalid_xml_missing_keydescriptor.app_error",
    "translation": "Missing Identity Provider Key Descriptors node in the XML."
  },
  {
    "id": "api.admin.saml.invalid_xml_missing_idpssodescriptors.app_error",
    "translation": "Missing Identity Provider SSO Descriptors node in the XML."
  },
  {
    "id": "api.admin.saml.failure_save_idp_certificate_file.app_error",
    "translation": "Nie można zapisać pliku certyfikatu."
  },
  {
    "id": "api.admin.saml.failure_parse_idp_certificate.app_error",
    "translation": "Failure encountered while parsing the metadata information received from the Identity Provider to a certificate."
  },
  {
    "id": "api.admin.saml.failure_get_metadata_from_idp.app_error",
    "translation": "Failed to obtain metadata from Identity Provider URL."
  },
  {
    "id": "api.admin.delete_brand_image.storage.not_found",
    "translation": "Nie można usunąć obrazu marki, nie znaleziono."
  },
  {
    "id": "api.file.upload_file.incorrect_channelId.app_error",
    "translation": "Nie można wgrać pliku. Niepoprawe ID kanału: {{.channelId}}"
  },
  {
    "id": "api.emoji.create.internal_error",
    "translation": "server_error: Wystąpił wewnętrzny błąd serwera podczas tworzenia emoji."
  },
  {
    "id": "api.config.update_config.clear_siteurl.app_error",
    "translation": "Adres URL strony nie może zostać wyczyszczony."
  },
  {
    "id": "api.channel.move_channel.type.invalid",
    "translation": "Nie można przenosić czatów grupowych lub prywatnych kanałów wiadomości"
  },
  {
    "id": "app.reaction.save.save.app_error",
    "translation": "Nie udało się zapisać reakcji"
  },
  {
    "id": "app.reaction.get_for_post.app_error",
    "translation": "Nie można uzyskać reakcji na wiadomość"
  },
  {
    "id": "app.reaction.delete_all_with_emoji_name.get_reactions.app_error",
    "translation": "Nie można uzyskać wszystkich reakcji z tą nazwą emoji"
  },
  {
    "id": "app.reaction.bulk_get_for_post_ids.app_error",
    "translation": "Nie można uzyskać reakcji na wiadomość"
  },
  {
    "id": "app.audit.save.saving.app_error",
    "translation": "Napotkaliśmy błąd zapisując audyty"
  },
  {
    "id": "app.audit.permanent_delete_by_user.app_error",
    "translation": "Napotkaliśmy błąd usuwając audyty"
  },
  {
    "id": "app.audit.get.limit.app_error",
    "translation": "Przekroczono limit stronicowania"
  },
  {
    "id": "app.audit.get.finding.app_error",
    "translation": "Napotkaliśmy błąd szukając audytów"
  },
  {
    "id": "app.command.listteamcommands.internal_error",
    "translation": "Nie można uzyskać poleceń"
  },
  {
    "id": "app.command_webhook.try_use.invalid",
    "translation": "Nieprawidłowy webhook"
  },
  {
    "id": "app.command_webhook.try_use.internal_error",
    "translation": "Nie można użyć webhooka"
  },
  {
    "id": "app.command_webhook.handle_command_webhook.parse",
    "translation": "Nie można przeanalizować danych przychodzących"
  },
  {
    "id": "app.command_webhook.get.missing",
    "translation": "Nie można uzyskać webhooka"
  },
  {
    "id": "app.command_webhook.get.internal_error",
    "translation": "Nie można uzyskać webhooka"
  },
  {
    "id": "app.command_webhook.create_command_webhook.internal_error",
    "translation": "Nie można zapisać CommandWebhook"
  },
  {
    "id": "app.command_webhook.create_command_webhook.existing",
    "translation": "Nie można zaktualizować istniejącego CommandWebhook"
  },
  {
    "id": "app.oauth.update_app.updating.app_error",
    "translation": "Wystąpił błąd podczas aktualizowania aplikacji"
  },
  {
    "id": "app.oauth.update_app.find.app_error",
    "translation": "Nie można znaleźć istniejącej aplikacji do aktualizacji"
  },
  {
    "id": "app.oauth.save_app.save.app_error",
    "translation": "Nie można zapisać aplikacji."
  },
  {
    "id": "app.oauth.save_app.existing.app_error",
    "translation": "Wymagana aktualizacja istniejącej aplikacji"
  },
  {
    "id": "app.oauth.remove_access_data.app_error",
    "translation": "Nie można usunąć tokena dostępu"
  },
  {
    "id": "app.oauth.permanent_delete_auth_data_by_user.app_error",
    "translation": "Nie można usunąć kodu autoryzacji"
  },
  {
    "id": "app.oauth.get_apps.find.app_error",
    "translation": "Wystąpił błąd podczas znajdywania aplikacji OAuth2"
  },
  {
    "id": "app.oauth.get_app_by_user.find.app_error",
    "translation": "Nie można znaleźć żadnych istniejących aplikacji"
  },
  {
    "id": "app.oauth.get_app.finding.app_error",
    "translation": "Wystąpił błąd podczas wyszukiwania aplikacji"
  },
  {
    "id": "app.oauth.get_app.find.app_error",
    "translation": "Nie można znaleźć żądanej aplikacji"
  },
  {
    "id": "app.oauth.get_access_data_by_user_for_app.app_error",
    "translation": "Wystąpił błąd w znalezieniu wszystkich identyfikatorów dostępu"
  },
  {
    "id": "app.oauth.delete_app.app_error",
    "translation": "Podczas usuwania aplikacji OAuth2 wystąpił błąd"
  },
  {
    "id": "app.user.permanentdeleteuser.internal_error",
    "translation": "Nie można usunąć tokenu"
  },
  {
    "id": "app.team.permanentdeleteteam.internal_error",
    "translation": "Nie można usunąć tokenu"
  },
  {
    "id": "app.session.update_device_id.app_error",
    "translation": "Nie można zaktualizować identyfikatora urządzenia"
  },
  {
    "id": "app.session.save.existing.app_error",
    "translation": "Nie można zaktualizować istniejącej sesji"
  },
  {
    "id": "app.session.save.app_error",
    "translation": "Nie można zapisać sesji"
  },
  {
    "id": "app.session.remove_all_sessions_for_team.app_error",
    "translation": "Nie można usunąć wszystkich sesji"
  },
  {
    "id": "app.session.remove.app_error",
    "translation": "Nie można usunąć sesji"
  },
  {
    "id": "app.session.permanent_delete_sessions_by_user.app_error",
    "translation": "Nie można usunąć wszystkich sesji dla użytkownika"
  },
  {
    "id": "app.session.get_sessions.app_error",
    "translation": "Wystąpił błąd w trakcie pobierania sesji użytkowników"
  },
  {
    "id": "app.session.get.app_error",
    "translation": "Wystąpił błąd w trakcie pobierania sesji użytkownika"
  },
  {
    "id": "app.session.analytics_session_count.app_error",
    "translation": "Nie można policzyć sesji"
  },
  {
    "id": "app.command.updatecommand.internal_error",
    "translation": "Nie można zaktualizować polecenia"
  },
  {
    "id": "app.command.movecommand.internal_error",
    "translation": "Nie można zapisać polecenia"
  },
  {
    "id": "app.command.listallcommands.internal_error",
    "translation": "Nie można uzyskać poleceń"
  },
  {
    "id": "app.command.getcommand.internal_error",
    "translation": "Nie można uzyskać komendy"
  },
  {
    "id": "app.command.deletecommand.internal_error",
    "translation": "Nie można usunąć polecenia"
  },
  {
    "id": "app.command.createcommand.internal_error",
    "translation": "Nie można zapisać polecenia"
  },
  {
    "id": "app.recover.save.app_error",
    "translation": "Nie można zapisać tokena"
  },
  {
    "id": "app.recover.delete.app_error",
    "translation": "Nie można usunąć tokenu"
  },
  {
    "id": "ent.elasticsearch.delete_user_posts.error",
    "translation": "Nie udało się usunąć wiadomości"
  },
  {
    "id": "ent.elasticsearch.delete_channel_posts.error",
    "translation": "Nie udało się usunąć wiadomości"
  },
  {
    "id": "bleveengine.delete_user_posts.error",
    "translation": "Nie udało się usunąć wiadomości"
  },
  {
    "id": "bleveengine.delete_channel_posts.error",
    "translation": "Nie udało się usunąć wiadomości"
  },
  {
    "id": "app.scheme.delete.app_error",
    "translation": "Nie można usunąć schematu"
  },
  {
    "id": "ent.get_users_in_channel_during",
    "translation": "Nie udało się pobrać użytkowników na kanale w określonym przedziale czasowym"
  },
  {
    "id": "app.emoji.create.internal_error",
    "translation": "Nie można zapisać emoji"
  },
  {
    "id": "app.channel.update_channel.internal_error",
    "translation": "Nie można zaktualizować kanału"
  },
  {
    "id": "app.channel.restore.app_error",
    "translation": "Nie można skasować kanału"
  },
  {
    "id": "app.channel.get_all_channels_count.app_error",
    "translation": "Nie można pobrać wszystkich kanałów"
  },
  {
    "id": "app.user_access_token.update_token_enable.app_error",
    "translation": "Nie można włączyć tokenu dostępu"
  },
  {
    "id": "app.user_access_token.update_token_disable.app_error",
    "translation": "Nie można wyłączyć tokenu dostępu"
  },
  {
    "id": "app.user_access_token.search.app_error",
    "translation": "Napotkaliśmy błąd podczas wyszukiwania tokenów dostępu użytkownika"
  },
  {
    "id": "app.user_access_token.save.app_error",
    "translation": "Nie można zapisać osobistego tokenu dostępu"
  },
  {
    "id": "app.user_access_token.get_by_user.app_error",
    "translation": "Nie można uzyskać osobistych tokenów dostępu przez użytkownika"
  },
  {
    "id": "app.user_access_token.get_all.app_error",
    "translation": "Nie można uzyskać wszystkich osobistych tokenów dostępu"
  },
  {
    "id": "app.user_access_token.delete.app_error",
    "translation": "Nie można usunąć osobistego tokenu dostępu"
  },
  {
    "id": "api.email.send_warn_metric_ack.missing_server.app_error",
    "translation": "Serwer SMTP jest wymagany."
  },
  {
    "id": "ent.message_export.run_export.app_error",
    "translation": "Nie można wybrać danych eksportu wiadomości"
  },
  {
    "id": "app.compliance.save.saving.app_error",
    "translation": "Wystąpił błąd podczas zapisywania raportu zgodności"
  },
  {
    "id": "app.compliance.get.finding.app_error",
    "translation": "Wystąpił błąd podczas pobierania raportów zgodności"
  },
  {
    "id": "app.preference.save.updating.app_error",
    "translation": "Wystąpił błąd w trakcie aktualizacji ustawień"
  },
  {
    "id": "app.preference.permanent_delete_by_user.app_error",
    "translation": "Wystąpił błąd w trakcie kasowania ustawień."
  },
  {
    "id": "app.preference.get_category.app_error",
    "translation": "Wystąpił błąd w trakcie pobierania ustawień"
  },
  {
    "id": "app.preference.get_all.app_error",
    "translation": "Wystąpił błąd w trakcie pobierania ustawień"
  },
  {
    "id": "app.preference.get.app_error",
    "translation": "Wystąpił błąd w trakcie pobierania ustawień"
  },
  {
    "id": "app.preference.delete.app_error",
    "translation": "Wystąpił błąd w trakcie kasowania ustawień"
  },
  {
    "id": "api.templates.warn_metric_ack.body.site_url_header",
    "translation": "URL strony: "
  },
  {
    "id": "api.templates.warn_metric_ack.body.registered_users_header",
    "translation": "Ogólnie aktywnych użytkowników: "
  },
  {
    "id": "api.templates.warn_metric_ack.body.contact_email_header",
    "translation": "E-Mail: "
  },
  {
    "id": "app.webhooks.update_outgoing.app_error",
    "translation": "Nie można zaktualizować webhooka"
  },
  {
    "id": "app.webhooks.update_incoming.app_error",
    "translation": "Nie można zaktualizować Przychodzącego Webhooka"
  },
  {
    "id": "app.webhooks.save_outgoing.override.app_error",
    "translation": "Nie udało się nadpisać wychodzącego webhooka"
  },
  {
    "id": "app.webhooks.save_outgoing.app_error",
    "translation": "Nie można zapisać wychodzącego Webhooka"
  },
  {
    "id": "app.webhooks.save_incoming.existing.app_error",
    "translation": "Nie udało się zapisać wychodzącego webhooka"
  },
  {
    "id": "app.webhooks.save_incoming.app_error",
    "translation": "Nie można zapisać Przychodzącego Webhooka"
  },
  {
    "id": "app.webhooks.permanent_delete_outgoing_by_user.app_error",
    "translation": "Nie można usunąć webhooka"
  },
  {
    "id": "app.webhooks.permanent_delete_outgoing_by_channel.app_error",
    "translation": "Nie można usunąć webhooka"
  },
  {
    "id": "app.webhooks.permanent_delete_incoming_by_user.app_error",
    "translation": "Nie można usunąć webhooka"
  },
  {
    "id": "app.webhooks.permanent_delete_incoming_by_channel.app_error",
    "translation": "Nie można usunąć webhooka"
  },
  {
    "id": "app.webhooks.get_outgoing_by_team.app_error",
    "translation": "Nie można uzyskać webhooków"
  },
  {
    "id": "app.webhooks.get_outgoing_by_channel.app_error",
    "translation": "Nie można uzyskać webhooków"
  },
  {
    "id": "app.webhooks.get_outgoing.app_error",
    "translation": "Nie można uzyskać wychodzących webhooków"
  },
  {
    "id": "app.webhooks.get_incoming_by_user.app_error",
    "translation": "Nie można uzyskać wychodzących webhooków"
  },
  {
    "id": "app.webhooks.get_incoming_by_channel.app_error",
    "translation": "Nie można uzyskać webhooków"
  },
  {
    "id": "app.webhooks.get_incoming.app_error",
    "translation": "Nie można uzyskać wychodzących webhooków"
  },
  {
    "id": "app.webhooks.delete_outgoing.app_error",
    "translation": "Nie można usunąć webhooka"
  },
  {
    "id": "app.webhooks.delete_incoming.app_error",
    "translation": "Nie można usunąć webhooka"
  },
  {
    "id": "app.webhooks.analytics_outgoing_count.app_error",
    "translation": "Nie można policzyć wychodzących webhooków"
  },
  {
    "id": "app.webhooks.analytics_incoming_count.app_error",
    "translation": "Nie można policzyć przychodzących webhooków"
  },
  {
    "id": "app.role.save.invalid_role.app_error",
    "translation": "Rola była niepoprawna"
  },
  {
    "id": "app.role.save.insert.app_error",
    "translation": "Nie można zapisać nowej roli"
  },
  {
    "id": "app.role.permanent_delete_all.app_error",
    "translation": "Nie można trwale usunąć wszystkich ról"
  },
  {
    "id": "app.role.get_by_names.app_error",
    "translation": "Nie można uzyskać ról"
  },
  {
    "id": "app.role.get_by_name.app_error",
    "translation": "Nie można uzyskać roli"
  },
  {
    "id": "app.role.get.app_error",
    "translation": "Nie można uzyskać roli"
  },
  {
    "id": "app.post.update.app_error",
    "translation": "Nie można zaktualizować wpisu"
  },
  {
    "id": "app.post.save.existing.app_error",
    "translation": "Nie możesz zaktualizować istniejącej wiadomości"
  },
  {
    "id": "app.post.save.app_error",
    "translation": "Nie można zapisać wpisu"
  },
  {
    "id": "app.post.permanent_delete_by_user.app_error",
    "translation": "Nie można wybrać wpisów do usunięcia dla użytkownika"
  },
  {
    "id": "app.post.permanent_delete_by_channel.app_error",
    "translation": "Nie można usunąć wpisów według kanałów"
  },
  {
    "id": "app.post.get.app_error",
    "translation": "Nie można uzyskać wpisu"
  },
  {
    "id": "app.post.delete.app_error",
    "translation": "Nie można usunąć wpisu"
  },
  {
    "id": "app.status.get.missing.app_error",
    "translation": "Brak wpisu dla tego statusu"
  },
  {
    "id": "app.status.get.app_error",
    "translation": "Wystąpił błąd w trakcie pobierania statusu"
  },
  {
    "id": "app.plugin_store.save.app_error",
    "translation": "Nie można zapisać ani zaktualizować wartości klucza wtyczki"
  },
  {
    "id": "app.plugin_store.list.app_error",
    "translation": "Nie można wyświetlić wszystkich kluczy wtyczek"
  },
  {
    "id": "app.plugin_store.get.app_error",
    "translation": "Nie można uzyskać wartości klucza wtyczki"
  },
  {
    "id": "app.plugin_store.delete.app_error",
    "translation": "Nie można usunąć wartości klucza wtyczki"
  },
  {
    "id": "migrations.system.save.app_error",
    "translation": "Napotkaliśmy błąd zapisując właściwość systemową"
  },
  {
    "id": "app.system.save.app_error",
    "translation": "Napotkaliśmy błąd zapisując właściwość systemową"
  },
  {
    "id": "app.system.permanent_delete_by_name.app_error",
    "translation": "Nie można trwale usunąć wpisu tabeli systemowej"
  },
  {
    "id": "app.system.get_by_name.app_error",
    "translation": "Nie można znaleźć zmiennych systemowych."
  },
  {
    "id": "app.system.get.app_error",
    "translation": "Napotkaliśmy błąd podczas wyszukiwania właściwości systemu"
  },
  {
    "id": "ent.user.complete_switch_with_oauth.blank_email.app_error",
    "translation": "Nie można ukończyć logowania SAML przy użyciu pustego adresu email."
  },
  {
    "id": "ent.saml.save_user.username_exists.saml_app_error",
    "translation": "Konto o takiej nazwie użytkownika już istnieje. Proszę skontaktować się z Administratorem."
  },
  {
    "id": "ent.saml.save_user.email_exists.saml_app_error",
    "translation": "To konto nie używa protokołu SAML do autoryzacji, zamiast tego użyj maila i hasła."
  },
  {
    "id": "ent.ldap.save_user.username_exists.ldap_app_error",
    "translation": "Konto o takiej nazwie użytkownika już istnieje. Proszę skontaktować się z Administratorem."
  },
  {
    "id": "ent.ldap.save_user.email_exists.ldap_app_error",
    "translation": "To konto nie używa usługi AD/LDAP do autoryzacji, zamiast tego użyj maila i hasła."
  },
  {
    "id": "ent.jobs.start_synchronize_job.timeout",
    "translation": "Osiągnięto limit czasu zadania synchronizacji AD/LDAP."
  },
  {
    "id": "ent.jobs.do_job.batch_start_timestamp.parse_error",
    "translation": "Nie można przeanalizować zadania eksportowania komunikatu ExportFromTimestamp."
  },
  {
    "id": "ent.jobs.do_job.batch_size.parse_error",
    "translation": "Nie można przeanalizować zadania eksportu komunikatu BatchSize."
  },
  {
    "id": "ent.cluster.404.app_error",
    "translation": "Nie znaleziono punktu końcowego interfejsu API klastra."
  },
  {
    "id": "ent.api.post.send_notifications_and_forget.push_image_only",
    "translation": " załączył plik."
  },
  {
    "id": "ent.actiance.export.marshalToXml.appError",
    "translation": "Nie można przekonwertować eksportu do formatu XML."
  },
  {
    "id": "app.job.update.app_error",
    "translation": "Nie można zaktualizować zadania"
  },
  {
    "id": "app.job.save.app_error",
    "translation": "Nie można zapisać zadania"
  },
  {
    "id": "app.job.get_newest_job_by_status_and_type.app_error",
    "translation": "Nie można uzyskać najnowszego zadania według statusu i typu"
  },
  {
    "id": "app.job.get_count_by_status_and_type.app_error",
    "translation": "Nie można uzyskać liczby zadań według statusu i typu"
  },
  {
    "id": "app.job.get_all.app_error",
    "translation": "Nie można uzyskać zadań"
  },
  {
    "id": "app.job.get.app_error",
    "translation": "Nie można uzyskać zadania"
  },
  {
    "id": "app.file_info.save.app_error",
    "translation": "Nie można zapisać informacji o pliku"
  },
  {
    "id": "app.file_info.permanent_delete_by_user.app_error",
    "translation": "Nie można usunąć załączników użytkownika"
  },
  {
    "id": "app.file_info.get_with_options.app_error",
    "translation": "Nie można uzyskać informacji o pliku według ścieżki"
  },
  {
    "id": "app.file_info.get_for_post.app_error",
    "translation": "Nie można uzyskać informacji o pliku dla postu"
  },
  {
    "id": "app.file_info.get.app_error",
    "translation": "Nie można uzyskać informacji o pliku"
  },
  {
    "id": "ent.elasticsearch.index_channels_batch.error",
    "translation": "Nie można uzyskać wielu kanałów do indeksowania."
  },
  {
    "id": "app.channel.user_belongs_to_channels.app_error",
    "translation": "Nie można określić, czy użytkownik należy do listy zespołów"
  },
  {
    "id": "app.channel.search_group_channels.app_error",
    "translation": "Nie można uzyskać grupy kanałów dla wybranej nazwy użytkownika oraz kryterium"
  },
  {
    "id": "app.channel.search.app_error",
    "translation": "Wystąpił błąd podczas przeszukiwania kanałów"
  },
  {
    "id": "app.channel.reset_all_channel_schemes.app_error",
    "translation": "Nie udało się zresetować schematów kanałów"
  },
  {
    "id": "app.channel.remove_all_deactivated_members.app_error",
    "translation": "Nie mogliśmy usunąć dezaktywowanych użytkowników z kanału"
  },
  {
    "id": "app.channel.migrate_channel_members.select.app_error",
    "translation": "Nie udało się wybrać partii członków kanału"
  },
  {
    "id": "app.channel.get_unread.app_error",
    "translation": "Nie można pobrać nieprzeczytanych wiadomości dla tego kanału"
  },
  {
    "id": "app.channel.get_members_by_ids.app_error",
    "translation": "Nie można uzyskać członków kanału"
  },
  {
    "id": "app.channel.get_channels_batch_for_indexing.get.app_error",
    "translation": "Nie można uzyskać wielu kanałów do indeksowania"
  },
  {
    "id": "app.channel.get_by_scheme.app_error",
    "translation": "Nie można pobrać kanałów dla podanego schematu"
  },
  {
    "id": "app.channel.get_all_direct.app_error",
    "translation": "Nie można uzyskać wszystkich kanałów bezpośrednich"
  },
  {
    "id": "app.channel.get_all.app_error",
    "translation": "Nie można pobrać wszystkich kanałów"
  },
  {
    "id": "app.channel.clear_all_custom_role_assignments.select.app_error",
    "translation": "Nie udało się pobrać członków kanału"
  },
  {
    "id": "api.server.warn_metric.start_trial",
    "translation": "Request trial"
  },
  {
    "id": "api.server.warn_metric.mfa.notification_title",
    "translation": "Wymuszaj uwierzytelnianie wieloskładnikowe"
  },
  {
    "id": "ent.elasticsearch.post.get_posts_batch_for_indexing.error",
    "translation": "Nie można uzyskać wielu wpisów do indeksowania."
  },
  {
    "id": "app.post.overwrite.app_error",
    "translation": "Nie można zastąpić wpisu"
  },
  {
    "id": "app.post.get_root_posts.app_error",
    "translation": "Nie można uzyskać wpisów do kanału"
  },
  {
    "id": "app.post.get_posts_created_at.app_error",
    "translation": "Nie można uzyskać wpisów do kanału"
  },
  {
    "id": "app.post.get_posts_batch_for_indexing.get.app_error",
    "translation": "Nie można uzyskać wielu wpisów do indeksowania"
  },
  {
    "id": "app.post.get_posts.app_error",
    "translation": "Przekroczono limit stronicowania"
  },
  {
    "id": "app.post.get_direct_posts.app_error",
    "translation": "Nie można pobrać wiadomości bezpośrednich"
  },
  {
    "id": "app.post.analytics_user_counts_posts_by_day.app_error",
    "translation": "Nie można uzyskać liczby użytkowników za pomocą postów"
  },
  {
    "id": "app.post.analytics_posts_count_by_day.app_error",
    "translation": "Nie można uzyskać liczby postów w danym dniu"
  },
  {
    "id": "app.post.analytics_posts_count.app_error",
    "translation": "Nie można uzyskać liczby postów"
  },
  {
    "id": "app.team.save_member.save.app_error",
    "translation": "Nie można zapisać członka zespołu"
  },
  {
    "id": "app.team.get_unread.app_error",
    "translation": "Nie można uzyskać nieprzeczytanych wiadomości od zespołów"
  },
  {
    "id": "app.team.get_members_by_ids.app_error",
    "translation": "Nie można uzyskać członków zespołu"
  },
  {
    "id": "app.team.get_member_count.app_error",
    "translation": "Nie można policzyć członków zespołu"
  },
  {
    "id": "app.team.get_member.missing.app_error",
    "translation": "Nie znaleziono członka zespołu dla tego identyfikatora użytkownika i identyfikatora zespołu"
  },
  {
    "id": "app.team.get_member.app_error",
    "translation": "Nie można uzyskać członka zespołu"
  },
  {
    "id": "app.team.get_active_member_count.app_error",
    "translation": "Nie można policzyć członków zespołu"
  },
  {
    "id": "app.team.user_belongs_to_teams.app_error",
    "translation": "Nie można określić, czy użytkownik należy do listy zespołów"
  },
  {
    "id": "app.team.reset_all_team_schemes.app_error",
    "translation": "Nie mogliśmy zresetować schematów zespołowych"
  },
  {
    "id": "app.team.remove_member.app_error",
    "translation": "Nie można usunąć członka zespołu"
  },
  {
    "id": "app.team.migrate_team_members.update.app_error",
    "translation": "Nie udało się zaktualizować członka zespołu"
  },
  {
    "id": "app.team.get_user_team_ids.app_error",
    "translation": "Nie udało się pobrać listy zespołów użytkownika"
  },
  {
    "id": "app.team.get_members.app_error",
    "translation": "Nie można uzyskać członków zespołu"
  },
  {
    "id": "app.team.get_by_scheme.app_error",
    "translation": "Nie można pobrać kanałów dla podanego schematu"
  },
  {
    "id": "app.team.clear_all_custom_role_assignments.select.app_error",
    "translation": "Nie udało się uzyskać członków zespołu"
  },
  {
    "id": "model.upload_session.is_valid.user_id.app_error",
    "translation": "Nieprawidłowa wartość dla user_id."
  },
  {
    "id": "model.upload_session.is_valid.type.app_error",
    "translation": "Nieprawidłowa wartość dla id."
  },
  {
    "id": "model.upload_session.is_valid.path.app_error",
    "translation": "Nieprawidłowa wartość dla path."
  },
  {
    "id": "model.upload_session.is_valid.id.app_error",
    "translation": "Nieprawidłowa wartość dla id."
  },
  {
    "id": "model.upload_session.is_valid.create_at.app_error",
    "translation": "Nieprawidłowa wartość dla create_at"
  },
  {
    "id": "app.upload.upload_data.large_image.app_error",
    "translation": "{{.Filename}} wymiary ({{.width}} według {{.Height}} pikseli) przekraczają limity"
  },
  {
    "id": "app.upload.create.upload_too_large.app_error",
    "translation": "Nie udało się wgrać obrazu. Plik jest zbyt duży."
  },
  {
    "id": "app.upload.create.cannot_upload_to_deleted_channel.app_error",
    "translation": "Nie można utworzyć wiadomości na usuniętym kanale."
  },
  {
    "id": "app.channel.update_last_viewed_at_post.app_error",
    "translation": "Nie można oznaczyć kanału jako nieprzeczytany."
  },
  {
    "id": "app.channel.update_last_viewed_at.app_error",
    "translation": "Nie można zaktualizować ostatnio oglądanego"
  },
  {
    "id": "app.channel.remove_member.app_error",
    "translation": "Nie można usunąć członka kanału"
  },
  {
    "id": "app.channel.pinned_posts.app_error",
    "translation": "Nie można znaleźć przypiętych wpisów"
  },
  {
    "id": "app.channel.permanent_delete_members_by_user.app_error",
    "translation": "Nie można usunąć członka kanału"
  },
  {
    "id": "app.channel.increment_mention_count.app_error",
    "translation": "Nie można zwiększyć liczby wzmianek"
  },
  {
    "id": "app.channel.get_pinnedpost_count.app_error",
    "translation": "Nie można pobrać ilości przypiętych wiadomości na kanale"
  },
  {
    "id": "app.channel.get_members.app_error",
    "translation": "Nie można uzyskać członków kanału"
  },
  {
    "id": "app.channel.get_member_count.app_error",
    "translation": "Nie można pobrać liczby członków kanału"
  },
  {
    "id": "app.channel.get_member.missing.app_error",
    "translation": "Nie znaleziono uczestnika kanału dla tego ID użytkownika i ID kanału"
  },
  {
    "id": "app.channel.get_member.app_error",
    "translation": "Nie można uzyskać członka kanału"
  },
  {
    "id": "app.channel.count_posts_since.app_error",
    "translation": "Nie można zliczać wiadomości od podanej daty."
  },
  {
    "id": "app.channel.analytics_type_count.app_error",
    "translation": "Nie można uzyskać informacji o typie kanału."
  },
  {
    "id": "app.post.get_posts_since.app_error",
    "translation": "Nie można uzyskać wpisów do kanału"
  },
  {
    "id": "app.post.get_posts_around.get.app_error",
    "translation": "Nie można uzyskać wpisów do kanału"
  },
  {
    "id": "app.post.get_post_id_around.app_error",
    "translation": "Nie można uzyskać posta w określonym czasie."
  },
  {
    "id": "app.post.get_post_after_time.app_error",
    "translation": "Nie można uzyskać posta po upływie określonego czasu"
  },
  {
    "id": "app.post.get_flagged_posts.app_error",
    "translation": "Nie można uzyskać oznaczonych postów"
  },
  {
    "id": "app.channel.get_public_channels.get.app_error",
    "translation": "Nie można pobrać kanałów publicznych"
  },
  {
    "id": "app.channel.get_private_channels.get.app_error",
    "translation": "Nie można pobrać wszystkich kanałów"
  },
  {
    "id": "app.channel.get_for_post.app_error",
    "translation": "Nie można uzyskać kanału dla danego wpisu"
  },
  {
    "id": "app.channel.get_channels_by_ids.not_found.app_error",
    "translation": "Nie znaleziono kanału"
  },
  {
    "id": "app.channel.get_channels_by_ids.get.app_error",
    "translation": "Nie można uzyskać kanałów"
  },
  {
    "id": "app.channel.get_channels_by_ids.app_error",
    "translation": "Nie można uzyskać kanałów według identyfikatorów"
  },
  {
    "id": "app.channel.get_channel_counts.get.app_error",
    "translation": "Nie można uzyskać liczby kanałów"
  },
  {
    "id": "app.team.update.updating.app_error",
    "translation": "Napotkaliśmy błąd aktualizując zespół"
  },
  {
    "id": "app.team.update.find.app_error",
    "translation": "Nie można znaleźć istniejącego zespołu do aktualizacji"
  },
  {
    "id": "app.team.search_private_team.app_error",
    "translation": "Napotkaliśmy błąd szukając prywatnych zespołów"
  },
  {
    "id": "app.team.search_open_team.app_error",
    "translation": "Napotkaliśmy błąd szukając otwartych zespołów"
  },
  {
    "id": "app.team.search_all_team.app_error",
    "translation": "Napotkaliśmy błąd podczas wyszukiwania zespołów"
  },
  {
    "id": "app.team.save.existing.app_error",
    "translation": "Wymagana aktualizacja zespołu"
  },
  {
    "id": "app.team.save.app_error",
    "translation": "Nie można zapisać zespołu"
  },
  {
    "id": "app.team.permanent_delete.app_error",
    "translation": "Nie można usunąć istniejącego zespołu"
  },
  {
    "id": "app.team.get_by_name.missing.app_error",
    "translation": "Nie można znaleźć istniejącego zespołu"
  },
  {
    "id": "app.team.get_by_name.app_error",
    "translation": "Nie można znaleźć istniejącego zespołu"
  },
  {
    "id": "app.team.get_by_invite_id.finding.app_error",
    "translation": "Nie można znaleźć istniejącego zespołu"
  },
  {
    "id": "app.team.get_all_team_listing.app_error",
    "translation": "Nie mogliśmy pobrać wszystkich zespołów"
  },
  {
    "id": "app.team.get_all_private_team_listing.app_error",
    "translation": "Nie mogliśmy pobrać wszystkich prywatnych zespołów"
  },
  {
    "id": "app.team.get_all.app_error",
    "translation": "Nie mogliśmy pobrać wszystkich zespołów"
  },
  {
    "id": "app.team.get.finding.app_error",
    "translation": "Napotkaliśmy błąd szukając zespołu"
  },
  {
    "id": "app.team.get.find.app_error",
    "translation": "Nie można znaleźć istniejącego zespołu"
  },
  {
    "id": "app.team.analytics_team_count.app_error",
    "translation": "Nie można policzyć zespołów"
  },
  {
    "id": "api.user.login_cws.license.error",
    "translation": "Logowanie bota jest zabronione"
  },
  {
    "id": "api.admin.ldap.not_available.app_error",
    "translation": "LDAP jest niedostępne."
  },
  {
    "id": "api.command_channel_purpose.update_channel.max_length",
    "translation": "Wprowadzony tekst przekracza limit znaków. Cel kanału jest ograniczony do {{.MaxLength}} znaków."
  },
  {
    "id": "api.command_channel_header.update_channel.max_length",
    "translation": "Wprowadzony tekst przekracza limit znaków. Nagłówek kanału jest ograniczony do {{.MaxLength}} znaków."
  },
  {
    "id": "api.cloud.request_error",
    "translation": "Błąd przetwarzania żądania do CWS."
  },
  {
    "id": "api.cloud.license_error",
    "translation": "Twoja licencja nie wspiera żądań chmurowych."
  },
  {
    "id": "api.cloud.get_subscription.error",
    "translation": "Błąd pobierania subskrypcji chmurowej."
  },
  {
    "id": "api.cloud.get_admins_emails.error",
    "translation": "Błąd pobierania wiadomości email od administratorów systemu."
  },
  {
    "id": "api.cloud.cws_webhook_event_missing_error",
    "translation": "Zdarzenie Webhook nie zostało obsłużone. Albo go brakuje, albo nie jest poprawne."
  },
  {
    "id": "api.cloud.app_error",
    "translation": "Błąd wewnętrzny podczas żądania chmury api."
  },
  {
    "id": "api.channel.patch_channel_moderations.cache_invalidation.error",
    "translation": "Błąd przy unieważnianiu pamięci podręcznej"
  },
  {
    "id": "api.channel.create_channel.direct_channel.team_restricted_error",
    "translation": "Między tymi użytkownikami nie można utworzyć kanału bezpośredniego, ponieważ nie mają wspólnego zespołu."
  },
  {
    "id": "api.back_to_app",
    "translation": "Wróć do {{.SiteName}}"
  },
  {
    "id": "api.admin.saml.failure_reset_authdata_to_email.app_error",
    "translation": "Nie udało się zresetować pola AuthData do Email."
  },
  {
    "id": "api.admin.add_certificate.parseform.app_error",
    "translation": "Błąd przetwarzania żądania wielopostaciowego"
  },
  {
    "id": "api.file.file_mod_time.app_error",
    "translation": "Nie można uzyskać czasu ostatniej modyfikacji dla pliku."
  },
  {
    "id": "api.file.file_exists.app_error",
    "translation": "Nie można sprawdzić czy plik istnieje."
  },
  {
    "id": "api.file.append_file.app_error",
    "translation": "Nie można dołączyć danych do pliku."
  },
  {
    "id": "api.export.export_not_found.app_error",
    "translation": "Nie można znaleźć eksportowanego pliku."
  },
  {
    "id": "api.error_set_first_admin_visit_marketplace_status",
    "translation": "Błąd przy próbie zapisania pierwszego statusu wizyty administratora w sklepie."
  },
  {
    "id": "api.error_get_first_admin_visit_marketplace_status",
    "translation": "Błąd przy próbie pobrania statusu pierwszej wizyty administratora w sklepie."
  },
  {
    "id": "api.email_batching.send_batched_email_notification.title",
    "translation": "Masz nowe wiadomości"
  },
  {
    "id": "api.email_batching.send_batched_email_notification.time",
    "translation": "{{.Hour}}:{{.Minute}} {{.TimeZone}}"
  },
  {
    "id": "api.email_batching.send_batched_email_notification.subTitle",
    "translation": "Poniżej znajduje się podsumowanie Twoich nowych wiadomości."
  },
  {
    "id": "api.email_batching.send_batched_email_notification.messageButton",
    "translation": "Wyświetl tę wiadomość"
  },
  {
    "id": "api.email_batching.send_batched_email_notification.button",
    "translation": "Otwórz Mattermost"
  },
  {
    "id": "api.email.send_warn_metric_ack.invalid_warn_metric.app_error",
    "translation": "Nie można znaleźć metryki ostrzeżenia."
  },
  {
    "id": "api.email.send_warn_metric_ack.failure.app_error",
    "translation": "Niepowodzenie wysłania wiadomości e-mail z potwierdzeniem dla administratora"
  },
  {
    "id": "api.custom_status.recent_custom_statuses.delete.app_error",
    "translation": "Nie udało się usunąć ostatniego statusu. Spróbuj najpierw dodać ten status lub skontaktuj się z administratorem systemu, aby uzyskać szczegółowe informacje."
  },
  {
    "id": "api.custom_status.disabled",
    "translation": "Funkcja statusu niestandardowego została wyłączona. Aby uzyskać szczegółowe informacje, należy skontaktować się z administratorem systemu."
  },
  {
    "id": "api.context.remote_id_missing.app_error",
    "translation": "Brak identyfikatora bezpiecznego połączenia."
  },
  {
    "id": "api.context.remote_id_mismatch.app_error",
    "translation": "Niedopasowanie identyfikatora bezpiecznego połączenia."
  },
  {
    "id": "api.context.remote_id_invalid.app_error",
    "translation": "Nie można znaleźć bezpiecznego identyfikatora połączenia {{.RemoteId}}."
  },
  {
    "id": "api.context.json_encoding.app_error",
    "translation": "Błąd kodowania JSON."
  },
  {
    "id": "api.context.invitation_expired.error",
    "translation": "Zaproszenie wygasło."
  },
  {
    "id": "api.context.get_user.app_error",
    "translation": "Nie można pobrać użytkownika z sesji UserID."
  },
  {
    "id": "api.config.update_config.not_allowed_security.app_error",
    "translation": "Zmiana {{.Name}} nie jest dozwolona ze względów bezpieczeństwa."
  },
  {
    "id": "api.config.update_config.diff.app_error",
    "translation": "Nie udało się rozróżnić konfiguracji"
  },
  {
    "id": "api.config.reload_config.app_error",
    "translation": "Nie udało się przeładować konfiguracji."
  },
  {
    "id": "api.config.patch_config.restricted_merge.app_error",
    "translation": "Nie udało się połączyć podanego pliku konfiguracyjnego."
  },
  {
    "id": "api.config.patch_config.diff.app_error",
    "translation": "Nie udało się rozróżnić konfiguracji"
  },
  {
    "id": "api.config.migrate_config.app_error",
    "translation": "Nie udało się zmigrować sklepu z konfiguracją."
  },
  {
    "id": "api.config.get_config.restricted_merge.app_error",
    "translation": "Nie udało się połączyć podanego pliku konfiguracyjnego."
  },
  {
    "id": "api.command_share.unshare_channel.help",
    "translation": "Cofa udostępnienie bieżącego kanału"
  },
  {
    "id": "api.command_share.unknown_action",
    "translation": "Nieznana akcja `{{.Akcja}}`. Dostępne akcje: {{.Actions}}"
  },
  {
    "id": "api.command_share.uninvite_remote_id.help",
    "translation": "Identyfikator bezpiecznego połączenia do odłączenia."
  },
  {
    "id": "api.command_share.uninvite_remote.help",
    "translation": "Odwrócenie bezpiecznego połączenia z tego kanału udostępnianego"
  },
  {
    "id": "api.command_share.shared_channel_unshare.error",
    "translation": "Nie można wyłączyć udostępniania tego kanału: {{.Error}}."
  },
  {
    "id": "api.command_share.shared_channel_unavailable",
    "translation": "Ten kanał nie jest już udostępniany."
  },
  {
    "id": "api.command_share.share_read_only.hint",
    "translation": "[readonly] - 'Y' lub 'N'.  Domyślnie 'N'"
  },
  {
    "id": "api.command_share.share_read_only.help",
    "translation": "Kanał będzie udostępniony w trybie tylko do odczytu"
  },
  {
    "id": "api.command_share.share_channel.error",
    "translation": "Nie można udostępnić tego kanału: {{.Error}}"
  },
  {
    "id": "api.command_share.service_disabled",
    "translation": "Usługa udostępnionych kanałów jest wyłączona."
  },
  {
    "id": "api.command_share.remote_uninvited",
    "translation": "Bezpieczne połączenie `{{.RemoteId}}` odłączone."
  },
  {
    "id": "api.command_share.remote_table_header",
    "translation": "| Bezpieczne połączenie | Adres URL witryny | Tylko do odczytu | Zaproszenie zaakceptowane | Online | Ostatnia synchronizacja |"
  },
  {
    "id": "api.command_share.remote_not_valid",
    "translation": "Należy określić prawidłowy identyfikator bezpiecznego połączenia do zaproszenia"
  },
  {
    "id": "api.command_share.remote_id_invalid.error",
    "translation": "Identyfikator bezpiecznego połączenia jest nieprawidłowy: {{.Error}}"
  },
  {
    "id": "api.command_share.remote_id.help",
    "translation": "ID istniejącego bezpiecznego połączenia. Zobacz komendę `secure-connection` aby dodać bezpieczne połączenie."
  },
  {
    "id": "api.command_share.remote_already_invited",
    "translation": "Bezpieczne połączenie zostało już utworzone."
  },
  {
    "id": "api.command_share.permission_required",
    "translation": "Potrzebujesz uprawnienia `{{.Permission}}` do zarządzania udostępnionymi kanałami."
  },
  {
    "id": "api.command_share.not_shared_channel_unshare",
    "translation": "Nie można wyłączyć udostępniania kanału, który nie jest udostępniany."
  },
  {
    "id": "api.command_share.no_remote_invited",
    "translation": "Do tego kanału nie zostały dodane żadne bezpieczne połączenia."
  },
  {
    "id": "api.command_share.name",
    "translation": "kanał-udostępniony"
  },
  {
    "id": "api.command_share.must_specify_valid_remote",
    "translation": "Należy określić prawidłowy identyfikator bezpiecznego połączenia do zaproszenia."
  },
  {
    "id": "api.command_share.missing_action",
    "translation": "Brakujące działanie. Dostępne akcje: {{.Actions}}"
  },
  {
    "id": "api.command_share.invite_remote.help",
    "translation": "Zaprasza zewnętrzną instancję Mattermost do bieżącego udostępnionego kanału"
  },
  {
    "id": "api.command_share.invitation_sent",
    "translation": "Zaproszenie na udostępniony kanał zostało wysłane do `{{.Name}} {{.SiteURL}}`."
  },
  {
    "id": "api.command_share.invalid_value.error",
    "translation": "Nieprawidłowa wartość dla '{{.Arg}}': {{.Error}}"
  },
  {
    "id": "api.command_share.hint",
    "translation": "[akcja]"
  },
  {
    "id": "api.command_share.fetch_remote_status.error",
    "translation": "Nie można pobrać statusu dla bezpiecznych połączeń: {{.Error}}."
  },
  {
    "id": "api.command_share.fetch_remote.error",
    "translation": "Błąd pobierania bezpiecznych połączeń: {{.Error}}"
  },
  {
    "id": "api.command_share.desc",
    "translation": "Udostępnienie bieżącego kanału z zewnętrzną instancją Mattermost."
  },
  {
    "id": "api.command_share.could_not_uninvite.error",
    "translation": "Nie można cofnąć zaproszenia `{{.RemoteId}}`: {{.Error}}"
  },
  {
    "id": "api.command_share.check_channel_exist.error",
    "translation": "Błąd podczas sprawdzania, czy istnieje udostępniony kanał: {{.Error}}"
  },
  {
    "id": "api.command_share.channel_status_id",
    "translation": "Status dla ID kanału `{{.ChannelId}}``"
  },
  {
    "id": "api.command_share.channel_status.help",
    "translation": "Wyświetla status dla tego kanału udostępnionego"
  },
  {
    "id": "api.command_share.channel_shared",
    "translation": "Ten kanał jest teraz udostępniony."
  },
  {
    "id": "api.command_share.channel_remote_id_not_exists",
    "translation": "Bezpieczne połączenie kanału udostępnionego `{.RemoteId}}` nie istnieje dla tego kanału."
  },
  {
    "id": "api.command_share.channel_invite_not_home.error",
    "translation": "Nie można utworzyć bezpiecznego połączenia do współdzielonego kanału pochodzącego z innego miejsca."
  },
  {
    "id": "api.command_share.channel_invite.error",
    "translation": "Błąd przy zapraszaniu `{{.Name}}` do tego kanału: {{.Error}}"
  },
  {
    "id": "api.command_share.available_actions",
    "translation": "Dostępne akcje: {{.Actions}}"
  },
  {
    "id": "api.command_remote.unknown_action",
    "translation": "Nieznana akcja `{{.Action}}`"
  },
  {
    "id": "api.command_remote.status.help",
    "translation": "Wyświetla stan wszystkich bezpiecznych połączeń"
  },
  {
    "id": "api.command_remote.site_url_not_set",
    "translation": "Nie ustawiono adresu URL witryny. Proszę ustawić go w Konsoli systemowej > Środowisko > Serwer WWW."
  },
  {
    "id": "api.command_remote.service_not_enabled",
    "translation": "Usługa Secure Connection Service nie jest włączona."
  },
  {
    "id": "api.command_remote.service_disabled",
    "translation": "Usługa Secure Connection Service jest wyłączona."
  },
  {
    "id": "api.command_remote.remove_remote_id.help",
    "translation": "ID bezpiecznego połączenia do usunięcia."
  },
  {
    "id": "api.command_remote.remove_remote.error",
    "translation": "Nie można usunąć bezpiecznego połączenia: {{.Error}}"
  },
  {
    "id": "api.command_remote.remove.help",
    "translation": "Usuwa bezpieczne połączenie"
  },
  {
    "id": "api.command_remote.remotes_not_found",
    "translation": "Nie znaleziono bezpiecznych połączeń."
  },
  {
    "id": "api.command_remote.remote_table_header",
    "translation": "| Bezpieczne połączenie | Wyświetlana nazwa | ID połączenia | Adres URL | Zaproszenie zaakceptowane | Online | Ostatni ping |"
  },
  {
    "id": "api.command_remote.remote_add_remove.help",
    "translation": "Dodaj/usuń bezpieczne połączenia. Dostępne akcje: {{.Actions}}"
  },
  {
    "id": "api.command_remote.permission_required",
    "translation": "Potrzebujesz uprawnienia `{{.Permission}}` do zarządzania bezpiecznymi połączeniami."
  },
  {
    "id": "api.command_remote.name.hint",
    "translation": "Unikalna nazwa dla bezpiecznego połączenia"
  },
  {
    "id": "api.command_remote.name.help",
    "translation": "Nazwa bezpiecznego połączenia"
  },
  {
    "id": "api.command_remote.name",
    "translation": "bezpieczne-połączenie"
  },
  {
    "id": "api.command_remote.missing_empty",
    "translation": "Brakujące lub puste `{{.Arg}}`"
  },
  {
    "id": "api.command_remote.missing_command",
    "translation": "Brakujące polecenie. Dostępne akcje: {{.Actions}}"
  },
  {
    "id": "api.command_remote.invite_summary",
    "translation": "Wyślij poniższe zaproszenie zaszyfrowane algorytmem AES 256-bit do zewnętrznego administratora systemu Mattermost wraz z hasłem. Do zaakceptowania zaproszenia użyją oni polecenia z ukośnikiem `{{.Command}}`.\n\n```\n{{.Invitation}}\n```\n\n**Upewnij się, że bezpieczne połączenie może uzyskać dostęp do instancji Mattermost przez** {{.SiteURL}}"
  },
  {
    "id": "api.command_remote.invite_password.hint",
    "translation": "Hasło używane do szyfrowania zaproszenia"
  },
  {
    "id": "api.command_remote.invite_password.help",
    "translation": "Hasło do zaproszenia"
  },
  {
    "id": "api.command_remote.invite.help",
    "translation": "Zaproś do bezpiecznego połączenia"
  },
  {
    "id": "api.command_remote.invitation_created",
    "translation": "Zaproszenie stworzone."
  },
  {
    "id": "api.command_remote.invitation.hint",
    "translation": "Zaszyfrowane zaproszenie z bezpiecznego połączenia"
  },
  {
    "id": "api.command_remote.invitation.help",
    "translation": "Zaproszenie z bezpiecznego połączenia"
  },
  {
    "id": "api.command_remote.incorrect_password.error",
    "translation": "Nie można odszyfrować zaproszenia. Nieprawidłowe hasło lub uszkodzone zaproszenie: {{.Error}}"
  },
  {
    "id": "api.command_remote.hint",
    "translation": "[akcja]"
  },
  {
    "id": "api.command_remote.fetch_status.error",
    "translation": "Nie można stworzyć bezpiecznych połączeń: {{.Error}}"
  },
  {
    "id": "api.command_remote.encrypt_invitation.error",
    "translation": "Nie można odszyfrować zaproszenia: {{.Error}}"
  },
  {
    "id": "api.command_remote.displayname.hint",
    "translation": "Nazwa wyświetlana dla bezpiecznego połączenia"
  },
  {
    "id": "api.command_remote.displayname.help",
    "translation": "Nazwa wyświetlana bezpiecznego połączenia"
  },
  {
    "id": "api.command_remote.desc",
    "translation": "Bezpieczne połączenia zaproszeń do komunikacji między instancjami Mattermost."
  },
  {
    "id": "api.command_remote.decode_invitation.error",
    "translation": "Nie można odszyfrować zaproszenia: {{.Error}}"
  },
  {
    "id": "api.command_remote.cluster_removed",
    "translation": "Bezpieczne połączenie {{.RemoteId}} {{.Result}}."
  },
  {
    "id": "api.command_remote.add_remote.error",
    "translation": "Nie można dodać bezpiecznego połączenia: {{.Error}}"
  },
  {
    "id": "api.command_remote.accept_invitation.error",
    "translation": "Nie można przyjąć zaproszenia: {{.Error}}"
  },
  {
    "id": "api.command_remote.accept_invitation",
    "translation": "Zaproszenie przyjęte i potwierdzone.\nSiteURL: {{.SiteURL}}"
  },
  {
    "id": "api.command_remote.accept.help",
    "translation": "Zaakceptuj zaproszenie z zewnętrznej instancji Mattermost"
  },
  {
    "id": "api.command_custom_status.success",
    "translation": "Twój status jest ustawiony na \"{{.EmojiName}} {{.StatusMessage}}\". Możesz zmienić swój status za pomocą okienka statusu w nagłówku paska bocznego kanału."
  },
  {
    "id": "api.command_custom_status.name",
    "translation": "status"
  },
  {
    "id": "api.command_custom_status.hint",
    "translation": "[:emoji_name:] [status_message] lub wyczyść"
  },
  {
    "id": "api.command_custom_status.desc",
    "translation": "Ustaw lub wyczyść swój status"
  },
  {
    "id": "api.command_custom_status.clear.success",
    "translation": "Twój status został usunięty."
  },
  {
    "id": "api.command_custom_status.clear.app_error",
    "translation": "Błąd wyczyszczenia statusu."
  },
  {
    "id": "api.command_custom_status.app_error",
    "translation": "Błąd ustawienia statusu."
  },
  {
    "id": "api.file.list_directory.app_error",
    "translation": "Nie można wyświetlić zawartości katalogu."
  },
  {
    "id": "api.file.move_file.app_error",
    "translation": "Nie można przenieść pliku."
  },
  {
    "id": "api.file.file_size.app_error",
    "translation": "Nie można pobrać rozmiaru pliku."
  },
  {
    "id": "api.server.warn_metric.number_of_channels_50.notification_title",
    "translation": "Używanie zaawansowanych uprawnień"
  },
  {
    "id": "api.server.warn_metric.number_of_active_users_500.notification_title",
    "translation": "Skalowanie z Mattermost"
  },
  {
    "id": "api.server.warn_metric.number_of_active_users_300.start_trial.notification_success.message",
    "translation": "Twoja wersja próbna Enterprise jest teraz aktywna. Utwórz kanał i przejdź do **Konsola systemowa > Zarządzanie użytkownikami > Kanały**, aby ograniczyć wysyłanie postów do administratorów kanału."
  },
  {
    "id": "api.server.warn_metric.bot_response.mailto_contact_header",
    "translation": "Kontakt: {{.Kontakt}}"
  },
  {
    "id": "api.remote_cluster.invalid_topic.app_error",
    "translation": "Nieprawidłowy temat."
  },
  {
    "id": "api.push_notifications.session.expired",
    "translation": "Sesja wygasła: Zaloguj się, aby kontynuować otrzymywanie powiadomień. Sesje dla {{.siteName}} są skonfigurowane przez Administratora Systemu tak, aby wygasały co {{.daysCount}} dni."
  },
  {
    "id": "api.push_notification.title.collapsed_threads_dm",
    "translation": "Odpowiedz w Bezpośredniej Wiadomości"
  },
  {
    "id": "api.preference.delete_preferences.update_sidebar.app_error",
    "translation": "Nie można zaktualizować paska bocznego, aby dopasować go do usuniętych preferencji"
  },
  {
    "id": "api.post.send_notification_and_forget.push_comment_on_crt_thread_dm",
    "translation": " odpowiedział w wątku."
  },
  {
    "id": "api.no_license",
    "translation": "Licencja E10 lub E20 jest wymagana do korzystania z tego punktu końcowego."
  },
  {
    "id": "api.migrate_to_saml.error",
    "translation": "Nie można zmigrować SAML."
  },
  {
    "id": "api.license.upgrade_needed.app_error",
    "translation": "Funkcja wymaga aktualizacji do wersji Enterprise Edition."
  },
  {
    "id": "api.license.request_trial_license.no-site-url.app_error",
    "translation": "Nie można zamówić licencji próbnej. Proszę skonfigurować adres URL witryny w sekcji serwera WWW w konsoli systemowej Mattermost."
  },
  {
    "id": "api.license.request_trial_license.fail_get_user_count.app_error",
    "translation": "Nie można uzyskać licencji próbnej, proszę spróbować ponownie lub skontaktować się z support@mattermost.com. Nie można uzyskać informacji o liczbie zarejestrowanych użytkowników."
  },
  {
    "id": "api.license.request_trial_license.app_error",
    "translation": "Nie można uzyskać licencji próbnej, proszę spróbować ponownie lub skontaktować się z support@mattermost.com."
  },
  {
    "id": "api.license.request_renewal_link.app_error",
    "translation": "Błąd pobierania linku do odnowienia licencji"
  },
  {
    "id": "api.license.request-trial.can-start-trial.not-allowed",
    "translation": "Ten klucz licencji próbnej dla Mattermost Enterprise Edition wygasł i nie jest już ważny. Jeśli chcesz przedłużyć okres próbny, prosimy o [kontakt z naszym zespołem sprzedaży](https://mattermost.com/contact-us/)."
  },
  {
    "id": "api.license.request-trial.can-start-trial.error",
    "translation": "Nie można sprawdzić, czy można uruchomić proces"
  },
  {
    "id": "api.license.request-trial.bad-request.terms-not-accepted",
    "translation": "Aby złożyć wniosek o licencję, należy zaakceptować Umowę dotyczącą oprogramowania Mattermost oraz Politykę prywatności."
  },
  {
    "id": "api.license.request-trial.bad-request",
    "translation": "Podana liczba użytkowników jest nieprawidłowa."
  },
  {
    "id": "api.job.unable_to_download_job.incorrect_job_type",
    "translation": "Typ zadania, który próbujesz pobrać, nie jest obecnie obsługiwany"
  },
  {
    "id": "api.job.unable_to_download_job",
    "translation": "Nie można pobrać tego zadania"
  },
  {
    "id": "api.job.unable_to_create_job.incorrect_job_type",
    "translation": "Typ pracy, którą próbujesz utworzyć jest nieprawidłowy"
  },
  {
    "id": "api.job.retrieve.nopermissions",
    "translation": "Typy zadań, które próbujesz odzyskać nie zawierają uprawnień"
  },
  {
    "id": "api.invalid_redirect_url",
    "translation": "Podano nieprawidłowy adres URL przekierowania"
  },
  {
    "id": "api.invalid_custom_url_scheme",
    "translation": "Podano nieprawidłowy niestandardowy schemat url"
  },
  {
    "id": "api.invalid_channel",
    "translation": "Kanał wymieniony w zapytaniu nie należy do użytkownika"
  },
  {
    "id": "api.getThreadsForUser.bad_params",
    "translation": "Parametry Before i After dla getThreadsForUser wzajemnie się wykluczają"
  },
  {
    "id": "api.file.write_file.app_error",
    "translation": "Nie można zapisać pliku."
  },
  {
    "id": "api.file.test_connection_s3_bucket_does_not_exist.app_error",
    "translation": "Upewnij się, że twoje Amazon S3 jest dostępne oraz sprawdź uprawnienia do niego."
  },
  {
    "id": "api.file.test_connection_s3_auth.app_error",
    "translation": "Nie można połączyć się z S3. Sprawdź parametry autoryzacji połączenia Amazon S3 i ustawienia uwierzytelniania."
  },
  {
    "id": "api.file.test_connection.app_error",
    "translation": "Nie można uzyskać dostępu do magazynu plików."
  },
  {
    "id": "api.file.remove_file.app_error",
    "translation": "Nie można usunąć pliku."
  },
  {
    "id": "api.file.remove_directory.app_error",
    "translation": "Nie można usunąć katalogu."
  },
  {
    "id": "api.file.read_file.app_error",
    "translation": "Nie można odczytać pliku."
  },
  {
    "id": "api.file.file_reader.app_error",
    "translation": "Nie można otworzyć czytnik plików."
  },
  {
    "id": "api.server.warn_metric.number_of_posts_2M.notification_title",
    "translation": "Poprawa wydajności"
  },
  {
    "id": "api.server.warn_metric.number_of_posts_2M.notification_body",
    "translation": "Twój system Mattermost ma dużą liczbę wiadomości. Domyślne wyszukiwanie w bazie danych Mattermost zaczyna wykazywać spadek wydajności przy około 2,5 miliona postów. Przy ponad 5 milionach postów, Elasticsearch może pomóc uniknąć znaczących problemów z wydajnością, takich jak timeout, z wyszukiwaniem i wzmiankami. Skontaktuj się z nami, aby dowiedzieć się więcej i daj nam znać, jak możemy pomóc.\n\n[Dowiedz się więcej o poprawie wydajności](https://www.mattermost.com/docs-elasticsearch/?utm_medium=product&utm_source=mattermost-advisor-bot&utm_content=elasticsearch)\n\nKlikając przycisk Skontaktuj się z nami, udostępniasz swoje dane firmie Mattermost, Inc. [Dowiedz się więcej](https://mattermost.com/pl/default-admin-advisory)"
  },
  {
    "id": "api.server.warn_metric.number_of_posts_2M.contact_us.email_body",
    "translation": "Prośba o kontakt z Mattermost. Jestem zainteresowany aby dowiedzieć się więcej na temat poprawy wydajności za pomocą Elasticsearch.\n"
  },
  {
    "id": "api.server.warn_metric.number_of_channels_50.start_trial.notification_success.message",
    "translation": "Państwa wersja próbna Enterprise jest teraz aktywna. Przejdź do **Konsoli systemowej > Zarządzania użytkownikami > Uprawnień**, aby włączyć Zaawansowane uprawnienia."
  },
  {
    "id": "api.server.warn_metric.number_of_channels_50.start_trial.notification_body",
    "translation": "Kanały pomagają usprawnić komunikację, ale wraz z dołączaniem i tworzeniem kanałów przez użytkowników Mattermost rośnie wyzwanie związane z utrzymaniem porządku w systemie. Zaawansowane uprawnienia umożliwiają określenie, którzy użytkownicy lub role mogą wykonywać określone czynności, w tym zarządzać ustawieniami kanału i jego członkami, używać @channel lub @here do oznaczania szerokich grup użytkowników oraz tworzyć nowe webhooki.\n\n[Dowiedz się więcej o korzystaniu z uprawnień zaawansowanych](https://www.mattermost.com/docs-advanced-permissions/?utm_medium=product&utm_source=mattermost-advisor-bot&utm_content=advanced-permissions)\n\nKlikając przycisk Rozpocznij test, wyrażam zgodę na [Umowę oceny oprogramowania Mattermost] (https://mattermost.com/software-evaluation-agreement/), [Politykę prywatności] (https://mattermost.com/privacy-policy/) i otrzymywanie wiadomości e-mail dotyczących produktu."
  },
  {
    "id": "api.server.warn_metric.number_of_channels_50.notification_body",
    "translation": "Kanały pomagają usprawnić komunikację, ale wraz z dołączaniem i tworzeniem kanałów przez użytkowników Mattermost rośnie wyzwanie związane z utrzymaniem porządku w systemie. Zaawansowane uprawnienia umożliwiają określenie, którzy użytkownicy lub role mogą wykonywać określone czynności, w tym zarządzać ustawieniami kanału i jego członkami, używać @channel lub @here do oznaczania szerokich grup użytkowników oraz tworzyć nowe webhooki.\n\n[Dowiedz się więcej o korzystaniu z uprawnień zaawansowanych](https://www.mattermost.com/docs-advanced-permissions/?utm_medium=product&utm_source=mattermost-advisor-bot&utm_content=advanced-permissions)\n\nKlikając przycisk Skontaktuj się z nami, użytkownik udostępnia swoje dane firmie Mattermost, Inc. [Dowiedz się więcej](https://mattermost.com/pl/default-admin-advisory)"
  },
  {
    "id": "api.server.warn_metric.number_of_channels_50.contact_us.email_body",
    "translation": "Prośba o kontakt z Mattermost. Jestem zainteresowany aby dowiedzieć się więcej na temat używania zaawansowanych uprawnień z systemowymi schematami.\n"
  },
  {
    "id": "api.server.warn_metric.number_of_active_users_500.start_trial.notification_success.message",
    "translation": "Wersja próbna Enterprise jest teraz aktywna. Przejdź do Konsoli systemowej, aby włączyć zaawansowane funkcje."
  },
  {
    "id": "api.server.warn_metric.number_of_active_users_500.start_trial.notification_body",
    "translation": "Mattermost zdecydowanie zaleca, aby wdrożenia obejmujące ponad 500 użytkowników korzystały z funkcji takich jak zarządzanie użytkownikami, klastrowanie serwerów i monitorowanie wydajności. Skontaktuj się z nami, aby dowiedzieć się więcej i daj nam znać, jak możemy pomóc.\n\nKlikając przycisk Rozpocznij test, wyrażam zgodę na [Umowę oceny oprogramowania Mattermost] (https://mattermost.com/software-evaluation-agreement/), [Politykę prywatności] (https://mattermost.com/privacy-policy/) i otrzymywanie wiadomości e-mail dotyczących produktu."
  },
  {
    "id": "api.server.warn_metric.number_of_active_users_500.notification_body",
    "translation": "Mattermost zdecydowanie zaleca, aby wdrożenia obejmujące ponad 500 użytkowników korzystały z funkcji takich jak zarządzanie użytkownikami, klastrowanie serwerów i monitorowanie wydajności. Skontaktuj się z nami, aby dowiedzieć się więcej i daj nam znać, jak możemy pomóc.\n\nKlikając przycisk Skontaktuj się z nami, udostępniasz swoje dane firmie Mattermost, Inc. [Dowiedz się więcej](https://mattermost.com/pl/default-admin-advisory)"
  },
  {
    "id": "api.server.warn_metric.number_of_active_users_500.contact_us.email_body",
    "translation": "Prośba o kontakt z firmą Mattermost. Mój zespół ma teraz 500 użytkowników i rozważam Mattermost Enterprise Edition.\n"
  },
  {
    "id": "api.server.warn_metric.number_of_active_users_300.start_trial.notification_title",
    "translation": "Kanały ogłoszeń tylko do odczytu"
  },
  {
    "id": "api.server.warn_metric.number_of_active_users_300.start_trial.notification_body",
    "translation": "Przy tak wielu rozmowach toczących się w Mattermost, poszukiwanie ważnych informacji może być trudne. Jeśli chcesz nadać wiadomość do dużej grupy odbiorców, możesz ustawić kanały ogłoszeń tylko do odczytu, gdzie każdy może dołączyć, ale tylko administratorzy kanału mogą publikować wiadomości.\n\n[Dowiedz się więcej o tworzeniu Kanałów ogłoszeń tylko do odczytu](https://www.mattermost.com/docs-channel-moderation/?utm_medium=product&utm_source=mattermost-advisor-bot&utm_content=channel-moderation)\n\nKlikając przycisk Rozpocznij test, wyrażam zgodę na [Umowę oceny oprogramowania Mattermost](https://mattermost.com/software-evaluation-agreement/), [Politykę prywatności](https://mattermost.com/privacy-policy/) i otrzymywanie wiadomości e-mail dotyczących produktu."
  },
  {
    "id": "api.server.warn_metric.number_of_active_users_300.notification_body",
    "translation": "Przy tak wielu rozmowach toczących się w Mattermost, znalezienie ważnych informacji może być trudne. Jeśli chcesz nadać wiadomość do dużej grupy odbiorców, możesz utworzyć kanały ogłoszeń tylko do odczytu, do których każdy może dołączyć, ale tylko administratorzy kanału mogą publikować wiadomości.\n\n[Dowiedz się więcej o tworzeniu Kanałów ogłoszeń tylko do odczytu](https://www.mattermost.com/docs-channel-moderation/?utm_medium=product&utm_source=mattermost-advisor-bot&utm_content=channel-moderation)\n\nKlikając przycisk Skontaktuj się z nami, użytkownik udostępnia swoje dane firmie Mattermost, Inc. [Dowiedz się więcej](https://mattermost.com/pl/default-admin-advisory)"
  },
  {
    "id": "api.server.warn_metric.number_of_active_users_300.contact_us.email_body",
    "translation": "Prośba o kontakt z firmą Mattermost. Chcę dowiedzieć się więcej o tworzeniu kanałów ogłoszeń tylko do odczytu.\n"
  },
  {
    "id": "api.server.warn_metric.number_of_active_users_200.start_trial.notification_success.message",
    "translation": "Twoja wersja próbna Enterprise jest teraz aktywna. Przejdź do **System Console > Authentication > SAML 2.0**, aby zintegrować się z dostawcą SAML 2.0."
  },
  {
    "id": "api.server.warn_metric.number_of_active_users_200.start_trial.notification_body",
    "translation": "Twój system Mattermost ma teraz 200 użytkowników. Po połączeniu Mattermost z dostawcą pojedynczego logowania w organizacji, użytkownicy mogą uzyskać dostęp do Mattermost bez konieczności ponownego wprowadzania swoich danych uwierzytelniających. Zalecamy zintegrowanie dostawcy SAML 2.0 z serwerem Mattermost.[Dowiedz się więcej o integracji z SAML 2.0](https://www.mattermost.com/docs-saml/?utm_medium=product&utm_source=mattermost-advisor-bot&utm_content=saml)\n\nKlikając przycisk Rozpocznij test, wyrażam zgodę na [Umowę oceny oprogramowania Mattermost](https://mattermost.com/software-evaluation-agreement/), [Politykę prywatności](https://mattermost.com/privacy-policy/) i otrzymywanie wiadomości e-mail dotyczących produktu."
  },
  {
    "id": "api.server.warn_metric.number_of_active_users_200.notification_title",
    "translation": "Skalowanie z Mattermost"
  },
  {
    "id": "api.server.warn_metric.number_of_active_users_200.notification_body",
    "translation": "Twój system Mattermost ma teraz 200 użytkowników. Po połączeniu Mattermost z dostawcą pojedynczego logowania w organizacji, użytkownicy mogą uzyskać dostęp do Mattermost bez konieczności ponownego wprowadzania swoich danych uwierzytelniających. Zalecamy zintegrowanie dostawcy SAML 2.0 z serwerem Mattermost.[Dowiedz się więcej o integracji z SAML 2.0](https://www.mattermost.com/docs-saml/?utm_medium=product&utm_source=mattermost-advisor-bot&utm_content=saml).\n\nKlikając przycisk Skontaktuj się z nami, użytkownik udostępnia swoje dane firmie Mattermost, Inc. [Dowiedz się więcej](https://mattermost.com/pl/default-admin-advisory)"
  },
  {
    "id": "api.server.warn_metric.number_of_active_users_200.contact_us.email_body",
    "translation": "Mattermost prośba o kontakt. Mój zespół ma teraz 100 użytkowników i rozważam Mattermost Enterprise Edition.\n"
  },
  {
    "id": "api.server.warn_metric.number_of_active_users_100.start_trial.notification_success.message",
    "translation": "Wersja próbna Enterprise jest teraz aktywna. Przejdź do **Konsola systemowa > Uwierzytelnianie > AD/LDAP**, aby zintegrować usługę AD/LDAP."
  },
  {
    "id": "api.server.warn_metric.number_of_active_users_100.start_trial.notification_body",
    "translation": "Twój system Mattermost ma ponad 100 użytkowników. Wraz ze wzrostem bazy użytkowników, dodawanie nowych kont może stać się czasochłonne. Zalecamy zintegrowanie Active Directory/LDAP organizacji, co pozwoli każdemu, kto ma konto, uzyskać dostęp do Mattermost.\n\n[Dowiedz się więcej o integracji z AD/LDAP](https://www.mattermost.com/docs-adldap/?utm_medium=product&utm_source=mattermost-advisor-bot&utm_content=adldap)\n\nKlikając przycisk Rozpocznij test, wyrażam zgodę na [Umowę oceny oprogramowania Mattermost](https://mattermost.com/software-evaluation-agreement/), [Politykę prywatności](https://mattermost.com/privacy-policy/) i otrzymywanie wiadomości e-mail dotyczących produktu."
  },
  {
    "id": "api.server.warn_metric.number_of_active_users_100.notification_title",
    "translation": "Skalowanie z Mattermost"
  },
  {
    "id": "api.server.warn_metric.number_of_active_users_100.notification_body",
    "translation": "Twój system Mattermost ma ponad 100 użytkowników. Wraz ze wzrostem liczby użytkowników, dodawanie nowych kont może stać się czasochłonne. Zalecamy zintegrowanie z Active Directory/LDAP w twojej organizacji, co pozwoli każdemu, kto ma konto, uzyskać dostęp do Mattermost.\n\n[Dowiedz się więcej o integracji z AD/LDAP](https://www.mattermost.com/docs-adldap/?utm_medium=product&utm_source=mattermost-advisor-bot&utm_content=adldap)\n\nKlikając przycisk Skontaktuj się z nami, udostępnisz swoje dane firmie Mattermost, Inc. [Dowiedz się więcej](https://mattermost.com/pl/default-admin-advisory)"
  },
  {
    "id": "api.server.warn_metric.number_of_active_users_100.contact_us.email_body",
    "translation": "Mattermost prośba o kontakt. Mój zespół ma teraz 100 użytkowników i rozważam Mattermost Enterprise Edition.\n"
  },
  {
    "id": "api.server.warn_metric.mfa.start_trial_notification_success.message",
    "translation": "Wersja próbna Enterprise jest teraz aktywna. Przejdź do **Konsola systemowa > Uwierzytelnianie > MFA**, aby wymusić uwierzytelnianie wieloskładnikowe."
  },
  {
    "id": "api.server.warn_metric.mfa.start_trial.notification_body",
    "translation": "System Mattermost ma włączone uwierzytelnianie wieloskładnikowe, co daje użytkownikom możliwość zabezpieczenia konta dodatkowymi sposobami uwierzytelniania poza hasłem. Aby poprawić bezpieczeństwo w całym systemie, możesz wymagać, aby wszystkie konta Mattermost korzystały z uwierzytelniania wieloskładnikowego.\n\n[Dowiedz się więcej o wymuszaniu uwierzytelniania wieloskładnikowego] (https://www.mattermost.com/docs-multi-factor-authentication/?utm_medium=product&utm_source=mattermost-advisor-bot&utm_content=multi-factor-authentication)\n\nKlikając przycisk Rozpocznij test, wyrażam zgodę na [Umowę oceny oprogramowania Mattermost](https://mattermost.com/software-evaluation-agreement/), [Politykę prywatności](https://mattermost.com/privacy-policy/) i otrzymywanie wiadomości e-mail dotyczących produktu."
  },
  {
    "id": "api.server.warn_metric.mfa.notification_body",
    "translation": "System Mattermost ma włączone uwierzytelnianie wieloskładnikowe, co daje użytkownikom możliwość zabezpieczenia konta dodatkowymi sposobami uwierzytelniania poza hasłem. Aby poprawić bezpieczeństwo w całym systemie, możesz wymagać, aby wszystkie konta Mattermost korzystały z uwierzytelniania wieloskładnikowego.\n\n[Dowiedz się więcej o egzekwowaniu uwierzytelniania wieloskładnikowego] (https://www.mattermost.com/docs-multi-factor-authentication/?utm_medium=product&utm_source=mattermost-advisor-bot&utm_content=multi-factor-authentication).\n\nKlikając przycisk Skontaktuj się z nami, użytkownik udostępnia swoje dane firmie Mattermost, Inc. [Dowiedz się więcej](https://mattermost.com/pl/default-admin-advisory)"
  },
  {
    "id": "api.server.warn_metric.mfa.contact_us.email_body",
    "translation": "Prośba o kontakt z firmą Mattermost. Chcę dowiedzieć się więcej o egzekwowaniu uwierzytelniania wieloskładnikowego.\n"
  },
  {
    "id": "api.server.warn_metric.email_us",
    "translation": "Wyślij do nas e-mail"
  },
  {
    "id": "api.server.warn_metric.email_domain.start_trial_notification_success.message",
    "translation": "Wersja próbna Enterprise jest teraz aktywna. Przejdź do **Konsoli systemowej > Uwierzytelnianie > Dostęp dla gości**, aby włączyć Konta Gości."
  },
  {
    "id": "api.server.warn_metric.email_domain.start_trial.notification_body",
    "translation": "Projekty często angażują ludzi zarówno wewnątrz, jak i na zewnątrz organizacji. Dzięki Kontom Gości możesz wprowadzić zewnętrznych partnerów do swojego systemu Mattermost i określić, z kim mogą pracować i co mogą zobaczyć.\n\n[Dowiedz się więcej o włączaniu kont gości](https://www.mattermost.com/docs-guest-accounts/?utm_medium=product&utm_source=mattermost-advisor-bot&utm_content=guest-accounts)\n\nKlikając przycisk Rozpocznij test, wyrażam zgodę na [Umowę oceny oprogramowania Mattermost](https://mattermost.com/software-evaluation-agreement/), [Politykę prywatności](https://mattermost.com/privacy-policy/) i otrzymywanie wiadomości e-mail dotyczących produktu."
  },
  {
    "id": "api.server.warn_metric.email_domain.notification_title",
    "translation": "Tworzenie Kont Gości"
  },
  {
    "id": "api.server.warn_metric.email_domain.notification_body",
    "translation": "Projekty często angażują ludzi zarówno wewnątrz, jak i na zewnątrz organizacji. Dzięki Kontom Gości możesz wprowadzić zewnętrznych partnerów do swojego systemu Mattermost i określić, z kim mogą pracować i co mogą zobaczyć.\n\n[Dowiedz się więcej o włączaniu kont gości](https://www.mattermost.com/docs-guest-accounts/?utm_medium=product&utm_source=mattermost-advisor-bot&utm_content=guest-accounts).\n\nKlikając przycisk Skontaktuj się z nami, udostępniasz swoje dane firmie Mattermost, Inc. [Dowiedz się więcej](https://mattermost.com/pl/default-admin-advisory)"
  },
  {
    "id": "api.server.warn_metric.email_domain.contact_us.email_body",
    "translation": "Prośba o kontakt z firmą Mattermost. Chcę dowiedzieć się więcej na temat korzystania z Kont Gości.\n"
  },
  {
    "id": "api.server.warn_metric.contacting_us",
    "translation": "Kontakt z nami"
  },
  {
    "id": "api.server.warn_metric.contact_us",
    "translation": "Skontaktuj się z nami"
  },
  {
    "id": "api.server.warn_metric.bot_response.start_trial_failure.message",
    "translation": "Nie można pobrać licencji próbnej. Odwiedź stronę https://mattermost.com/trial/, aby poprosić o licencję."
  },
  {
    "id": "api.server.warn_metric.bot_response.notification_success.message",
    "translation": "Dziękujemy za skontaktowanie się z firmą Mattermost. Wkrótce skontaktujemy się z tobą."
  },
  {
    "id": "api.server.warn_metric.bot_response.notification_failure.message",
    "translation": "Wiadomość nie mogła zostać wysłana."
  },
  {
    "id": "api.server.warn_metric.bot_response.notification_failure.body",
    "translation": "Prosimy o kontakt mailowy."
  },
  {
    "id": "api.server.warn_metric.bot_response.mailto_subject",
    "translation": "Wniosek o kontakt z firmą Mattermost"
  },
  {
    "id": "api.server.warn_metric.bot_response.mailto_site_url_header",
    "translation": "Adres URL strony: {{.SiteUrl}}"
  },
  {
    "id": "api.server.warn_metric.bot_response.mailto_registered_users_header",
    "translation": "Aktywni Użytkownicy: {{.NoRegisteredUsers}}"
  },
  {
    "id": "api.server.warn_metric.bot_response.mailto_footer",
    "translation": "W razie dodatkowych pytań prosimy o kontakt pod adresem support@mattermost.com"
  },
  {
    "id": "api.server.warn_metric.bot_response.mailto_email_header",
    "translation": "Email: {{.Email}}"
  },
  {
    "id": "api.server.warn_metric.bot_response.mailto_diagnostic_id_header",
    "translation": "Id diagnozy: {{.DiagnosticId}}"
  },
  {
    "id": "api.server.license_up_for_renewal.error_sending_email",
    "translation": "Nie udało się wysłać wiadomości e-mail z prośbą o przedłużenie licencji"
  },
  {
    "id": "api.server.license_up_for_renewal.error_generating_link",
    "translation": "Nie udało się wygenerować linku odnowienia licencji"
  },
  {
    "id": "api.roles.patch_roles.not_allowed_permission.error",
    "translation": "Jedno lub więcej z poniższych uprawnień, które próbujesz dodać lub usunąć jest niedozwolone"
  },
  {
    "id": "api.remote_cluster.update_not_unique.app_error",
    "translation": "Bezpieczne połączenie o tym samym adresie url już istnieje."
  },
  {
    "id": "api.remote_cluster.update.app_error",
    "translation": "Napotkaliśmy błąd podczas aktualizacji bezpiecznego połączenia."
  },
  {
    "id": "api.remote_cluster.service_not_enabled.app_error",
    "translation": "Usługa zdalnego klastra nie jest włączona."
  },
  {
    "id": "api.remote_cluster.save_not_unique.app_error",
    "translation": "Bezpieczne połączenie zostało już dodane."
  },
  {
    "id": "api.remote_cluster.save.app_error",
    "translation": "Napotkaliśmy błąd podczas zapisywania bezpiecznego połączenia."
  },
  {
    "id": "api.remote_cluster.invalid_id.app_error",
    "translation": "Nieprawidłowy identyfikator."
  },
  {
    "id": "api.remote_cluster.get.app_error",
    "translation": "Napotkaliśmy błąd podczas odzyskiwania bezpiecznego połączenia."
  },
  {
    "id": "api.remote_cluster.delete.app_error",
    "translation": "Napotkaliśmy błąd przy usuwaniu bezpiecznego połączenia."
  },
  {
    "id": "api.push_notification.title.collapsed_threads",
    "translation": "Odpowiedz na {{.channelName}}"
  },
  {
    "id": "api.preference.update_preferences.update_sidebar.app_error",
    "translation": "Nie można zaktualizować paska bocznego, aby dopasować go do usuniętych preferencji"
  },
  {
    "id": "api.post.send_notification_and_forget.push_comment_on_crt_thread",
    "translation": " odpowiedział na wątek, który śledzisz."
  },
  {
    "id": "api.post.search_posts.invalid_body.app_error",
    "translation": "Nie można przetworzyć treści żądania."
  },
  {
    "id": "api.post.search_files.invalid_body.app_error",
    "translation": "Nie można przetworzyć treści żądania."
  },
  {
    "id": "api.post.error_get_post_id.pending",
    "translation": "Nie można uzyskać oczekującego postu."
  },
  {
    "id": "api.oauth.redirecting_back",
    "translation": "Przekierowanie użytkownika z powrotem do aplikacji."
  },
  {
    "id": "api.oauth.close_browser",
    "translation": "Możesz teraz zamknąć tę kartę przeglądarki."
  },
  {
    "id": "api.oauth.click_redirect",
    "translation": "Jeśli nie zostaniesz przekierowany automatycznie, kliknij link <a href='{{.Link}}'></a>"
  },
  {
    "id": "api.oauth.auth_complete",
    "translation": "Uwierzytelnianie zakończone"
  },
  {
    "id": "api.templates.over_limit_7_days_subject",
    "translation": "Zalegasz z opłatą za subskrypcję Mattermost Cloud"
  },
  {
    "id": "api.templates.over_limit_30_days_info2_item2",
    "translation": "Nie będziesz mógł zaktualizować informacji o płatności bez skontaktowania się z naszym zespołem wsparcia"
  },
  {
    "id": "api.templates.over_limit_14_days_subject",
    "translation": "Zalegasz z opłatą za subskrypcję Mattermost Cloud"
  },
  {
    "id": "api.templates.license_up_for_renewal_subtitle_two",
    "translation": "Zaloguj się do swojego konta klienta, aby odnowić umowę"
  },
  {
    "id": "api.templates.license_up_for_renewal_subtitle",
    "translation": "{{.UserName}}, Twoja subskrypcja ma wygasnąć za {{.Days}} dni. Mamy nadzieję, że korzystasz z elastycznej i bezpiecznej współpracy zespołowej, którą umożliwia Mattermost. Odnów wkrótce, aby Twój zespół mógł nadal korzystać z tych korzyści."
  },
  {
    "id": "api.templates.license_up_for_renewal_subject",
    "translation": "Twoja licencja jest w trakcie odnawiania"
  },
  {
    "id": "api.templates.invite_body_guest.subTitle",
    "translation": "Zostałeś zaproszony jako gość do współpracy z zespołem"
  },
  {
    "id": "api.templates.invite_body_footer.title",
    "translation": "Co to jest Mattermost?"
  },
  {
    "id": "api.templates.email_us_anytime_at",
    "translation": "Napisz do nas w każdej chwili na adres "
  },
  {
    "id": "api.templates.email_footer_v2",
    "translation": "© 2021 Mattermost, Inc. 530 Lytton Avenue, drugie piętro, Palo Alto, CA, 94301"
  },
  {
    "id": "api.templates.cloud_welcome_email.invite_info",
    "translation": "Zaproś osoby do swojego obszaru roboczego"
  },
  {
    "id": "api.templates.cloud_welcome_email.button",
    "translation": "Otwórz Mattermost"
  },
  {
    "id": "api.templates.cloud_welcome_email.add_apps_info",
    "translation": "Dodaj aplikacje do swojego obszaru roboczego"
  },
  {
    "id": "api.templates.cloud_trial_ending_email.title",
    "translation": "Twój darmowy 14-dniowy okres próbny Mattermost wkrótce się kończy"
  },
  {
    "id": "api.templates.over_limit_7_days_info1",
    "translation": "Mattermost nie mógł przetworzyć ostatniej automatycznej płatności. Aby usługa pozostała aktywna, prosimy o jak najszybsze dodanie szczegółów płatności, w przeciwnym razie usługa może zostać zawieszona."
  },
  {
    "id": "api.templates.over_limit_30_days_title",
    "translation": "Zawieszenie przestrzeni roboczej w chmurze Mattermost"
  },
  {
    "id": "api.templates.over_limit_30_days_subject",
    "translation": " Działaj, aby zachować subskrypcję Mattermost Cloud"
  },
  {
    "id": "api.templates.over_limit_30_days_info2_item3",
    "translation": "Stracisz dostęp do historii swoich wiadomości"
  },
  {
    "id": "api.templates.over_limit_30_days_info2_item1",
    "translation": "Nie będziesz mógł się zalogować do swojego obszaru roboczego"
  },
  {
    "id": "api.templates.over_limit_30_days_info2",
    "translation": "Jeśli nie zostaną podjęte żadne działania, Twój obszar roboczy zostanie zawieszony"
  },
  {
    "id": "api.templates.over_limit_30_days_info1",
    "translation": "Nadal jest czas, aby utrzymać aktywną przestrzeń roboczą Mattermost Cloud, rozwiązując problemy z metodą płatności. Aby uniknąć zawieszenia, zaktualizuj metodę płatności."
  },
  {
    "id": "api.templates.over_limit_14_days_title",
    "translation": "Płatność nie została otrzymana"
  },
  {
    "id": "api.templates.over_limit_14_days_info1",
    "translation": "Przypominamy, że nie otrzymaliśmy płatności za subskrypcję Mattermost zafakturowaną w dniu {{ .OverLimitDate }}. Wkrótce rozpoczniemy proces zawieszania usługi, jeśli płatność nie zostanie otrzymana."
  },
  {
    "id": "api.templates.license_up_for_renewal_title",
    "translation": "Twoja subskrypcja Mattermost została przedłużona"
  },
  {
    "id": "api.templates.license_up_for_renewal_renew_now",
    "translation": "Odnów teraz"
  },
  {
    "id": "api.templates.invite_body_footer.learn_more",
    "translation": "Dowiedz się więcej"
  },
  {
    "id": "api.templates.invite_body_footer.info",
    "translation": "Mattermost to elastyczna platforma komunikacyjna typu open source, która umożliwia bezpieczną współpracę w zespole."
  },
  {
    "id": "api.templates.invite_body.subTitle",
    "translation": "Rozpocznij współpracę z zespołem w serwisie Mattermost"
  },
  {
    "id": "api.templates.copyright",
    "translation": "© 2021 Mattermost, Inc. 530 Lytton Avenue, drugie piętro, Palo Alto, CA, 94301"
  },
  {
    "id": "api.templates.cloud_welcome_email.title",
    "translation": "Twoja 14-dniowa wersja testowa {{.WorkSpace}} jest gotowa do pracy!"
  },
  {
    "id": "api.templates.cloud_welcome_email.subtitle_info",
    "translation": "Podejmij następujące kroki, aby rozbudować swoje zespoły i w pełni wykorzystać przestrzeń roboczą."
  },
  {
    "id": "api.templates.cloud_welcome_email.subtitle",
    "translation": "Skonfiguruj swój obszar roboczy"
  },
  {
    "id": "api.templates.cloud_welcome_email.subject",
    "translation": "Gratulacje!"
  },
  {
    "id": "api.templates.cloud_welcome_email.start_questions",
    "translation": "Masz pytania dotyczące rozpoczęcia pracy? Wyślij do nas e-mail na adres"
  },
  {
    "id": "api.templates.cloud_welcome_email.signin_sub_info2",
    "translation": "aby uzyskać najlepsze działanie na komputerach PC, Mac, iOS i Android."
  },
  {
    "id": "api.templates.cloud_welcome_email.signin_sub_info",
    "translation": "Zaloguj się do swojego obszaru roboczego na naszej stronie"
  },
  {
    "id": "api.templates.cloud_welcome_email.mm_apps",
    "translation": "aplikacje mobilne i desktopowe"
  },
  {
    "id": "api.templates.cloud_welcome_email.invite_sub_info",
    "translation": "Udostępnij ten link, aby zaprosić swoich członków do dołączenia do {{.WorkSpace}}:"
  },
  {
    "id": "api.templates.cloud_welcome_email.info2",
    "translation": "Upewnij się, że zapisujesz swoją zakładkę do wykorzystania w przyszłości."
  },
  {
    "id": "api.templates.cloud_welcome_email.info",
    "translation": "Dzięki za stworzenie "
  },
  {
    "id": "api.templates.cloud_welcome_email.download_mm_info",
    "translation": "Pobierz aplikację Mattermost"
  },
  {
    "id": "api.templates.cloud_welcome_email.app_market_place",
    "translation": "sklep z aplikacjami."
  },
  {
    "id": "api.templates.cloud_welcome_email.add_apps_sub_info",
    "translation": "Usprawnij swoją pracę dzięki narzędziom takim jak Github, Kalendarz Google i Chrome. Poznaj wszystkie integracje, które mamy na naszej stronie"
  },
  {
    "id": "api.templates.cloud_trial_ending_email.subtitle",
    "translation": "{{.Name}}, Twój 14-dniowy okres próbny Mattermost Cloud Professional kończy się za 3 dni, w dniu {{.TrialEnd}}. Proszę dodać informacje o płatności, aby Twój zespół mógł dalej korzystać z zalet Cloud Professional."
  },
  {
    "id": "api.templates.cloud_trial_ending_email.subject",
    "translation": "Zakończenie okresu próbnego chmury Mattermost"
  },
  {
    "id": "api.templates.cloud_trial_ending_email.add_payment_method",
    "translation": "Dodaj metodę płatności"
  },
  {
    "id": "api.templates.cloud_trial_ended_email.title",
    "translation": "Twój darmowy 14-dniowy okres próbny programu Mattermost zakończył się dzisiaj"
  },
  {
    "id": "api.templates.cloud_trial_ended_email.subtitle",
    "translation": "{{.Name}}, 14-dniowa bezpłatna wersja próbna Mattermost Cloud Professional została zakończona dzisiaj, {{.TodayDate}}. Proszę dodać informacje o płatności, aby Twój zespół mógł dalej korzystać z zalet Cloud Professional."
  },
  {
    "id": "api.templates.cloud_trial_ended_email.subject",
    "translation": "Zakończył się okres próbny chmury Mattermost"
  },
  {
    "id": "api.templates.cloud_trial_ended_email.start_subscription",
    "translation": "Rozpocznij subskrypcję"
  },
  {
    "id": "api.templates.at_limit_title",
    "translation": "Osiągnąłeś limit użytkowników dla wersji darmowej "
  },
  {
    "id": "api.templates.at_limit_subject",
    "translation": "Osiągnięto limit użytkowników Mattermost Cloud"
  },
  {
    "id": "api.templates.at_limit_info5",
    "translation": "Alternatywnie można wyłączyć użytkowników w Konsoli systemowej, aby zwolnić miejsca dla użytkowników i nie przekroczyć limitu wolnych użytkowników."
  },
  {
    "id": "api.templates.at_limit_info2",
    "translation": "Alternatywnie, możesz wyłączyć użytkowników w Konsoli Administracyjnej, aby otworzyć miejsca dla większej liczby użytkowników lub pozostać poniżej limitu darmowych użytkowników."
  },
  {
    "id": "api.templates.at_limit_info1",
    "translation": "Wygląda na to, że masz teraz 10 lub więcej użytkowników w swojej przestrzeni roboczej - to świetnie! Jeśli chcesz zaprosić więcej członków zespołu, rozważ aktualizację do Mattermost Cloud Professional."
  },
  {
    "id": "api.team.set_team_icon.check_image_limits.app_error",
    "translation": "Kontrola rozmiaru obrazu. Rozdzielczość jest zbyt wysoka."
  },
  {
    "id": "api.team.invite_members.limit_reached.app_error",
    "translation": "Osiągnąłeś limit użytkowników na poziomie darmowym"
  },
  {
    "id": "api.team.invite_guests_to_channels.invalid_body.app_error",
    "translation": "Nieprawidłowe lub brakujące żądanie."
  },
  {
    "id": "api.team.import_team.unknown_import_from.app_error",
    "translation": "Nieznane źródło importu."
  },
  {
    "id": "api.team.cloud.subscription.error",
    "translation": "Błąd pobierania subskrypcji chmurowej"
  },
  {
    "id": "api.team.add_team_member.invalid_body.app_error",
    "translation": "Nie można przetworzyć treści żądania."
  },
  {
    "id": "api.system.update_viewed_notices.failed",
    "translation": "Aktualizacja przeglądanych ogłoszeń nie powiodła się"
  },
  {
    "id": "api.system.update_notices.validating_failed",
    "translation": "Nieudana próba sprawdzenia warunków powiadomienia o produkcie"
  },
  {
    "id": "api.system.update_notices.parse_failed",
    "translation": "Parsowanie powiadomień o produkcie nie powiodło się"
  },
  {
    "id": "api.system.update_notices.fetch_failed",
    "translation": "Pobieranie powiadomień o produktach nie powiodło się"
  },
  {
    "id": "api.system.update_notices.clear_failed",
    "translation": "Usuwanie starych ogłoszeń o produktach nie powiodło się"
  },
  {
    "id": "api.server.warn_metric.support_email_not_configured.start_trial.notification_body",
    "translation": "Przejdź do **Konsola Systemu > Konfiguracja Strony > Dostosowywanie**, aby ustawić adres [Support Email](https://docs.mattermost.com/administration/config-settings.html#support-email) jako wewnętrzny adres e-mail działu wsparcia IT Twojej organizacji, służący do przesyłania opinii użytkowników końcowych, powiadomień e-mail oraz zgłoszeń pomocy technicznej."
  },
  {
    "id": "api.server.warn_metric.support_email_not_configured.notification_title",
    "translation": "Ustaw adres e-mail pomocy technicznej"
  },
  {
    "id": "api.server.warn_metric.starting_trial",
    "translation": "Pobieranie wersji testowej"
  },
  {
    "id": "api.server.warn_metric.number_of_teams_5.start_trial_notification_success.message",
    "translation": "Twoja wersja próbna Enterprise jest teraz aktywna. Przejdź do **Konsoli systemowej > Zarządzania użytkownikami > Uprawnień**, aby włączyć Zaawansowane uprawnienia."
  },
  {
    "id": "api.server.warn_metric.number_of_teams_5.start_trial.notification_body",
    "translation": "Twój system Mattermost ma teraz kilka zespołów. Wiele zespołów ma swój własny preferowany sposób koordynacji i współpracy, w tym sposób tworzenia kanałów, włączając to kto może zapraszać nowych członków zespołu i jak zarządzać integracjami. Schematy zespołów umożliwiają dostosowanie uprawnień użytkowników w każdym zespole, aby spełnić ich specyficzne potrzeby.\n\n[Dowiedz się więcej o korzystaniu z zaawansowanych uprawnień](https://www.mattermost.com/docs-advanced-permissions-team-override/?utm_medium=product&utm_source=mattermost-advisor-bot&utm_content=advanced-permissions-team-override)\n\nKlikając przycisk Rozpocznij test, wyrażam zgodę na [Umowę oceny oprogramowania Mattermost] (https://mattermost.com/software-evaluation-agreement/), [Politykę prywatności] (https://mattermost.com/privacy-policy/) i otrzymywanie wiadomości e-mail dotyczących produktu."
  },
  {
    "id": "api.server.warn_metric.number_of_teams_5.notification_title",
    "translation": "Używanie zaawansowanych uprawnień"
  },
  {
    "id": "api.server.warn_metric.number_of_teams_5.notification_body",
    "translation": "Twój system Mattermost ma teraz kilka zespołów. Wiele zespołów ma swój własny preferowany sposób koordynacji i współpracy, w tym sposób tworzenia kanałów, włączając to kto może zapraszać nowych członków zespołu i jak zarządzać integracjami. Schematy zespołów umożliwiają dostosowanie uprawnień użytkowników w każdym zespole, aby spełnić ich specyficzne potrzeby.\n\n[Dowiedz się więcej o korzystaniu z zaawansowanych uprawnień] (https://www.mattermost.com/docs-advanced-permissions-team-override/?utm_medium=product&utm_source=mattermost-advisor-bot&utm_content=advanced-permissions-team-override).\n\nKlikając przycisk Skontaktuj się z nami, użytkownik udostępnia swoje dane firmie Mattermost, Inc. [Dowiedz się więcej](https://mattermost.com/pl/default-admin-advisory)"
  },
  {
    "id": "api.server.warn_metric.number_of_teams_5.contact_us.email_body",
    "translation": "Prośba o kontakt z Mattermost. Jestem zainteresowany dowiedzeniem się więcej o Zaawansowanych uprawnieniach z Team Schemes.\n"
  },
  {
    "id": "api.server.warn_metric.number_of_posts_2M.start_trial.notification_success.message",
    "translation": "Twoja wersja próbna Enterprise jest teraz aktywna. Gdy masz już serwer Elasticsearch, przejdź do **Konsola systemowa > Środowisko > Elasticsearch**, aby skonfigurować Elasticsearch."
  },
  {
    "id": "api.server.warn_metric.number_of_posts_2M.start_trial.notification_body",
    "translation": "Twój system Mattermost ma dużą liczbę wiadomości. Domyślne wyszukiwanie w bazie danych Mattermost zaczyna wykazywać spadek wydajności przy około 2,5 miliona postów. Przy ponad 5 milionach postów, Elasticsearch może pomóc uniknąć znaczących problemów z wydajnością, takich jak timeout, z wyszukiwaniem i wzmianek. Skontaktuj się z nami, aby dowiedzieć się więcej i daj nam znać, jak możemy pomóc.\n\n[Dowiedz się więcej o poprawie wydajności](https://www.mattermost.com/docs-elasticsearch/?utm_medium=product&utm_source=mattermost-advisor-bot&utm_content=elasticsearch)\n\nKlikając przycisk Rozpocznij test, wyrażam zgodę na [Umowę oceny oprogramowania Mattermost] (https://mattermost.com/software-evaluation-agreement/), [Politykę prywatności] (https://mattermost.com/privacy-policy/) i otrzymywanie wiadomości e-mail dotyczących produktu."
  },
  {
    "id": "api.templates.over_limit_90_days_info2",
    "translation": "Aby uniknąć zawieszenia, dodaj informacje o płatności"
  },
  {
    "id": "api.templates.over_limit_90_days_info1",
    "translation": "To jest ostateczne przypomnienie, że nie otrzymaliśmy płatności za przestrzeń roboczą Mattermost Cloud, która jest zaległa od {{ .OverLimitDate }}. Jutro zawiesimy Twoją usługę."
  },
  {
    "id": "api.templates.over_limit_7_days_title",
    "translation": "Brak metody płatności w pliku"
  },
  {
    "id": "app.analytics.getanalytics.internal_error",
    "translation": "Nie można uzyskać danych analitycznych."
  },
  {
    "id": "api.user.update_user_auth.invalid_request",
    "translation": "W żądaniu brakuje jednego z parametrów AuthData lub AuthService."
  },
  {
    "id": "api.user.update_user.login_provider_attribute_set.app_error",
    "translation": "Pole '{{.Field}}' musi być ustawione przez użytkownika."
  },
  {
    "id": "api.user.update_active.cloud_at_or_over_limit_check_overcapacity",
    "translation": "Nie można aktywować więcej użytkowników, ponieważ konto w chmurze przekroczyło pojemność."
  },
  {
    "id": "api.user.invalidate_verify_email_tokens_parse.error",
    "translation": "Nie można przetworzyć tokena podczas unieważniania tokenów weryfikacji e-mail"
  },
  {
    "id": "api.user.get_authorization_code.endpoint.app_error",
    "translation": "Błąd pobierania punktu końcowego z dokumentu Discovery."
  },
  {
    "id": "api.user.delete_channel.not_enabled.app_error",
    "translation": "Funkcja trwałego usuwania kanałów nie jest włączona. Proszę skontaktować się z Administratorem Systemu."
  },
  {
    "id": "api.upgrade_to_enterprise.already-done.app_error",
    "translation": "Przeprowadzono już aktualizację do wersji Mattermost Enterprise Edition. Proszę ponownie uruchomić serwer, aby zakończyć aktualizację."
  },
  {
    "id": "api.unable_to_create_zip_file",
    "translation": "Błąd podczas tworzenia pliku zip."
  },
  {
    "id": "api.templates.welcome_body.subTitle2",
    "translation": "Kliknij poniżej, aby zweryfikować swój adres e-mail."
  },
  {
    "id": "api.templates.verify_body.subTitle2",
    "translation": "Kliknij poniżej, aby zweryfikować swój adres e-mail."
  },
  {
    "id": "api.templates.upgrade_request_subject",
    "translation": "Użytkownik Mattermost prosi o aktualizację przestrzeni roboczej"
  },
  {
    "id": "api.templates.upgrade_request_info4",
    "translation": "Ponieważ Twój obszar roboczy osiągnął limit użytkowników dla bezpłatnej wersji chmury Mattermost, nie można wysyłać zaproszeń. Uaktualnij teraz, aby umożliwić większej liczbie użytkowników dołączenie do Twojego obszaru roboczego."
  },
  {
    "id": "api.templates.payment_failed_no_card.subject",
    "translation": "Zalegasz z opłatą za subskrypcję Mattermost Cloud"
  },
  {
    "id": "api.templates.over_limit_suspended_title",
    "translation": "Obszar roboczy Mattermost Cloud zawieszony"
  },
  {
    "id": "api.templates.over_limit_info1",
    "translation": "Wygląda na to, że masz więcej niż 10 użytkowników w swojej przestrzeni roboczej, co wykracza poza limity bezpłatnej wersji usługi Mattermost Cloud Professional. Aby uniknąć zakłóceń w przestrzeni roboczej Mattermost, należy ją uaktualnić."
  },
  {
    "id": "app.create_basic_user.save_member.app_error",
    "translation": "Nie można utworzyć domyślnych członków zespołu"
  },
  {
    "id": "app.command.tryexecutecustomcommand.internal_error",
    "translation": "Nie można wykonać polecenia niestandardowego."
  },
  {
    "id": "app.command.regencommandtoken.internal_error",
    "translation": "Nie można zregenerować tokena poleceń."
  },
  {
    "id": "app.command.listautocompletecommands.internal_error",
    "translation": "Nie można wyświetlić listy autouzupełniania poleceń."
  },
  {
    "id": "app.channel.sidebar_categories.app_error",
    "translation": "Nie udało się dodać rekordu do bazy danych."
  },
  {
    "id": "app.channel.save_member.exists.app_error",
    "translation": "Członek kanału z tym identyfikatorem już istnieje."
  },
  {
    "id": "app.channel.create_initial_sidebar_categories.internal_error",
    "translation": "Nie można utworzyć początkowych kategorii paska bocznego dla użytkownika."
  },
  {
    "id": "app.channel.autofollow.app_error",
    "translation": "Nie udało się zaktualizować członkostwa w wątku dla wymienionego użytkownika"
  },
  {
    "id": "app.bot.get_warn_metrics_bot.empty_admin_list.app_error",
    "translation": "Lista administratorów jest pusta."
  },
  {
    "id": "app.bot.get_system_bot.empty_admin_list.app_error",
    "translation": "Lista administratorów jest pusta."
  },
  {
    "id": "api.user.upload_profile_user.login_provider_attribute_set.app_error",
    "translation": "Zdjęcie profilowe musi być ustawione przez użytkownika."
  },
  {
    "id": "api.user.upload_profile_user.check_image_limits.app_error",
    "translation": "Kontrola rozmiaru obrazu nie powiodła się. Rozdzielczość jest zbyt wysoka."
  },
  {
    "id": "api.user.update_user_roles.license.app_error",
    "translation": "Niestandardowe Schematy Uprawnień są nieobsługiwane przez aktualną licencję"
  },
  {
    "id": "api.user.update_password.user_and_hashed.app_error",
    "translation": "Tylko administratorzy systemu mogą ustawiać już zaszyfrowane hasła."
  },
  {
    "id": "api.user.update_active.cloud_at_limit_check_error",
    "translation": "Nie można sprawdzić liczby użytkowników w instancji chmury Mattermost."
  },
  {
    "id": "api.user.send_cloud_welcome_email.error",
    "translation": "Nie udało się wysłać powitalnej wiadomości e-mail dotyczącej chmury"
  },
  {
    "id": "api.user.patch_user.login_provider_attribute_set.app_error",
    "translation": "Pole '{{.Field}}' musi być ustawione przez żytkownika."
  },
  {
    "id": "api.user.login_by_cws.invalid_token.app_error",
    "translation": "Token CWS nie jest ważny"
  },
  {
    "id": "api.user.invalidate_verify_email_tokens_delete.error",
    "translation": "Nie można usunąć tokena podczas unieważniania tokenów weryfikacji wiadomości e-mail"
  },
  {
    "id": "api.user.invalidate_verify_email_tokens.error",
    "translation": "Nie można uzyskać tokenów według typu podczas unieważniania tokenów weryfikacji e-mail"
  },
  {
    "id": "api.user.get_uploads_for_user.forbidden.app_error",
    "translation": "Nie udało się pobrać plików do załadowania."
  },
  {
    "id": "api.user.delete_user.not_enabled.app_error",
    "translation": "Funkcja trwałego usuwania użytkowników nie jest włączona. Proszę skontaktować się z Administratorem Systemu."
  },
  {
    "id": "api.user.delete_team.not_enabled.app_error",
    "translation": "Funkcja trwałego usuwania zespołu nie jest włączona. Skontaktuj się z Administratorem Systemu."
  },
  {
    "id": "api.user.autocomplete_users.missing_team_id.app_error",
    "translation": "Parametr ID zespołu jest wymagany do autouzupełniania według kanału."
  },
  {
    "id": "api.upload.upload_data.multipart_error",
    "translation": "Nie udało się przetworzyć danych wieloczęściowych."
  },
  {
    "id": "api.upload.upload_data.invalid_content_type",
    "translation": "Nieprawidłowe Content-Type dla przesyłania wieloczęściowego."
  },
  {
    "id": "api.upload.upload_data.invalid_content_length",
    "translation": "Nieprawidłowe Content-Length."
  },
  {
    "id": "api.upload.get_upload.forbidden.app_error",
    "translation": "Nie udało się przesłać danych."
  },
  {
    "id": "api.upgrade_to_enterprise_status.signature.app_error",
    "translation": "Mattermost nie mógł uaktualnić się do wersji Enterprise Edition. Nie można było zweryfikować podpisu cyfrowego pobranego pliku binarnego."
  },
  {
    "id": "api.upgrade_to_enterprise_status.app_error",
    "translation": "Nie można było uaktualnić Mattermost do wersji Enterprise Edition."
  },
  {
    "id": "api.upgrade_to_enterprise.system_not_supported.app_error",
    "translation": "Mattermost nie był w stanie uaktualnić się do wersji Enterprise Edition. Ta funkcja będzie działać tylko na systemach Linux z architekturą x86-64."
  },
  {
    "id": "api.upgrade_to_enterprise.invalid-user.app_error",
    "translation": "Nie udało się uaktualnić Mattermost do wersji Enterprise Edition. Użytkownik systemu Mattermost {{.MattermostUsername}} nie ma dostępu do zapisu w niezbędnym pliku binarnym. Administrator systemu może zaktualizować uprawnienia do pliku, wykonując następujące polecenie na serwerze, na którym zainstalowano program Mattermost:\n\n```\nchown {{.MattermostUsername}} \"{{.Path}}\"\n```\n\nPo zmianie uprawnień do plików, spróbuj ponownie zaktualizować Mattermost. Po uaktualnieniu i ponownym uruchomieniu, pamiętaj, aby przywrócić oryginalne uprawnienia do plików binarnych:\n\n```\nchown {{.FileUsername}} \"{{.Path}}\"\n```"
  },
  {
    "id": "api.upgrade_to_enterprise.invalid-user-and-permission.app_error",
    "translation": "Nie udało się uaktualnić Mattermost do wersji Enterprise Edition. Użytkownik systemu Mattermost {{.MattermostUsername}} nie ma dostępu do zapisu w niezbędnym pliku binarnym. Administrator Systemu może zaktualizować uprawnienia do pliku, wykonując następujące polecenie na serwerze, na którym zainstalowano program Mattermost:\n\n```\nchown {{.MattermostUsername}} \"{{.Path}}\"\nchmod +w \"{{.Path}}\"\n```\n\nPo zmianie uprawnień do plików, spróbuj ponownie zaktualizować Mattermost. Po uaktualnieniu i ponownym uruchomieniu, pamiętaj, aby przywrócić oryginalne uprawnienia do plików binarnych:\n\n```\nchown {{.FileUsername}} \"{{.Path}}\"\nchmod -w \"{{.Path}}\"\n```"
  },
  {
    "id": "api.upgrade_to_enterprise.invalid-permission.app_error",
    "translation": "Nie udało się uaktualnić Mattermost do wersji Enterprise Edition. Użytkownik systemu Mattermost {{.MattermostUsername}} nie ma dostępu do zapisu w niezbędnym pliku binarnym. Administrator systemu może zaktualizować uprawnienia do pliku, wykonując następujące polecenie na serwerze, na którym zainstalowano program Mattermost:\n\n```\nchmod +w \"{{.Path}}\"\n```\n\nPo zmianie uprawnień do plików, spróbuj ponownie zaktualizować Mattermost. Po uaktualnieniu i ponownym uruchomieniu, pamiętaj, aby przywrócić oryginalne uprawnienia do plików binarnych:\n\n```\nchmod -w \"{{.Path}}\"\n```"
  },
  {
    "id": "api.upgrade_to_enterprise.generic_error.app_error",
    "translation": "Nie można było uaktualnić Mattermost do wersji Enterprise Edition."
  },
  {
    "id": "api.upgrade_to_enterprise.app_error",
    "translation": "Aktualizacja do Mattermost Enterprise Edition jest w toku."
  },
  {
    "id": "api.upgrade_to_enterprise.already-enterprise.app_error",
    "translation": "Nie można uaktualnić, ponieważ Mattermost Enterprise Edition już działa."
  },
  {
    "id": "api.unmarshal_error",
    "translation": "Nie udało się zorganizować."
  },
  {
    "id": "api.unable_to_read_file_from_backend",
    "translation": "Błąd odczytu pliku z zaplecza"
  },
  {
    "id": "api.templates.welcome_body.subTitle1",
    "translation": "Dziękujemy za dołączenie do "
  },
  {
    "id": "api.templates.welcome_body.serverURL",
    "translation": "{{ .ServerURL }}."
  },
  {
    "id": "api.templates.welcome_body.info1",
    "translation": "Jeśli to nie byłeś Ty, możesz spokojnie zignorować tego maila."
  },
  {
    "id": "api.templates.welcome_body.app_download_title",
    "translation": "Pobierz aplikację desktopową i mobilną"
  },
  {
    "id": "api.templates.welcome_body.app_download_button",
    "translation": "Pobierz"
  },
  {
    "id": "api.templates.warn_metric_ack.subject",
    "translation": "Wniosek o kontakt z Mattermost"
  },
  {
    "id": "api.templates.warn_metric_ack.footer",
    "translation": "W razie dodatkowych pytań prosimy o kontakt pod adresem support@mattermost.com"
  },
  {
    "id": "api.templates.warn_metric_ack.body.diagnostic_id_header",
    "translation": "Diagnostyczne Id: "
  },
  {
    "id": "api.templates.warn_metric_ack.body.contact_name_header",
    "translation": "Kontakt: "
  },
  {
    "id": "api.templates.verify_body.subTitle1",
    "translation": "Dziękujemy za dołączenie do "
  },
  {
    "id": "api.templates.verify_body.serverURL",
    "translation": "{{ .ServerURL }}."
  },
  {
    "id": "api.templates.verify_body.info1",
    "translation": "Jeśli to nie byłeś Ty, możesz spokojnie zignorować tego maila."
  },
  {
    "id": "api.templates.upgrade_request_title2",
    "translation": "Nowi użytkownicy nie mogą dołączyć do Twojej przestrzeni roboczej"
  },
  {
    "id": "api.templates.upgrade_request_title",
    "translation": "{{ .UserName }} chciałby zaprosić członków do swojej przestrzeni roboczej"
  },
  {
    "id": "api.templates.upgrade_request_info4_2",
    "translation": "Ktoś ostatnio próbował dołączyć do Twojej przestrzeni roboczej, ale nie mógł, ponieważ Twoja przestrzeń robocza osiągnęła limit użytkowników dla bezpłatnej wersji chmury Mattermost. Uaktualnij teraz, aby umożliwić większej liczbie użytkowników dołączenie do Twojej przestrzeni roboczej."
  },
  {
    "id": "api.templates.upgrade_mattermost_cloud",
    "translation": "Aktualizuj"
  },
  {
    "id": "api.templates.reset_body.subTitle",
    "translation": "Kliknij poniższy przycisk, aby zresetować swoje hasło. Jeśli nie prosiłeś o to, możesz zignorować ten e-mail."
  },
  {
    "id": "api.templates.reset_body.info",
    "translation": "Link do resetowania hasła wygasa w ciągu 24 godzin."
  },
  {
    "id": "api.templates.questions_footer.title",
    "translation": "Pytania?"
  },
  {
    "id": "api.templates.questions_footer.info",
    "translation": "Napisz do nas w każdej chwili na adres "
  },
  {
    "id": "api.templates.payment_failed_no_card.title",
    "translation": "Faktura za usługę Mattermost Cloud jest wymagalna"
  },
  {
    "id": "api.templates.payment_failed_no_card.info3",
    "translation": "Aby przejrzeć fakturę i dodać metodę płatności, wybierz opcję Zapłać teraz."
  },
  {
    "id": "api.templates.payment_failed_no_card.info1",
    "translation": "Faktura Mattermost Cloud za ostatni okres rozliczeniowy została przetworzona. Nie mamy jednak w pliku Twoich danych dotyczących płatności."
  },
  {
    "id": "api.templates.payment_failed_no_card.button",
    "translation": "Zapłać teraz"
  },
  {
    "id": "api.templates.payment_failed.title",
    "translation": "Nieudana płatność"
  },
  {
    "id": "api.templates.payment_failed.subject",
    "translation": "Wymagane działanie: Nieudana płatność za Mattermost Cloud"
  },
  {
    "id": "api.templates.payment_failed.info3",
    "translation": "Aby zapewnić nieprzerwaną subskrypcję Mattermost Cloud, należy skontaktować się ze swoją instytucją finansową w celu rozwiązania problemu lub zaktualizować informacje dotyczące płatności. Po zaktualizowaniu informacji o płatności, Mattermost podejmie próbę uregulowania wszelkich zaległości."
  },
  {
    "id": "api.templates.payment_failed.info2",
    "translation": "Podano następujące uzasadnienie:"
  },
  {
    "id": "api.templates.payment_failed.info1",
    "translation": "Twoja instytucja finansowa odrzuciła płatność z Twojej {{.CardBrand}} ****{{.LastFour}} powiązanej z obszarem roboczym Mattermost Cloud."
  },
  {
    "id": "api.templates.over_limit_title",
    "translation": "Twój obszar roboczy przekracza limit użytkowników dla wersji bezpłatnej"
  },
  {
    "id": "api.templates.over_limit_suspended_subject",
    "translation": "Twoja subskrypcja Mattermost Cloud została zawieszona"
  },
  {
    "id": "api.templates.over_limit_suspended_info2",
    "translation": "Skontaktuj się z nami, aby przywrócić swoją przestrzeń roboczą."
  },
  {
    "id": "api.templates.over_limit_suspended_info1",
    "translation": "Twoja przestrzeń robocza Mattermost została zawieszona. Cała zawartość i dane w Twojej przestrzeni roboczej zostaną usunięte w ciągu 1-3 miesięcy."
  },
  {
    "id": "api.templates.over_limit_suspended_contact_support",
    "translation": "Skontaktuj się ze Wsparciem"
  },
  {
    "id": "api.templates.over_limit_subject",
    "translation": "Przekroczony limit użytkowników Mattermost Cloud Workspace"
  },
  {
    "id": "api.templates.over_limit_info2",
    "translation": "Alternatywnie, możesz wyłączyć użytkowników w Konsoli Administracyjnej, aby stworzyć więcej miejsca dla większej liczby użytkowników lub pozostać poniżej limitu darmowych użytkowników."
  },
  {
    "id": "api.templates.over_limit_fix_now",
    "translation": "Napraw teraz"
  },
  {
    "id": "api.templates.over_limit_90_days_title",
    "translation": "Zawieszenie przestrzeni roboczej Mattermost Cloud jest zaplanowane na jutro"
  },
  {
    "id": "api.templates.over_limit_90_days_subject",
    "translation": "Twoja subskrypcja Mattermost Cloud zostanie wkrótce zawieszona"
  },
  {
    "id": "api.templates.over_limit_90_days_info4",
    "translation": "Po zawieszeniu przestrzeni roboczej, cała zawartość i dane w przestrzeni roboczej zostaną usunięte w ciągu 1-3 miesięcy."
  },
  {
    "id": "api.templates.over_limit_90_days_info3",
    "translation": "Po zawieszeniu przestrzeni roboczej nie będziesz mógł zalogować się na swoje konto ani zaktualizować informacji o płatnościach. Będziesz musiał skontaktować się z naszym zespołem pomocy technicznej, aby ponownie aktywować swoją usługę."
  },
  {
    "id": "store.sql_file_info.search.disabled",
    "translation": "Wyszukiwanie plików zostało wyłączone na tym serwerze. Skontaktuj się z Administratorem Systemu."
  },
  {
    "id": "store.sql_command.update.missing.app_error",
    "translation": "Polecenie nie istnieje."
  },
  {
    "id": "store.sql_command.get.missing.app_error",
    "translation": "Polecenie nie istnieje."
  },
  {
    "id": "sharedchannel.permalink.not_found",
    "translation": "Ten post zawiera permalinki do innych kanałów, które mogą nie być widoczne dla użytkowników w innych serwisach."
  },
  {
    "id": "sharedchannel.cannot_deliver_post",
    "translation": "Jeden lub więcej postów nie mogło zostać dostarczonych do zdalnej strony {{.Remote}}, ponieważ jest ona offline. Post(y) zostaną dostarczone, gdy strona będzie online."
  },
  {
    "id": "model.user.is_valid.roles_limit.app_error",
    "translation": "Nieprawidłowe role użytkownika dłuższe niż {{.Limit}} znaków."
  },
  {
    "id": "model.user.is_valid.marshal.app_error",
    "translation": "Nie udało się zakodować pola do JSON"
  },
  {
    "id": "model.upload_session.is_valid.filename.app_error",
    "translation": "Nieprawidłowa wartość dla nazwy pliku"
  },
  {
    "id": "model.upload_session.is_valid.file_size.app_error",
    "translation": "Nieprawidłowa wartość dla FileSize"
  },
  {
    "id": "model.upload_session.is_valid.file_offset.app_error",
    "translation": "Nieprawidłowa wartość dla FileOffset"
  },
  {
    "id": "model.upload_session.is_valid.channel_id.app_error",
    "translation": "Nieprawidłowa wartość dla ChannelId."
  },
  {
    "id": "model.team_member.is_valid.roles_limit.app_error",
    "translation": "Nieprawidłowe role członków zespołu dłuższe niż {{.Limit}} znaków."
  },
  {
    "id": "model.session.is_valid.user_id.app_error",
    "translation": "Nieprawidłowe pole UserId dla sesji."
  },
  {
    "id": "model.session.is_valid.roles_limit.app_error",
    "translation": "Nieprawidłowe role sesji dłuższe niż {{.Limit}} znaków."
  },
  {
    "id": "model.session.is_valid.id.app_error",
    "translation": "Nieprawidłowe pole Id dla sesji."
  },
  {
    "id": "model.session.is_valid.create_at.app_error",
    "translation": "Nieprawidłowe pole CreateAt dla sesji."
  },
  {
    "id": "model.search_params_list.is_valid.include_deleted_channels.app_error",
    "translation": "Wszystkie parametry IncludeDeletedChannels powinny mieć taką samą wartość."
  },
  {
    "id": "model.reaction.is_valid.update_at.app_error",
    "translation": "Data aktualizacji musi być poprawnym czasem."
  },
  {
    "id": "model.plugin_command_error.error.app_error",
    "translation": "Plugin dla /{{.Command}} nie działa. Proszę skontaktować się z administratorem systemu"
  },
  {
    "id": "model.plugin_command_crash.error.app_error",
    "translation": "Polecenie /{{.Command}} spowodowało awarię wtyczki {{.PluginId}}. Prosimy o kontakt z administratorem systemu"
  },
  {
    "id": "model.config.is_valid.sql_conn_max_idle_time_milliseconds.app_error",
    "translation": "Nieprawidłowy okres ważności połączenia dla ustawień SQL. Musi być liczbą nieujemną."
  },
  {
    "id": "model.config.is_valid.saml_spidentifier_attribute.app_error",
    "translation": "Wymagany jest identyfikator dostawcy usług"
  },
  {
    "id": "model.config.is_valid.import.retention_days_too_low.app_error",
    "translation": "Nieprawidłowa wartość dla RetentionDays. Wartość jest zbyt niska."
  },
  {
    "id": "model.config.is_valid.import.directory.app_error",
    "translation": "Nieprawidłowa wartość dla Directory."
  },
  {
    "id": "model.config.is_valid.export.retention_days_too_low.app_error",
    "translation": "Nieprawidłowa wartość dla RetentionDays. Wartość powinna być większa niż 0"
  },
  {
    "id": "model.config.is_valid.export.directory.app_error",
    "translation": "Wartość dla Katalogu nie powinna być pusta."
  },
  {
    "id": "model.config.is_valid.directory.app_error",
    "translation": "Nieprawidłowy katalog lokalnej pamięci masowej. Musi być niepustym ciągiem znaków."
  },
  {
    "id": "model.config.is_valid.collapsed_threads.autofollow.app_error",
    "translation": "ThreadAutoFollow musi być true, aby włączyć CollapsedThreads"
  },
  {
    "id": "model.config.is_valid.collapsed_threads.app_error",
    "translation": "Ustawienie Wątkowania musi być albo disabled, default_on lub default_off"
  },
  {
    "id": "model.command.is_valid.plugin_id.app_error",
    "translation": "Nieprawidłowy identyfikator wtyczki."
  },
  {
    "id": "model.channel_member.is_valid.roles_limit.app_error",
    "translation": "Nieprawidłowa rola członka kanału dłuższa niż {{.Limit}} znaków."
  },
  {
    "id": "mfa.deactivate.app_error",
    "translation": "Nie udało się zaktualizować stanu aktywności MFA dla użytkownika."
  },
  {
    "id": "mfa.activate.app_error",
    "translation": "Nie udało się zaktualizować stanu aktywności MFA dla użytkownika."
  },
  {
    "id": "import_process.worker.do_job.open_file",
    "translation": "Nie można przetworzyć importu: nie udało się otworzyć pliku."
  },
  {
    "id": "import_process.worker.do_job.missing_jsonl",
    "translation": "Nie można przetworzyć importu: Brak pliku JSONL."
  },
  {
    "id": "import_process.worker.do_job.missing_file",
    "translation": "Nie można przetworzyć importu: brak parametru import_file."
  },
  {
    "id": "import_process.worker.do_job.file_exists",
    "translation": "Nie można przetworzyć importu: plik nie istnieje."
  },
  {
    "id": "extract_content.worker.do_job.file_info",
    "translation": "Nie udało się uzyskać informacji o pliku do ekstrakcji zawartości."
  },
  {
    "id": "extrac_content.worker.do_job.invalid_input.to",
    "translation": "Nieprawidłowa wartość w p[olu 'do'"
  },
  {
    "id": "extrac_content.worker.do_job.invalid_input.from",
    "translation": "Nieprawidłowa wartość w polu 'od'"
  },
  {
    "id": "error",
    "translation": "Błąd"
  },
  {
    "id": "ent.saml.do_login.invalid_time.app_error",
    "translation": "Otrzymaliśmy nieprawidłowy podpis w odpowiedzi od Dostawcy Tożsamości. Prosimy o kontakt z Administratorem Systemu."
  },
  {
    "id": "ent.saml.do_login.invalid_signature.app_error",
    "translation": "Otrzymaliśmy nieprawidłowy podpis w odpowiedzi od Dostawcy Tożsamości. Prosimy o kontakt z Administratorem Systemu."
  },
  {
    "id": "ent.message_export.global_relay_export.get_attachment_error",
    "translation": "Nie udało się uzyskać informacji o pliku dla postu."
  },
  {
    "id": "ent.message_export.global_relay_export.deliver.unable_to_connect_smtp_server.app_error",
    "translation": "Nie można się połączyć z serwerem smtp"
  },
  {
    "id": "ent.message_export.csv_export.get_attachment_error",
    "translation": "Nie udało się uzyskać informacji o pliku dla postu."
  },
  {
    "id": "ent.message_export.actiance_export.get_attachment_error",
    "translation": "Nie udało się uzyskać informacji o pliku dla postu."
  },
  {
    "id": "ent.ldap_id_migrate.app_error",
    "translation": "nie można zmigrować."
  },
  {
    "id": "ent.ldap.no.users.checkcertificate",
    "translation": "Nie znaleziono użytkowników LDAP, sprawdź filtr użytkowników i certyfikaty."
  },
  {
    "id": "ent.ldap.do_login.x509.app_error",
    "translation": "Błąd przy tworzeniu pary kluczy"
  },
  {
    "id": "ent.ldap.do_login.key.app_error",
    "translation": "Błąd ładowania pliku klucza LDAP TLS."
  },
  {
    "id": "ent.ldap.do_login.certificate.app_error",
    "translation": "Błąd ładowania pliku certyfikatu LDAP TLS."
  },
  {
    "id": "ent.elasticsearch.search_files.unmarshall_file_failed",
    "translation": "Nie udało się zdekodować wyników wyszukiwania"
  },
  {
    "id": "ent.elasticsearch.search_files.search_failed",
    "translation": "Nie udało się zakończyć wyszukiwania"
  },
  {
    "id": "ent.elasticsearch.search_files.disabled",
    "translation": "Na tym serwerze wyszukiwanie ElasticSearch jest wyłączone"
  },
  {
    "id": "ent.elasticsearch.post.get_files_batch_for_indexing.error",
    "translation": "Nie można uzyskać plików do indeksowania."
  },
  {
    "id": "ent.elasticsearch.indexer.do_job.get_oldest_entity.error",
    "translation": "Najstarszy element (użytkownik, kanał lub post) nie mógł zostać pobrany z bazy danych"
  },
  {
    "id": "ent.elasticsearch.index_file.error",
    "translation": "Nie udało się zindeksować pliku"
  },
  {
    "id": "ent.elasticsearch.delete_user_files.error",
    "translation": "Nie udało się usunąć plików użytkownika"
  },
  {
    "id": "ent.elasticsearch.delete_post_files.error",
    "translation": "Nie udało się usunąć plików postów"
  },
  {
    "id": "ent.elasticsearch.delete_file.error",
    "translation": "Nie udało się usunąć pliku"
  },
  {
    "id": "ent.elasticsearch.create_template_file_info_if_not_exists.template_create_failed",
    "translation": "Nie udało się utworzyć szablonu Elasticsearch dla plików"
  },
  {
    "id": "ent.data_retention.run_failed.error",
    "translation": "Zadanie retencji danych nie powiodło się."
  },
  {
    "id": "ent.data_retention.policies.invalid_policy",
    "translation": "Polityka jest nieprawidłowa."
  },
  {
    "id": "ent.data_retention.policies.internal_error",
    "translation": "Napotkaliśmy błąd podczas wykonywania żądanej operacji."
  },
  {
    "id": "ent.compliance.global_relay.write_file.appError",
    "translation": "Nie można zapisać globalnego pliku przekaźnika."
  },
  {
    "id": "ent.compliance.csv.write_file.appError",
    "translation": "Nie można zapisać pliku csv."
  },
  {
    "id": "ent.cluster.timeout.error",
    "translation": "Przekroczenie czasu oczekiwania na odpowiedź klastra"
  },
  {
    "id": "ent.cluster.json_encode.error",
    "translation": "Wystąpił błąd podczas marshalowania żądania JSON"
  },
  {
    "id": "ent.cloud.subscription.error",
    "translation": "Błąd pobierania subskrypcji chmurowej"
  },
  {
    "id": "ent.actiance.export.write_file.appError",
    "translation": "Nie można zapisać pliku eksportu."
  },
  {
    "id": "brand.save_brand_image.check_image_limits.app_error",
    "translation": "Kontrola rozmiaru obrazu nie powiodła się. Rozdzielczość jest zbyt wysoka."
  },
  {
    "id": "bleveengine.stop_file_index.error",
    "translation": "Nie udało się zamknąć indeksu plików."
  },
  {
    "id": "bleveengine.search_files.error",
    "translation": "Nie udało się zakończyć wyszukiwania plików."
  },
  {
    "id": "bleveengine.purge_file_index.error",
    "translation": "Nie udało się oczyścić indeksów plików."
  },
  {
    "id": "bleveengine.indexer.do_job.get_oldest_entity.error",
    "translation": "Najstarszy element (użytkownik, kanał lub post) nie mógł zostać pobrany z bazy danych."
  },
  {
    "id": "bleveengine.indexer.do_job.bulk_index_files.batch_error",
    "translation": "Nie udało się zindeksować partii plików."
  },
  {
    "id": "bleveengine.index_file.error",
    "translation": "Nie udało się zindeksować pliku."
  },
  {
    "id": "bleveengine.delete_user_files.error",
    "translation": "Nie udało się usunąć plików użytkownika."
  },
  {
    "id": "bleveengine.delete_post_files.error",
    "translation": "Nie udało się usunąć plików w postach."
  },
  {
    "id": "bleveengine.delete_files_batch.error",
    "translation": "Nie udało się usunąć plików."
  },
  {
    "id": "bleveengine.delete_file.error",
    "translation": "Nie udało się usunąć pliku."
  },
  {
    "id": "bleveengine.create_file_index.error",
    "translation": "Błąd tworzenia indeksu pliku bleve."
  },
  {
    "id": "app.valid_password_generic.app_error",
    "translation": "Hasło jest nieprawidłowe"
  },
  {
    "id": "app.user.verify_email.app_error",
    "translation": "Nie można zaktualizować pola weryfikacji adresu e-mail."
  },
  {
    "id": "app.user.update_update.app_error",
    "translation": "Nie można zaktualizować daty ostatniej aktualizacji użytkownika."
  },
  {
    "id": "app.user.update_threads_read_for_user.app_error",
    "translation": "Nie można zaktualizować wszystkich wątków użytkownika jako przeczytane"
  },
  {
    "id": "app.user.update_thread_read_for_user.app_error",
    "translation": "Nie można zaktualizować stanu odczytu dla wątku"
  },
  {
    "id": "app.user.update_thread_follow_for_user.app_error",
    "translation": "Nie można zaktualizować następującego stanu dla wątku"
  },
  {
    "id": "app.user.update_failed_pwd_attempts.app_error",
    "translation": "Nie można zaktualizować failed_attempts."
  },
  {
    "id": "app.user.update_auth_data.email_exists.app_error",
    "translation": "Nie można przełączyć konta na {{.Service}}. Konto z podanym adresem {{.Email}} już istnieje."
  },
  {
    "id": "app.user.update_auth_data.app_error",
    "translation": "Nie można zaktualizować danych autoryzacji."
  },
  {
    "id": "app.user.update_active_for_multiple_users.updating.app_error",
    "translation": "Nie można dezaktywować gości."
  },
  {
    "id": "app.user.update.finding.app_error",
    "translation": "Napotkaliśmy błąd szukając konta."
  },
  {
    "id": "app.user.update.find.app_error",
    "translation": "Nie można znaleźć istniejącego konta do zaktualizowania."
  },
  {
    "id": "app.user.store_is_empty.app_error",
    "translation": "Nie powiodło się sprawdzenie, czy magazyn użytkowników jest pusty."
  },
  {
    "id": "app.user.send_emails.app_error",
    "translation": "Nie udało się wysłać żadnego e-maila"
  },
  {
    "id": "app.user.send_auto_response.app_error",
    "translation": "Nie można wysłać automatycznej odpowiedzi od użytkownika."
  },
  {
    "id": "app.user.search.app_error",
    "translation": "Nie można znaleźć żadnego użytkownika pasującego do parametrów wyszukiwania."
  },
  {
    "id": "app.user.save.username_exists.app_error",
    "translation": "Konto z taką nazwą użytkownika już istnieje."
  },
  {
    "id": "app.user.save.existing.app_error",
    "translation": "Należy wywołać aktualizację dla istniejących użytkowników."
  },
  {
    "id": "app.user.save.email_exists.app_error",
    "translation": "Konto z takim adresem e-mail już istnieje."
  },
  {
    "id": "app.user.save.app_error",
    "translation": "Nie można zapisać konta."
  },
  {
    "id": "app.user.promote_guest.user_update.app_error",
    "translation": "Nie udało się zaktualizować użytkownika."
  },
  {
    "id": "app.user.permanent_delete.app_error",
    "translation": "Nie można usunąć istniejącego konta."
  },
  {
    "id": "app.user.missing_account.const",
    "translation": "Nie można znaleźć użytkownika."
  },
  {
    "id": "app.user.get_users_batch_for_indexing.get_users.app_error",
    "translation": "Nie można uzyskać wielu użytkowników do indeksowania."
  },
  {
    "id": "app.user.get_unread_count.app_error",
    "translation": "Nie mogliśmy uzyskać liczby nieprzeczytanych wiadomości dla użytkownika."
  },
  {
    "id": "app.user.get_total_users_count.app_error",
    "translation": "Nie udało się policzyć ilości użytkowników."
  },
  {
    "id": "app.user.get_threads_for_user.not_found",
    "translation": "Wątek użytkownika nie istnieje lub nie jest śledzony"
  },
  {
    "id": "app.user.get_threads_for_user.app_error",
    "translation": "Nie można uzyskać wątków użytkownika"
  },
  {
    "id": "app.user.get_thread_membership_for_user.not_found",
    "translation": "Członkostwo użytkownika w wątku nie istnieje"
  },
  {
    "id": "app.user.get_thread_membership_for_user.app_error",
    "translation": "Nie można znaleźć użytkownika w wątku"
  },
  {
    "id": "app.user.get_recently_active_users.app_error",
    "translation": "Wystąpił błąd podczas wyszukiwania ostatnio aktywnych użytkowników."
  },
  {
    "id": "app.user.get_profiles.app_error",
    "translation": "Podczas wyszukiwania profili użytkowników napotkaliśmy błąd."
  },
  {
    "id": "app.user.get_profile_by_group_channel_ids_for_user.app_error",
    "translation": "Wystąpił błąd podczas wyszukiwania profili użytkowników."
  },
  {
    "id": "app.user.get_new_users.app_error",
    "translation": "Podczas wyszukiwania nowych użytkowników napotkaliśmy błąd."
  },
  {
    "id": "app.user.get_known_users.get_users.app_error",
    "translation": "Nie można uzyskać informacji o użytkownikach z bazy danych."
  },
  {
    "id": "app.user.get_by_username.app_error",
    "translation": "Nie można znaleźć istniejącego konta pasującego do Twojej nazwy użytkownika dla tego zespołu. Ten zespół może wymagać zaproszenia od właściciela zespołu do dołączenia do niego."
  },
  {
    "id": "app.user.get_by_auth.other.app_error",
    "translation": "Napotkaliśmy błąd podczas próby znalezienia konta według typu uwierzytelniania."
  },
  {
    "id": "app.user.get_by_auth.missing_account.app_error",
    "translation": "Nie można znaleźć istniejącego konta odpowiadającego Twojemu typowi uwierzytelniania dla tego zespołu. Ten zespół może wymagać zaproszenia od właściciela zespołu w celu dołączenia do niego."
  },
  {
    "id": "app.user.get.app_error",
    "translation": "Napotkaliśmy błąd szukając konta."
  },
  {
    "id": "app.user.demote_user_to_guest.user_update.app_error",
    "translation": "Nie udało się zaktualizować użytkownika."
  },
  {
    "id": "app.user.convert_bot_to_user.app_error",
    "translation": "Nie można przekonwertować bota na użytkownika."
  },
  {
    "id": "app.user.clear_all_custom_role_assignments.select.app_error",
    "translation": "Nie można pobrać użytkowników."
  },
  {
    "id": "app.user.analytics_get_inactive_users_count.app_error",
    "translation": "Nie można uzyskać ilości nieaktywnych użytkowników."
  },
  {
    "id": "app.user.analytics_daily_active_users.app_error",
    "translation": "Nie można uzyskać aktywnych użytkowników w wymaganym okresie."
  },
  {
    "id": "app.upload.upload_data.update.app_error",
    "translation": "Nie udało się zaktualizować sesji wysyłania."
  },
  {
    "id": "app.upload.upload_data.save.app_error",
    "translation": "Nie udało się zapisać informacji o pliku."
  },
  {
    "id": "app.upload.upload_data.read_file.app_error",
    "translation": "Nie udało się odczytać pliku."
  },
  {
    "id": "app.upload.upload_data.move_file.app_error",
    "translation": "Nie udało się przenieść załadowanego pliku."
  },
  {
    "id": "app.upload.upload_data.first_part_too_small.app_error",
    "translation": "Nie udało się przesłać danych. Pierwsza część musi mieć rozmiar co najmniej {{.Size}} Bajtów."
  },
  {
    "id": "app.upload.upload_data.concurrent.app_error",
    "translation": "Nie można przesłać danych z więcej niż jednego żądania."
  },
  {
    "id": "app.upload.run_plugins_hook.rejected",
    "translation": "Nie można wrzucić pliku {{.Filename}}. Odrzucony przez wtyczkę: {{.Reason}}"
  },
  {
    "id": "app.upload.run_plugins_hook.move_fail",
    "translation": "Nie udało się przenieść pliku."
  },
  {
    "id": "app.upload.get_for_user.app_error",
    "translation": "Nie udało się pobrać plików do załadowania dla użytkownika."
  },
  {
    "id": "app.upload.get.app_error",
    "translation": "Nie udało się przesłać danych."
  },
  {
    "id": "app.upload.create.save.app_error",
    "translation": "Nie udało się zapisać danych."
  },
  {
    "id": "app.upload.create.incorrect_channel_id.app_error",
    "translation": "Nie można przesłać na podany kanał."
  },
  {
    "id": "app.update_error",
    "translation": "błąd aktualizacji"
  },
  {
    "id": "app.team.join_user_to_team.save_member.max_accounts.app_error",
    "translation": "Nie można utworzyć nowego członka zespołu, ponieważ zespół osiągnął limit członków"
  },
  {
    "id": "app.team.join_user_to_team.save_member.conflict.app_error",
    "translation": "Nie można utworzyć nowego członkostwa zespołu, ponieważ ono już istnieje"
  },
  {
    "id": "app.team.join_user_to_team.save_member.app_error",
    "translation": "Nie można utworzyć nowego członka zespołu"
  },
  {
    "id": "app.team.get_common_team_ids_for_users.app_error",
    "translation": "Nie można uzyskać identyfikatorów zespołów."
  },
  {
    "id": "app.system.warn_metric.store.app_error",
    "translation": "Błąd zapisu wartości dla {{.WarnMetricName}}"
  },
  {
    "id": "app.system.warn_metric.notification.invalid_metric.app_error",
    "translation": "Nie można znaleźć metryki."
  },
  {
    "id": "app.system.warn_metric.notification.empty_admin_list.app_error",
    "translation": "Lista administratorów jest pusta."
  },
  {
    "id": "app.system.warn_metric.bot_displayname",
    "translation": "Doradca Mattermost"
  },
  {
    "id": "app.system.warn_metric.bot_description",
    "translation": "[Dowiedz się więcej o Mattermost Advisor](https://about.mattermost.com/default-channel-handle-documentation)"
  },
  {
    "id": "app.system.system_bot.bot_displayname",
    "translation": "System"
  },
  {
    "id": "app.sharedchannel.dm_channel_creation.internal_error",
    "translation": "Napotkano błąd podczas tworzenia bezpośredniego kanału udosepnianego."
  },
  {
    "id": "app.select_error",
    "translation": "błąd wyboru"
  },
  {
    "id": "app.post.search.app_error",
    "translation": "Błąd wyszukiwania postów"
  },
  {
    "id": "app.post.marshal.app_error",
    "translation": "Nie udało się zorganizować."
  },
  {
    "id": "app.post.get_files_batch_for_indexing.get.app_error",
    "translation": "Nie można uzyskać plików do indeksowania."
  },
  {
    "id": "app.notification.footer.title",
    "translation": "Chcesz zmienić ustawienia powiadomień?"
  },
  {
    "id": "app.notification.footer.infoLogin",
    "translation": "Zaloguj się do Mattermost"
  },
  {
    "id": "app.notification.footer.info",
    "translation": " i przejdź do Ustawienia > Powiadomienia"
  },
  {
    "id": "app.notification.body.thread_gm.subTitle",
    "translation": "Kiedy Cię nie było, {{.SenderName}} odpowiedział na wątek w Twojej grupie."
  },
  {
    "id": "app.notification.body.thread_dm.subTitle",
    "translation": "Podczas Twojej nieobecności {{.SenderName}} odpowiedział na wątek w Twojej bezpośredniej wiadomości."
  },
  {
    "id": "app.notification.body.thread_channel_full.subTitle",
    "translation": "Podczas Twojej nieobecności {{.SenderName}} odpowiedział na wątek, który śledzisz w {{.ChannelName}}."
  },
  {
    "id": "app.notification.body.thread_channel.subTitle",
    "translation": "Kiedy Cię nie było, {{.SenderName}} odpowiedział na wątek, który śledzisz."
  },
  {
    "id": "app.notification.body.thread.title",
    "translation": "{{.SenderName}} odpowiedział na wątek"
  },
  {
    "id": "app.notification.body.mention.title",
    "translation": "{{.SenderName}} wspomniał o tobie w wiadomości"
  },
  {
    "id": "app.notification.body.mention.subTitle",
    "translation": "Kiedy cię nie było, {{.SenderName}} wspomniał o tobie na kanale {{.ChannelName}}."
  },
  {
    "id": "app.notification.body.group.title",
    "translation": "{{.SenderName}} wysłał ci nową wiadomość"
  },
  {
    "id": "app.notification.body.group.subTitle",
    "translation": "Kiedy cię nie było, {{.SenderName}} wysłał wiadomość do twojej grupy."
  },
  {
    "id": "app.notification.body.dm.title",
    "translation": "{{.SenderName}} wysłał ci nową wiadomość"
  },
  {
    "id": "app.notification.body.dm.time",
    "translation": "{{.Hour}}:{{.Minute}} {{.TimeZone}}"
  },
  {
    "id": "app.notification.body.dm.subTitle",
    "translation": "Kiedy Cię nie było, {{.SenderName}} wysłał Ci nową Bezpośrednią Wiadomość."
  },
  {
    "id": "app.license.generate_renewal_token.no_license",
    "translation": "Brak licencji"
  },
  {
    "id": "app.license.generate_renewal_token.bad_license",
    "translation": "Ten typ licencji nie obsługuje generowania tokenów odnowieniowych"
  },
  {
    "id": "app.license.generate_renewal_token.app_error",
    "translation": "Nie udało się wygenerować nowego tokena odnowienia."
  },
  {
    "id": "app.job.download_export_results_not_enabled",
    "translation": "DownloadExportResults w config.json jest błędna. Proszę ustawić na true, aby pobrać wyniki tego zadania."
  },
  {
    "id": "app.insert_error",
    "translation": "błąd wstawiania"
  },
  {
    "id": "app.import.marshal.app_error",
    "translation": "Nie można uzyskać odpowiedzi."
  },
  {
    "id": "app.import.import_user_teams.save_members.max_accounts.app_error",
    "translation": "Nie można zaimportować członków zespołu, ponieważ nie można dodać już więcej członków w tym zespole"
  },
  {
    "id": "app.import.import_user_teams.save_members.error",
    "translation": "Nie można zaimportować członków zespołu"
  },
  {
    "id": "app.import.import_user_teams.save_members.conflict.app_error",
    "translation": "Nie można zaimportować nowego członka zespołu, ponieważ już istnieje"
  },
  {
    "id": "app.import.generate_password.app_error",
    "translation": "Błąd generowania hasła."
  },
  {
    "id": "app.import.bulk_import.process_attachments.error",
    "translation": "Błąd podczas przetwarzania masowego importu załączników."
  },
  {
    "id": "app.import.attachment.read_file_data.error",
    "translation": "Nie udało się odczytać załącznika pliku podczas importu."
  },
  {
    "id": "app.group.uniqueness_error",
    "translation": "członek grupy już istnieje"
  },
  {
    "id": "app.group.permanent_delete_members_by_user.app_error",
    "translation": "Możesz usuwać członków grupy z UserID \"{{.UserId}}\"."
  },
  {
    "id": "app.group.no_rows",
    "translation": "nie znaleziono pasującej grupy"
  },
  {
    "id": "app.group.id.app_error",
    "translation": "nieprawidłowa właściwość id dla grupy."
  },
  {
    "id": "app.group.group_syncable_already_deleted",
    "translation": "grupa syncable została już usunięta"
  },
  {
    "id": "app.export.zip_create.error",
    "translation": "Nie udało się dodać pliku do archiwum zip podczas eksportu."
  },
  {
    "id": "app.export.marshal.app_error",
    "translation": "Nie można uzyskać odpowiedzi."
  },
  {
    "id": "app.export.export_attachment.zip_create_header.error",
    "translation": "Nie udało się utworzyć nagłówka zip podczas eksportu."
  },
  {
    "id": "app.export.export_attachment.mkdirall.error",
    "translation": "Nie udało się utworzyć katalogu podczas eksportu."
  },
  {
    "id": "app.export.export_attachment.create_file.error",
    "translation": "Nie udało się utworzyć pliku podczas eksportu."
  },
  {
    "id": "app.export.export_attachment.copy_file.error",
    "translation": "Nie udało się skopiować pliku podczas eksportu."
  },
  {
    "id": "app.create_basic_user.save_member.max_accounts.app_error",
    "translation": "Nie można utworzyć domyślnego członkostwa zespołu, ponieważ w tym zespole nie można utworzyć więcej członków"
  },
  {
    "id": "app.create_basic_user.save_member.conflict.app_error",
    "translation": "Nie można utworzyć domyślnego członkostwa zespołu, ponieważ już istnieje"
  },
  {
    "id": "app.emoji.get_by_name.no_result",
    "translation": "Nie mogliśmy znaleźć tego emoji."
  },
  {
    "id": "app.emoji.get.no_result",
    "translation": "Nie mogliśmy znaleźć tego emoji."
  },
  {
    "id": "app.email.setup_rate_limiter.app_error",
    "translation": "Wystąpił błąd w limicie."
  },
  {
    "id": "app.email.rate_limit_exceeded.app_error",
    "translation": "Przekroczono limit wysyłanych zaproszeń. Timer zostanie zresetowany po {{.ResetAfter}} sekundach. Proszę ponowić próbę po {{.RetryAfter}} sekundach."
  },
  {
    "id": "app.email.no_rate_limiter.app_error",
    "translation": "Ogranicznik nie jest ustawiony."
  },
  {
    "id": "api.user.create_user.bad_token_email_data.app_error",
    "translation": "Adres e-mail w tokenie nie zgadza się z adresem w danych użytkownika."
  },
  {
    "id": "ent.elasticsearch.getAllTeamMembers.error",
    "translation": "Nie udało się zebrać wszystkich członków zespołu"
  },
  {
    "id": "ent.elasticsearch.getAllChannelMembers.error",
    "translation": "Nie udało się zebrać wszystkich członków kanału"
  },
  {
    "id": "app.user.get_thread_count_for_user.app_error",
    "translation": "Nie udało się uzyskać liczby wątków dla tego użytkownika."
  },
  {
    "id": "app.role.get_all.app_error",
    "translation": "Nie udało się pobrać wszystkich ról."
  },
  {
    "id": "api.templates.invite_body.title.reminder",
    "translation": "Przypomnienie"
  },
  {
    "id": "api.custom_status.set_custom_statuses.update.app_error",
    "translation": "Nie udało się zaktualizować niestandardowego statusu. Proszę dodać albo emoji, albo niestandardowy status tekstowy, albo oba."
  },
  {
    "id": "app.session.extend_session_expiry.app_error",
    "translation": "Nie można wydłużyć sesji"
  },
  {
    "id": "fix_crt_channel_unreads.worker.do_job.mark_channel_as_read",
    "translation": "Nie można oznaczyć kanału jako przeczytany"
  },
  {
    "id": "fix_crt_channel_unreads.worker.do_job.kill_orphan_jobs",
    "translation": "Usuwanie osieroconych zadań"
  },
  {
    "id": "fix_crt_channel_unreads.worker.do_job.get_post_types",
    "translation": "Nie udało się uzyskać unikalnych typów postów"
  },
  {
    "id": "fix_crt_channel_unreads.worker.do_job.get_bad_channel_memberships",
    "translation": "Nie udało się zebrać wszystkich członków kanału"
  },
  {
    "id": "api.user.view_archived_channels.get_users_in_channel.app_error",
    "translation": "Nie można pobrać użytkowników dla zarchiwizowanego kanału"
  },
  {
    "id": "api.user.view_archived_channels.get_posts_for_channel.app_error",
    "translation": "Nie można pobrać postów dla zarchiwizowanego kanału"
<<<<<<< HEAD
=======
  },
  {
    "id": "api.post.posts_by_ids.invalid_body.request_error",
    "translation": "Liczba identyfikatorów postów osiągnęła maksymalny rozmiar {{.MaxLength}}."
>>>>>>> c96bb583
  }
]<|MERGE_RESOLUTION|>--- conflicted
+++ resolved
@@ -9310,12 +9310,9 @@
   {
     "id": "api.user.view_archived_channels.get_posts_for_channel.app_error",
     "translation": "Nie można pobrać postów dla zarchiwizowanego kanału"
-<<<<<<< HEAD
-=======
   },
   {
     "id": "api.post.posts_by_ids.invalid_body.request_error",
     "translation": "Liczba identyfikatorów postów osiągnęła maksymalny rozmiar {{.MaxLength}}."
->>>>>>> c96bb583
   }
 ]