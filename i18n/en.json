[
  {
    "id": "April",
    "translation": "April"
  },
  {
    "id": "August",
    "translation": "August"
  },
  {
    "id": "December",
    "translation": "December"
  },
  {
    "id": "February",
    "translation": "February"
  },
  {
    "id": "January",
    "translation": "January"
  },
  {
    "id": "July",
    "translation": "July"
  },
  {
    "id": "June",
    "translation": "June"
  },
  {
    "id": "March",
    "translation": "March"
  },
  {
    "id": "May",
    "translation": "May"
  },
  {
    "id": "November",
    "translation": "November"
  },
  {
    "id": "October",
    "translation": "October"
  },
  {
    "id": "September",
    "translation": "September"
  },
  {
    "id": "api.admin.add_certificate.no_file.app_error",
    "translation": "No file under 'certificate' in request."
  },
  {
    "id": "api.admin.add_certificate.open.app_error",
    "translation": "Could not open certificate file."
  },
  {
    "id": "api.admin.add_certificate.saving.app_error",
    "translation": "Could not save certificate file."
  },
  {
    "id": "api.admin.file_read_error",
    "translation": "Error reading log file."
  },
  {
    "id": "api.admin.get_brand_image.not_available.app_error",
    "translation": "Custom branding is not configured or supported on this server."
  },
  {
    "id": "api.admin.get_brand_image.storage.app_error",
    "translation": "Image storage is not configured."
  },
  {
    "id": "api.admin.init.debug",
    "translation": "Initializing admin API routes."
  },
  {
    "id": "api.admin.recycle_db_end.warn",
    "translation": "Finished recycling the database connection."
  },
  {
    "id": "api.admin.recycle_db_start.warn",
    "translation": "Attempting to recycle the database connection."
  },
  {
    "id": "api.admin.remove_certificate.delete.app_error",
    "translation": "An error occurred while deleting the certificate. Make sure the file config/{{.Filename}} exists."
  },
  {
    "id": "api.admin.saml.metadata.app_error",
    "translation": "An error occurred while building Service Provider Metadata."
  },
  {
    "id": "api.admin.test_email.body",
    "translation": "<br/><br/><br/>It appears your Mattermost email is setup correctly!"
  },
  {
    "id": "api.admin.test_email.missing_server",
    "translation": "SMTP Server is required"
  },
  {
    "id": "api.admin.test_email.reenter_password",
    "translation": "The SMTP server, port, or username has changed. Please re-enter the SMTP password to test connection."
  },
  {
    "id": "api.admin.test_email.subject",
    "translation": "Mattermost - Testing Email Settings"
  },
  {
    "id": "api.admin.upload_brand_image.array.app_error",
    "translation": "Empty array under 'image' in request"
  },
  {
    "id": "api.admin.upload_brand_image.no_file.app_error",
    "translation": "No file under 'image' in request"
  },
  {
    "id": "api.admin.upload_brand_image.not_available.app_error",
    "translation": "Custom branding is not configured or supported on this server"
  },
  {
    "id": "api.admin.upload_brand_image.parse.app_error",
    "translation": "Could not parse multipart form"
  },
  {
    "id": "api.admin.upload_brand_image.storage.app_error",
    "translation": "Unable to upload image. Image storage is not configured."
  },
  {
    "id": "api.admin.upload_brand_image.too_large.app_error",
    "translation": "Unable to upload file. File is too large."
  },
  {
    "id": "api.api.init.parsing_templates.debug",
    "translation": "Parsing server templates at %v"
  },
  {
    "id": "api.api.init.parsing_templates.error",
    "translation": "Failed to parse server templates %v"
  },
  {
    "id": "api.api.render.error",
    "translation": "Error rendering template %v err=%v"
  },
  {
    "id": "api.auth.unable_to_get_user.app_error",
    "translation": "Unable to get user to check permissions."
  },
  {
    "id": "api.brand.init.debug",
    "translation": "Initializing brand API routes"
  },
  {
    "id": "api.channel.add_member.added",
    "translation": "%v added to the channel by %v"
  },
  {
    "id": "api.channel.add_member.find_channel.app_error",
    "translation": "Failed to find channel"
  },
  {
    "id": "api.channel.add_member.find_user.app_error",
    "translation": "Failed to find user to be added"
  },
  {
    "id": "api.channel.add_member.user_adding.app_error",
    "translation": "Failed to find user doing the adding"
  },
  {
    "id": "api.channel.add_user.to.channel.failed.app_error",
    "translation": "Failed to add user to channel"
  },
  {
    "id": "api.channel.add_user.to.channel.failed.deleted.app_error",
    "translation": "Failed to add user to channel because they have been removed from the team."
  },
  {
    "id": "api.channel.add_user_to_channel.deleted.app_error",
    "translation": "The channel has been archived or deleted"
  },
  {
    "id": "api.channel.add_user_to_channel.type.app_error",
    "translation": "Can not add user to this channel type"
  },
  {
    "id": "api.channel.can_manage_channel.private_restricted_system_admin.app_error",
    "translation": "Private Channel management and creation is restricted to System Administrators."
  },
  {
    "id": "api.channel.can_manage_channel.private_restricted_team_admin.app_error",
    "translation": "Private Channel management and creation is restricted to Team and System Administrators."
  },
  {
    "id": "api.channel.can_manage_channel.public_restricted_system_admin.app_error",
    "translation": "Public Channel management and creation is restricted to System Administrators."
  },
  {
    "id": "api.channel.can_manage_channel.public_restricted_team_admin.app_error",
    "translation": "Public Channel management and creation is restricted to Team and System Administrators."
  },
  {
    "id": "api.channel.create_channel.direct_channel.app_error",
    "translation": "Must use createDirectChannel API service for direct message channel creation"
  },
  {
    "id": "api.channel.create_channel.invalid_character.app_error",
    "translation": "Invalid character '__' in channel name for non-direct channel"
  },
  {
    "id": "api.channel.create_channel.max_channel_limit.app_error",
    "translation": "Cannot create more than {{.MaxChannelsPerTeam}} channels for current team"
  },
  {
    "id": "api.channel.create_default_channels.off_topic",
    "translation": "Off-Topic"
  },
  {
    "id": "api.channel.create_default_channels.town_square",
    "translation": "Town Square"
  },
  {
    "id": "api.channel.create_direct_channel.invalid_user.app_error",
    "translation": "Invalid user ID for direct channel creation"
  },
  {
    "id": "api.channel.create_group.bad_size.app_error",
    "translation": "Group message channels must contain at least 3 and no more than 8 users"
  },
  {
    "id": "api.channel.create_group.bad_user.app_error",
    "translation": "One of the provided users does not exist"
  },
  {
    "id": "api.channel.delete_channel.archived",
    "translation": "%v has archived the channel."
  },
  {
    "id": "api.channel.delete_channel.cannot.app_error",
    "translation": "Cannot delete the default channel {{.Channel}}"
  },
  {
    "id": "api.channel.delete_channel.deleted.app_error",
    "translation": "The channel has been archived or deleted"
  },
  {
    "id": "api.channel.delete_channel.failed_post.error",
    "translation": "Failed to post archive message %v"
  },
  {
    "id": "api.channel.delete_channel.failed_send.app_error",
    "translation": "Failed to send archive message"
  },
  {
    "id": "api.channel.delete_channel.incoming_webhook.error",
    "translation": "Encountered error deleting incoming webhook, id=%v"
  },
  {
    "id": "api.channel.delete_channel.outgoing_webhook.error",
    "translation": "Encountered error deleting outgoing webhook, id=%v"
  },
  {
    "id": "api.channel.delete_channel.permissions.app_error",
    "translation": "You do not have the appropriate permissions"
  },
  {
    "id": "api.channel.get_channel.wrong_team.app_error",
    "translation": "There is no channel with channel_id={{.ChannelId}} on team with team_id={{.TeamId}}"
  },
  {
    "id": "api.channel.get_channel_counts.app_error",
    "translation": "Unable to get channel counts from the database"
  },
  {
    "id": "api.channel.get_channel_extra_info.deleted.app_error",
    "translation": "The channel has been archived or deleted"
  },
  {
    "id": "api.channel.get_channel_extra_info.member_limit.app_error",
    "translation": "Failed to parse member limit"
  },
  {
    "id": "api.channel.get_channels.error",
    "translation": "Error in getting users profile for id=%v forcing logout"
  },
  {
    "id": "api.channel.init.debug",
    "translation": "Initializing channel API routes"
  },
  {
    "id": "api.channel.join_channel.already_deleted.app_error",
    "translation": "Channel is already deleted"
  },
  {
    "id": "api.channel.join_channel.permissions.app_error",
    "translation": "You do not have the appropriate permissions"
  },
  {
    "id": "api.channel.join_channel.post_and_forget",
    "translation": "%v has joined the channel."
  },
  {
    "id": "api.channel.leave.default.app_error",
    "translation": "Cannot leave the default channel {{.Channel}}"
  },
  {
    "id": "api.channel.leave.direct.app_error",
    "translation": "Cannot leave a direct message channel"
  },
  {
    "id": "api.channel.leave.last_member.app_error",
    "translation": "You're the only member left, try removing the Private Channel instead of leaving."
  },
  {
    "id": "api.channel.leave.left",
    "translation": "%v has left the channel."
  },
  {
    "id": "api.channel.post_update_channel_displayname_message_and_forget.create_post.error",
    "translation": "Failed to post displayname update message"
  },
  {
    "id": "api.channel.post_update_channel_displayname_message_and_forget.retrieve_user.error",
    "translation": "Failed to retrieve user while updating channel DisplayName field"
  },
  {
    "id": "api.channel.post_update_channel_displayname_message_and_forget.updated_from",
    "translation": "%s updated the channel display name from: %s to: %s"
  },
  {
    "id": "api.channel.post_update_channel_header_message_and_forget.post.error",
    "translation": "Failed to post update channel header message"
  },
  {
    "id": "api.channel.post_update_channel_header_message_and_forget.removed",
    "translation": "%s removed the channel header (was: %s)"
  },
  {
    "id": "api.channel.post_update_channel_header_message_and_forget.retrieve_user.error",
    "translation": "Failed to retrieve user while updating channel header"
  },
  {
    "id": "api.channel.post_update_channel_header_message_and_forget.updated_from",
    "translation": "%s updated the channel header from: %s to: %s"
  },
  {
    "id": "api.channel.post_update_channel_header_message_and_forget.updated_to",
    "translation": "%s updated the channel header to: %s"
  },
  {
    "id": "api.channel.post_user_add_remove_message_and_forget.error",
    "translation": "Failed to post join/leave message"
  },
  {
    "id": "api.channel.remove.default.app_error",
    "translation": "Cannot remove user from the default channel {{.Channel}}"
  },
  {
    "id": "api.channel.remove_member.permissions.app_error",
    "translation": "You do not have the appropriate permissions "
  },
  {
    "id": "api.channel.remove_member.removed",
    "translation": "%v was removed from the channel."
  },
  {
    "id": "api.channel.remove_member.unable.app_error",
    "translation": "Unable to remove user."
  },
  {
    "id": "api.channel.remove_member.user.app_error",
    "translation": "Failed to find user to be removed"
  },
  {
    "id": "api.channel.remove_user_from_channel.deleted.app_error",
    "translation": "The channel has been archived or deleted"
  },
  {
    "id": "api.channel.update_channel.deleted.app_error",
    "translation": "The channel has been archived or deleted"
  },
  {
    "id": "api.channel.update_channel.permission.app_error",
    "translation": "You do not have the appropriate permissions"
  },
  {
    "id": "api.channel.update_channel.tried.app_error",
    "translation": "Tried to perform an invalid update of the default channel {{.Channel}}"
  },
  {
    "id": "api.channel.update_last_viewed_at.get_unread_count_for_channel.error",
    "translation": "Unable to get the unread count for user_id=%v and channel_id=%v, err=%v"
  },
  {
    "id": "api.cluster.init.debug",
    "translation": "Initializing cluster API routes"
  },
  {
    "id": "api.command.admin_only.app_error",
    "translation": "Integrations have been limited to admins only."
  },
  {
    "id": "api.command.delete.app_error",
    "translation": "Invalid permissions to delete command"
  },
  {
    "id": "api.command.disabled.app_error",
    "translation": "Commands have been disabled by the system admin."
  },
  {
    "id": "api.command.duplicate_trigger.app_error",
    "translation": "This trigger word is already in use. Please choose another word."
  },
  {
    "id": "api.command.execute_command.debug",
    "translation": "Executing cmd=%v userId=%v"
  },
  {
    "id": "api.command.execute_command.failed.app_error",
    "translation": "Command with a trigger of '{{.Trigger}}' failed"
  },
  {
    "id": "api.command.execute_command.failed_empty.app_error",
    "translation": "Command with a trigger of '{{.Trigger}}' returned an empty response"
  },
  {
    "id": "api.command.execute_command.failed_resp.app_error",
    "translation": "Command with a trigger of '{{.Trigger}}' returned response {{.Status}}"
  },
  {
    "id": "api.command.execute_command.not_found.app_error",
    "translation": "Command with a trigger of '{{.Trigger}}' not found. To send a message beginning with \"/\", try adding an empty space at the beginning of the message."
  },
  {
    "id": "api.command.execute_command.save.app_error",
    "translation": "An error while saving the command response to the channel"
  },
  {
    "id": "api.command.execute_command.start.app_error",
    "translation": "No command trigger found"
  },
  {
    "id": "api.command.init.debug",
    "translation": "Initializing command API routes"
  },
  {
    "id": "api.command.invite_people.desc",
    "translation": "Send an email invite to your Mattermost team"
  },
  {
    "id": "api.command.invite_people.email_off",
    "translation": "Email has not been configured, no invite(s) sent"
  },
  {
    "id": "api.command.invite_people.fail",
    "translation": "Encountered an error sending email invite(s)"
  },
  {
    "id": "api.command.invite_people.hint",
    "translation": "[name@domain.com ...]"
  },
  {
    "id": "api.command.invite_people.invite_off",
    "translation": "User creation has been disabled on this server, no invite(s) sent"
  },
  {
    "id": "api.command.invite_people.name",
    "translation": "invite_people"
  },
  {
    "id": "api.command.invite_people.no_email",
    "translation": "Please specify one or more valid email addresses"
  },
  {
    "id": "api.command.invite_people.sent",
    "translation": "Email invite(s) sent"
  },
  {
    "id": "api.command.regen.app_error",
    "translation": "Invalid permissions to regenerate command token"
  },
  {
    "id": "api.command.team_mismatch.app_error",
    "translation": "Cannot update commands across teams"
  },
  {
    "id": "api.command.update.app_error",
    "translation": "Invalid permissions to update command"
  },
  {
    "id": "api.command_away.desc",
    "translation": "Set your status away"
  },
  {
    "id": "api.command_away.name",
    "translation": "away"
  },
  {
    "id": "api.command_away.success",
    "translation": "You are now away"
  },
  {
    "id": "api.command_channel_header.channel.app_error",
    "translation": "Error to retrieve the current channel."
  },
  {
    "id": "api.command_channel_header.desc",
    "translation": "Edit the channel header"
  },
  {
    "id": "api.command_channel_header.hint",
    "translation": "[text]"
  },
  {
    "id": "api.command_channel_header.message.app_error",
    "translation": "Text must be provided with the /header command."
  },
  {
    "id": "api.command_channel_header.name",
    "translation": "header"
  },
  {
    "id": "api.command_channel_header.permission.app_error",
    "translation": "You do not have the appropriate permissions to edit the channel header."
  },
  {
    "id": "api.command_channel_header.update_channel.app_error",
    "translation": "Error to update the current channel."
  },
  {
    "id": "api.command_channel_header.update_channel.success",
    "translation": "Channel header successfully updated."
  },
  {
    "id": "api.command_channel_purpose.channel.app_error",
    "translation": "Error to retrieve the current channel."
  },
  {
    "id": "api.command_channel_purpose.desc",
    "translation": "Edit the channel purpose"
  },
  {
    "id": "api.command_channel_purpose.direct_group.app_error",
    "translation": "Cannot set purpose for direct message channels. Use /header to set the header instead."
  },
  {
    "id": "api.command_channel_purpose.hint",
    "translation": "[text]"
  },
  {
    "id": "api.command_channel_purpose.message.app_error",
    "translation": "A message must be provided with the /purpose command."
  },
  {
    "id": "api.command_channel_purpose.name",
    "translation": "purpose"
  },
  {
    "id": "api.command_channel_purpose.permission.app_error",
    "translation": "You do not have the appropriate permissions to edit the channel purpose."
  },
  {
    "id": "api.command_channel_purpose.update_channel.app_error",
    "translation": "Error to update the current channel."
  },
  {
    "id": "api.command_channel_rename.channel.app_error",
    "translation": "Error to retrieve the current channel."
  },
  {
    "id": "api.command_channel_rename.desc",
    "translation": "Rename the channel"
  },
  {
    "id": "api.command_channel_rename.direct_group.app_error",
    "translation": "Cannot rename direct message channels."
  },
  {
    "id": "api.command_channel_rename.hint",
    "translation": "[text]"
  },
  {
    "id": "api.command_channel_rename.message.app_error",
    "translation": "A message must be provided with the /rename command."
  },
  {
    "id": "api.command_channel_rename.name",
    "translation": "rename"
  },
  {
    "id": "api.command_channel_rename.permission.app_error",
    "translation": "You do not have the appropriate permissions to rename the channel."
  },
  {
    "id": "api.command_channel_rename.too_long.app_error",
    "translation": "Channel name must be {{.Length}} or fewer characters"
  },
  {
    "id": "api.command_channel_rename.too_short.app_error",
    "translation": "Channel name must be {{.Length}} or more characters"
  },
  {
    "id": "api.command_channel_rename.update_channel.app_error",
    "translation": "Error to update the current channel."
  },
  {
    "id": "api.command_channel_rename.update_channel.success",
    "translation": "Channel name successfully updated."
  },
  {
    "id": "api.command_code.desc",
    "translation": "Display text as a code block"
  },
  {
    "id": "api.command_code.hint",
    "translation": "[text]"
  },
  {
    "id": "api.command_code.message.app_error",
    "translation": "A message must be provided with the /code command."
  },
  {
    "id": "api.command_code.name",
    "translation": "code"
  },
  {
    "id": "api.command_collapse.desc",
    "translation": "Turn on auto-collapsing of image previews"
  },
  {
    "id": "api.command_collapse.name",
    "translation": "collapse"
  },
  {
    "id": "api.command_collapse.success",
    "translation": "Image links now collapse by default"
  },
  {
    "id": "api.command_dnd.desc",
    "translation": "Do not disturb disables desktop and mobile push notifications."
  },
  {
    "id": "api.command_dnd.disabled",
    "translation": "Do Not Disturb is disabled."
  },
  {
    "id": "api.command_dnd.error",
    "translation": "Error to retrieve the user status."
  },
  {
    "id": "api.command_dnd.name",
    "translation": "dnd"
  },
  {
    "id": "api.command_dnd.success",
    "translation": "Do Not Disturb is enabled. You will not receive desktop or mobile push notifications until Do Not Disturb is turned off."
  },
  {
    "id": "api.command_echo.create.app_error",
    "translation": "Unable to create /echo post, err=%v"
  },
  {
    "id": "api.command_echo.delay.app_error",
    "translation": "Delays must be under 10000 seconds"
  },
  {
    "id": "api.command_echo.desc",
    "translation": "Echo back text from your account"
  },
  {
    "id": "api.command_echo.high_volume.app_error",
    "translation": "High volume of echo request, cannot process request"
  },
  {
    "id": "api.command_echo.hint",
    "translation": "'message' [delay in seconds]"
  },
  {
    "id": "api.command_echo.message.app_error",
    "translation": "A message must be provided with the /echo command."
  },
  {
    "id": "api.command_echo.name",
    "translation": "echo"
  },
  {
    "id": "api.command_expand.desc",
    "translation": "Turn off auto-collapsing of image previews"
  },
  {
    "id": "api.command_expand.name",
    "translation": "expand"
  },
  {
    "id": "api.command_expand.success",
    "translation": "Image links now expand by default"
  },
  {
    "id": "api.command_expand_collapse.fail.app_error",
    "translation": "An error occurred while expanding previews"
  },
  {
    "id": "api.command_groupmsg.desc",
    "translation": "Sends a Group Message to the specified users"
  },
  {
    "id": "api.command_groupmsg.fail.app_error",
    "translation": "An error occurred while messaging the users."
  },
  {
    "id": "api.command_groupmsg.group_fail.app_error",
    "translation": "An error occurred while creating the group message."
  },
  {
    "id": "api.command_groupmsg.hint",
    "translation": "@[username1],@[username2] 'message'"
  },
  {
    "id": "api.command_groupmsg.invalid_user.app_error",
    "translation": {
      "one": "We couldn't find the user: {{.Users}}",
      "other": "We couldn't find the users: {{.Users}}"
    }
  },
  {
    "id": "api.command_groupmsg.invalid_users.app_error",
    "translation": "We couldn't find the users: %s"
  },
  {
    "id": "api.command_groupmsg.list.app_error",
    "translation": "An error occurred while listing users."
  },
  {
    "id": "api.command_groupmsg.max_users.app_error",
    "translation": "Group messages are limited to a maximum of {{.MaxUsers}} users."
  },
  {
    "id": "api.command_groupmsg.min_users.app_error",
    "translation": "Group messages are limited to a minimum of {{.MinUsers}} users."
  },
  {
    "id": "api.command_groupmsg.missing.app_error",
    "translation": "We couldn't find the user"
  },
  {
    "id": "api.command_groupmsg.name",
    "translation": "message"
  },
  {
    "id": "api.command_groupmsg.success",
    "translation": "Messaged users."
  },
  {
    "id": "api.command_help.desc",
    "translation": "Open the Mattermost help page"
  },
  {
    "id": "api.command_help.name",
    "translation": "help"
  },
  {
    "id": "api.command_join.desc",
    "translation": "Join the open channel"
  },
  {
    "id": "api.command_join.fail.app_error",
    "translation": "An error occurred while joining the channel."
  },
  {
    "id": "api.command_join.hint",
    "translation": "[channel-name]"
  },
  {
    "id": "api.command_join.list.app_error",
    "translation": "An error occurred while listing channels."
  },
  {
    "id": "api.command_join.missing.app_error",
    "translation": "We couldn't find the channel"
  },
  {
    "id": "api.command_join.name",
    "translation": "join"
  },
  {
    "id": "api.command_join.success",
    "translation": "Joined channel."
  },
  {
    "id": "api.command_kick.name",
    "translation": "kick"
  },
  {
    "id": "api.command_leave.desc",
    "translation": "Leave the current channel"
  },
  {
    "id": "api.command_leave.fail.app_error",
    "translation": "An error occurred while leaving the channel."
  },
  {
    "id": "api.command_leave.list.app_error",
    "translation": "An error occurred while listing channels."
  },
  {
    "id": "api.command_leave.missing.app_error",
    "translation": "We couldn't find the channel."
  },
  {
    "id": "api.command_leave.name",
    "translation": "leave"
  },
  {
    "id": "api.command_leave.success",
    "translation": "Left the channel."
  },
  {
    "id": "api.command_logout.desc",
    "translation": "Logout of Mattermost"
  },
  {
    "id": "api.command_logout.fail_message",
    "translation": "Failed to log out"
  },
  {
    "id": "api.command_logout.name",
    "translation": "logout"
  },
  {
    "id": "api.command_me.desc",
    "translation": "Do an action"
  },
  {
    "id": "api.command_me.hint",
    "translation": "[message]"
  },
  {
    "id": "api.command_me.name",
    "translation": "me"
  },
  {
    "id": "api.command_msg.desc",
    "translation": "Send Direct Message to a user"
  },
  {
    "id": "api.command_msg.dm_fail.app_error",
    "translation": "An error occurred while creating the direct message."
  },
  {
    "id": "api.command_msg.fail.app_error",
    "translation": "An error occurred while messaging the user."
  },
  {
    "id": "api.command_msg.hint",
    "translation": "@[username] 'message'"
  },
  {
    "id": "api.command_msg.list.app_error",
    "translation": "An error occurred while listing users."
  },
  {
    "id": "api.command_msg.missing.app_error",
    "translation": "We couldn't find the user"
  },
  {
    "id": "api.command_msg.name",
    "translation": "message"
  },
  {
    "id": "api.command_msg.success",
    "translation": "Messaged user."
  },
  {
    "id": "api.command_offline.desc",
    "translation": "Set your status offline"
  },
  {
    "id": "api.command_offline.name",
    "translation": "offline"
  },
  {
    "id": "api.command_offline.success",
    "translation": "You are now offline"
  },
  {
    "id": "api.command_online.desc",
    "translation": "Set your status online"
  },
  {
    "id": "api.command_online.name",
    "translation": "online"
  },
  {
    "id": "api.command_online.success",
    "translation": "You are now online"
  },
  {
    "id": "api.command_open.name",
    "translation": "open"
  },
  {
    "id": "api.command_remove.desc",
    "translation": "Remove a member from the channel"
  },
  {
    "id": "api.command_remove.direct_group.app_error",
    "translation": "You can't remove someone from a direct message channel."
  },
  {
    "id": "api.command_remove.hint",
    "translation": "@[username]"
  },
  {
    "id": "api.command_remove.message.app_error",
    "translation": "A message must be provided with the /remove or /kick command."
  },
  {
    "id": "api.command_remove.missing.app_error",
    "translation": "We couldn't find the user"
  },
  {
    "id": "api.command_remove.name",
    "translation": "remove"
  },
  {
    "id": "api.command_remove.permission.app_error",
    "translation": "You do not have the appropriate permissions to remove the member."
  },
  {
    "id": "api.command_remove.user_not_in_channel",
    "translation": "{{.Username}} is not a member of this channel."
  },
  {
    "id": "api.command_search.desc",
    "translation": "Search text in messages"
  },
  {
    "id": "api.command_search.hint",
    "translation": "[text]"
  },
  {
    "id": "api.command_search.name",
    "translation": "search"
  },
  {
    "id": "api.command_search.unsupported.app_error",
    "translation": "The search command is not supported on your device"
  },
  {
    "id": "api.command_settings.desc",
    "translation": "Open the Account Settings dialog"
  },
  {
    "id": "api.command_settings.name",
    "translation": "settings"
  },
  {
    "id": "api.command_settings.unsupported.app_error",
    "translation": "The settings command is not supported on your device"
  },
  {
    "id": "api.command_shortcuts.desc",
    "translation": "Displays a list of keyboard shortcuts"
  },
  {
    "id": "api.command_shortcuts.name",
    "translation": "shortcuts"
  },
  {
    "id": "api.command_shortcuts.unsupported.app_error",
    "translation": "The shortcuts command is not supported on your device"
  },
  {
    "id": "api.command_shrug.desc",
    "translation": "Adds ¯\\_(ツ)_/¯ to your message"
  },
  {
    "id": "api.command_shrug.hint",
    "translation": "[message]"
  },
  {
    "id": "api.command_shrug.name",
    "translation": "shrug"
  },
  {
    "id": "api.compliance.init.debug",
    "translation": "Initializing compliance API routes"
  },
  {
    "id": "api.config.client.old_format.app_error",
    "translation": "New format for the client configuration is not supported yet. Please specify format=old in the query string."
  },
  {
    "id": "api.context.404.app_error",
    "translation": "Sorry, we could not find the page."
  },
  {
    "id": "api.context.invalid_body_param.app_error",
    "translation": "Invalid or missing {{.Name}} in request body"
  },
  {
    "id": "api.context.invalid_param.app_error",
    "translation": "Invalid {{.Name}} parameter"
  },
  {
    "id": "api.context.invalid_session.error",
    "translation": "Invalid session err=%v"
  },
  {
    "id": "api.context.invalid_team_url.debug",
    "translation": "Team URL accessed when not valid. Team URL should not be used in API functions or those that are team independent"
  },
  {
    "id": "api.context.invalid_token.error",
    "translation": "Invalid session token={{.Token}}, err={{.Error}}"
  },
  {
    "id": "api.context.invalid_url_param.app_error",
    "translation": "Invalid or missing {{.Name}} parameter in request URL"
  },
  {
    "id": "api.context.invalidate_all_caches",
    "translation": "Purging all caches"
  },
  {
    "id": "api.context.last_activity_at.error",
    "translation": "Failed to update LastActivityAt for user_id=%v and session_id=%v, err=%v"
  },
  {
    "id": "api.context.log.error",
    "translation": "%v:%v code=%v rid=%v uid=%v ip=%v %v [details: %v]"
  },
  {
    "id": "api.context.mfa_required.app_error",
    "translation": "Multi-factor authentication is required on this server."
  },
  {
    "id": "api.context.missing_teamid.app_error",
    "translation": "Missing Team Id"
  },
  {
    "id": "api.context.permissions.app_error",
    "translation": "You do not have the appropriate permissions"
  },
  {
    "id": "api.context.session_expired.app_error",
    "translation": "Invalid or expired session, please login again."
  },
  {
    "id": "api.context.system_permissions.app_error",
    "translation": "You do not have the appropriate permissions (system)"
  },
  {
    "id": "api.context.token_provided.app_error",
    "translation": "Session is not OAuth but token was provided in the query string"
  },
  {
    "id": "api.context.unknown.app_error",
    "translation": "An unknown error has occurred. Please contact support."
  },
  {
    "id": "api.context.v3_disabled.app_error",
    "translation": "API version 3 has been disabled on this server. Please use API version 4. See https://api.mattermost.com for details."
  },
  {
    "id": "api.deprecated.init.debug",
    "translation": "Initializing deprecated API routes"
  },
  {
    "id": "api.email_batching.add_notification_email_to_batch.channel_full.app_error",
    "translation": "Email batching job's receiving channel was full. Please increase the EmailBatchingBufferSize."
  },
  {
    "id": "api.email_batching.add_notification_email_to_batch.disabled.app_error",
    "translation": "Email batching has been disabled by the system administrator"
  },
  {
    "id": "api.email_batching.check_pending_emails.finished_running",
    "translation": "Email batching job ran. %v user(s) still have notifications pending."
  },
  {
    "id": "api.email_batching.render_batched_post.channel.app_error",
    "translation": "Unable to find channel of post for batched email notification"
  },
  {
    "id": "api.email_batching.render_batched_post.date",
    "translation": "{{.Hour}}:{{.Minute}} {{.Timezone}}, {{.Month}} {{.Day}}"
  },
  {
    "id": "api.email_batching.render_batched_post.direct_message",
    "translation": "Direct Message from "
  },
  {
    "id": "api.email_batching.render_batched_post.go_to_post",
    "translation": "Go to Post"
  },
  {
    "id": "api.email_batching.render_batched_post.group_message",
    "translation": "Group Message from "
  },
  {
    "id": "api.email_batching.render_batched_post.notification",
    "translation": "Notification from "
  },
  {
    "id": "api.email_batching.render_batched_post.sender.app_error",
    "translation": "Unable to find sender of post for batched email notification"
  },
  {
    "id": "api.email_batching.send_batched_email_notification.body_text",
    "translation": {
      "one": "You have a new notification.",
      "other": "You have {{.Count}} new notifications."
    }
  },
  {
    "id": "api.email_batching.send_batched_email_notification.preferences.app_error",
    "translation": "Unable to find display preferences of recipient for batched email notification"
  },
  {
    "id": "api.email_batching.send_batched_email_notification.send.app_error",
    "translation": "Failed to send batched email notification to %v: %v"
  },
  {
    "id": "api.email_batching.send_batched_email_notification.subject",
    "translation": {
      "one": "[{{.SiteName}}] New Notification for {{.Month}} {{.Day}}, {{.Year}}",
      "other": "[{{.SiteName}}] New Notifications for {{.Month}} {{.Day}}, {{.Year}}"
    }
  },
  {
    "id": "api.email_batching.send_batched_email_notification.user.app_error",
    "translation": "Unable to find recipient for batched email notification"
  },
  {
    "id": "api.email_batching.start.starting",
    "translation": "Email batching job starting. Checking for pending emails every %v seconds."
  },
  {
    "id": "api.emoji.create.duplicate.app_error",
    "translation": "Unable to create emoji. Another emoji with the same name already exists."
  },
  {
    "id": "api.emoji.create.parse.app_error",
    "translation": "Unable to create emoji. Could not understand request."
  },
  {
    "id": "api.emoji.create.permissions.app_error",
    "translation": "Invalid permissions to create emoji."
  },
  {
    "id": "api.emoji.create.too_large.app_error",
    "translation": "Unable to create emoji. Image must be less than 1 MB in size."
  },
  {
    "id": "api.emoji.delete.delete_reactions.app_error",
    "translation": "Unable to delete reactions when deleting emoji with emoji name %v"
  },
  {
    "id": "api.emoji.delete.permissions.app_error",
    "translation": "Invalid permissions to delete emoji."
  },
  {
    "id": "api.emoji.disabled.app_error",
    "translation": "Custom emoji have been disabled by the system admin."
  },
  {
    "id": "api.emoji.get_image.decode.app_error",
    "translation": "Unable to decode image file for emoji."
  },
  {
    "id": "api.emoji.get_image.read.app_error",
    "translation": "Unable to read image file for emoji."
  },
  {
    "id": "api.emoji.init.debug",
    "translation": "Initializing emoji API routes"
  },
  {
    "id": "api.emoji.init.debug",
    "translation": "Initializing emoji API routes"
  },
  {
    "id": "api.emoji.storage.app_error",
    "translation": "File storage not configured properly. Please configure for either S3 or local server file storage."
  },
  {
    "id": "api.emoji.upload.image.app_error",
    "translation": "Unable to create emoji. File must be a PNG, JPEG, or GIF."
  },
  {
    "id": "api.emoji.upload.large_image.decode_error",
    "translation": "Unable to create emoji. An error occurred when trying to decode the image."
  },
  {
    "id": "api.emoji.upload.large_image.encode_error",
    "translation": "Unable to create emoji. An error occurred when trying to encode the image."
  },
  {
    "id": "api.emoji.upload.large_image.gif_decode_error",
    "translation": "Unable to create emoji. An error occurred when trying to decode the GIF image."
  },
  {
    "id": "api.emoji.upload.large_image.gif_encode_error",
    "translation": "Unable to create emoji. An error occurred when trying to encode the GIF image."
  },
  {
    "id": "api.file.attachments.disabled.app_error",
    "translation": "File attachments have been disabled on this server."
  },
  {
    "id": "api.file.get_file.public_disabled.app_error",
    "translation": "Public links have been disabled by the system administrator"
  },
  {
    "id": "api.file.get_file.public_invalid.app_error",
    "translation": "The public link does not appear to be valid"
  },
  {
    "id": "api.file.get_file_preview.no_preview.app_error",
    "translation": "File doesn't have a preview image"
  },
  {
    "id": "api.file.get_file_thumbnail.no_thumbnail.app_error",
    "translation": "File doesn't have a thumbnail image"
  },
  {
    "id": "api.file.get_info_for_request.no_post.app_error",
    "translation": "Unable to get info for file. File must be attached to a post that can be read by the current user."
  },
  {
    "id": "api.file.get_info_for_request.storage.app_error",
    "translation": "Unable to get info for file. File storage is not configured."
  },
  {
    "id": "api.file.get_public_file_old.storage.app_error",
    "translation": "Unable to get file. Image storage is not configured."
  },
  {
    "id": "api.file.get_public_file_old.storage.app_error",
    "translation": "Unable to get file. Image storage is not configured."
  },
  {
    "id": "api.file.get_public_link.disabled.app_error",
    "translation": "Public links have been disabled"
  },
  {
    "id": "api.file.get_public_link.no_post.app_error",
    "translation": "Unable to get public link for file. File must be attached to a post that can be read by the current user."
  },
  {
    "id": "api.file.handle_images_forget.decode.error",
    "translation": "Unable to decode image err=%v"
  },
  {
    "id": "api.file.handle_images_forget.encode_jpeg.error",
    "translation": "Unable to encode image as jpeg path=%v err=%v"
  },
  {
    "id": "api.file.handle_images_forget.encode_preview.error",
    "translation": "Unable to encode image as preview jpg path=%v err=%v"
  },
  {
    "id": "api.file.handle_images_forget.upload_preview.error",
    "translation": "Unable to upload preview path=%v err=%v"
  },
  {
    "id": "api.file.handle_images_forget.upload_thumb.error",
    "translation": "Unable to upload thumbnail path=%v err=%v"
  },
  {
    "id": "api.file.init.debug",
    "translation": "Initializing file API routes"
  },
  {
    "id": "api.file.migrate_filenames_to_file_infos.channel.app_error",
    "translation": "Unable to get channel when migrating post to use FileInfos, post_id=%v, channel_id=%v, err=%v"
  },
  {
    "id": "api.file.migrate_filenames_to_file_infos.file_not_found.warn",
    "translation": "Unable to find file when migrating post to use FileInfos, post_id=%v, filename=%v, path=%v, err=%v"
  },
  {
    "id": "api.file.migrate_filenames_to_file_infos.get_file_infos_again.warn",
    "translation": "Unable to get FileInfos for post after migration, post_id=%v, err=%v"
  },
  {
    "id": "api.file.migrate_filenames_to_file_infos.get_post_again.warn",
    "translation": "Unable to get post when migrating to use FileInfos, post_id=%v, err=%v"
  },
  {
    "id": "api.file.migrate_filenames_to_file_infos.info.app_error",
    "translation": "Unable to fully decode file info when migrating post to use FileInfos, post_id=%v, filename=%v, err=%v"
  },
  {
    "id": "api.file.migrate_filenames_to_file_infos.migrating_post.debug",
    "translation": "Migrating post to use FileInfos, post_id=%v, err=%v"
  },
  {
    "id": "api.file.migrate_filenames_to_file_infos.mismatched_filename.warn",
    "translation": "Found an unusual filename when migrating post to use FileInfos, post_id=%v, channel_id=%v, user_id=%v, filename=%v"
  },
  {
    "id": "api.file.migrate_filenames_to_file_infos.no_filenames.warn",
    "translation": "Unable to migrate post to use FileInfos with an empty Filenames field, post_id=%v"
  },
  {
    "id": "api.file.migrate_filenames_to_file_infos.not_migrating_post.debug",
    "translation": "Post already migrated to use FileInfos, post_id=%v, err=%v"
  },
  {
    "id": "api.file.migrate_filenames_to_file_infos.save_file_info.warn",
    "translation": "Unable to save post when migrating post to use FileInfos, post_id=%v, file_id=%v, path=%v, err=%v"
  },
  {
    "id": "api.file.migrate_filenames_to_file_infos.save_post.warn",
    "translation": "Unable to save file info when migrating post to use FileInfos, post_id=%v, file_id=%v, filename=%v, err=%v"
  },
  {
    "id": "api.file.migrate_filenames_to_file_infos.team_id.app_error",
    "translation": "Unable to find team for FileInfos, post_id=%v, filenames=%v"
  },
  {
    "id": "api.file.migrate_filenames_to_file_infos.teams.app_error",
    "translation": "Unable to get teams when migrating post to use FileInfos, post_id=%v, err=%v"
  },
  {
    "id": "api.file.migrate_filenames_to_file_infos.unexpected_filename.error",
    "translation": "Unable to decipher filename when migrating post to use FileInfos, post_id=%v, filename=%v"
  },
  {
    "id": "api.file.move_file.configured.app_error",
    "translation": "File storage not configured properly. Please configure for either S3 or local server file storage."
  },
  {
    "id": "api.file.move_file.copy_within_s3.app_error",
    "translation": "Unable to copy file within S3."
  },
  {
    "id": "api.file.move_file.delete_from_s3.app_error",
    "translation": "Unable to delete file from S3."
  },
  {
    "id": "api.file.move_file.get_from_s3.app_error",
    "translation": "Unable to get file from S3."
  },
  {
    "id": "api.file.move_file.rename.app_error",
    "translation": "Unable to move file locally."
  },
  {
    "id": "api.file.read_file.configured.app_error",
    "translation": "File storage not configured properly. Please configure for either S3 or local server file storage."
  },
  {
    "id": "api.file.read_file.get.app_error",
    "translation": "Unable to get file from S3"
  },
  {
    "id": "api.file.read_file.reading_local.app_error",
    "translation": "Encountered an error reading from local server storage"
  },
  {
    "id": "api.file.upload_file.bad_parse.app_error",
    "translation": "Unable to upload file. Header cannot be parsed."
  },
  {
    "id": "api.file.upload_file.large_image.app_error",
    "translation": "File above maximum dimensions could not be uploaded: {{.Filename}}"
  },
  {
    "id": "api.file.upload_file.storage.app_error",
    "translation": "Unable to upload file. Image storage is not configured."
  },
  {
    "id": "api.file.upload_file.too_large.app_error",
    "translation": "Unable to upload file. File is too large."
  },
  {
    "id": "api.file.write_file.configured.app_error",
    "translation": "File storage not configured properly. Please configure for either S3 or local server file storage."
  },
  {
    "id": "api.file.write_file.s3.app_error",
    "translation": "Encountered an error writing to S3"
  },
  {
    "id": "api.file.write_file_locally.create_dir.app_error",
    "translation": "Encountered an error creating the directory for the new file"
  },
  {
    "id": "api.file.write_file_locally.writing.app_error",
    "translation": "Encountered an error writing to local server storage"
  },
  {
    "id": "api.general.init.debug",
    "translation": "Initializing general API routes"
  },
  {
    "id": "api.import.import_post.attach_files.error",
    "translation": "Error attaching files to post. postId=%v, fileIds=%v, message=%v"
  },
  {
    "id": "api.import.import_post.saving.debug",
    "translation": "Error saving post. user=%v, message=%v"
  },
  {
    "id": "api.import.import_user.join_team.error",
    "translation": "Failed to join team when importing err=%v"
  },
  {
    "id": "api.import.import_user.joining_default.error",
    "translation": "Encountered an issue joining default channels user_id=%s, team_id=%s, err=%v"
  },
  {
    "id": "api.import.import_user.saving.error",
    "translation": "Error saving user. err=%v"
  },
  {
    "id": "api.import.import_user.set_email.error",
    "translation": "Failed to set email verified err=%v"
  },
  {
    "id": "api.incoming_webhook.disabled.app_errror",
    "translation": "Incoming webhooks have been disabled by the system admin."
  },
  {
    "id": "api.ldap.init.debug",
    "translation": "Initializing LDAP API routes"
  },
  {
    "id": "api.license.add_license.array.app_error",
    "translation": "Empty array under 'license' in request"
  },
  {
    "id": "api.license.add_license.expired.app_error",
    "translation": "License is either expired or has not yet started."
  },
  {
    "id": "api.license.add_license.invalid.app_error",
    "translation": "Invalid license file."
  },
  {
    "id": "api.license.add_license.invalid_count.app_error",
    "translation": "Unable to count total unique users."
  },
  {
    "id": "api.license.add_license.no_file.app_error",
    "translation": "No file under 'license' in request"
  },
  {
    "id": "api.license.add_license.open.app_error",
    "translation": "Could not open license file"
  },
  {
    "id": "api.license.add_license.save.app_error",
    "translation": "License did not save properly."
  },
  {
    "id": "api.license.add_license.save_active.app_error",
    "translation": "Active license ID did not save properly."
  },
  {
    "id": "api.license.add_license.unique_users.app_error",
    "translation": "This license only supports {{.Users}} users, when your system has {{.Count}} unique users. Unique users are counted distinctly by email address. You can see total user count under Site Reports -> View Statistics."
  },
  {
    "id": "api.license.client.old_format.app_error",
    "translation": "New format for the client license is not supported yet. Please specify format=old in the query string."
  },
  {
    "id": "api.license.init.debug",
    "translation": "Initializing license API routes"
  },
  {
    "id": "api.license.remove_license.remove.app_error",
    "translation": "License did not remove properly."
  },
  {
    "id": "api.oauth.allow_oauth.bad_client.app_error",
    "translation": "invalid_request: Bad client_id"
  },
  {
    "id": "api.oauth.allow_oauth.bad_redirect.app_error",
    "translation": "invalid_request: Missing or bad redirect_uri"
  },
  {
    "id": "api.oauth.allow_oauth.bad_response.app_error",
    "translation": "invalid_request: Bad response_type"
  },
  {
    "id": "api.oauth.allow_oauth.database.app_error",
    "translation": "server_error: Error accessing the database"
  },
  {
    "id": "api.oauth.allow_oauth.redirect_callback.app_error",
    "translation": "invalid_request: Supplied redirect_uri did not match registered callback_url"
  },
  {
    "id": "api.oauth.allow_oauth.turn_off.app_error",
    "translation": "The system admin has turned off OAuth2 Service Provider."
  },
  {
    "id": "api.oauth.authorize_oauth.disabled.app_error",
    "translation": "The system admin has turned off OAuth2 Service Provider."
  },
  {
    "id": "api.oauth.authorize_oauth.missing.app_error",
    "translation": "Missing one or more of response_type, client_id, or redirect_uri"
  },
  {
    "id": "api.oauth.delete.permissions.app_error",
    "translation": "Invalid permissions to delete the OAuth2 App"
  },
  {
    "id": "api.oauth.get_access_token.bad_client_id.app_error",
    "translation": "invalid_request: Bad client_id"
  },
  {
    "id": "api.oauth.get_access_token.bad_client_secret.app_error",
    "translation": "invalid_request: Missing client_secret"
  },
  {
    "id": "api.oauth.get_access_token.bad_grant.app_error",
    "translation": "invalid_request: Bad grant_type"
  },
  {
    "id": "api.oauth.get_access_token.credentials.app_error",
    "translation": "invalid_client: Invalid client credentials"
  },
  {
    "id": "api.oauth.get_access_token.disabled.app_error",
    "translation": "The system admin has turned off OAuth2 Service Provider."
  },
  {
    "id": "api.oauth.get_access_token.expired_code.app_error",
    "translation": "invalid_grant: Invalid or expired authorization code"
  },
  {
    "id": "api.oauth.get_access_token.internal.app_error",
    "translation": "server_error: Encountered internal server error while accessing database"
  },
  {
    "id": "api.oauth.get_access_token.internal_saving.app_error",
    "translation": "server_error: Encountered internal server error while saving access token to database"
  },
  {
    "id": "api.oauth.get_access_token.internal_session.app_error",
    "translation": "server_error: Encountered internal server error while saving session to database"
  },
  {
    "id": "api.oauth.get_access_token.internal_user.app_error",
    "translation": "server_error: Encountered internal server error while pulling user from database"
  },
  {
    "id": "api.oauth.get_access_token.missing_code.app_error",
    "translation": "invalid_request: Missing code"
  },
  {
    "id": "api.oauth.get_access_token.missing_refresh_token.app_error",
    "translation": "invalid_request: Missing refresh_token"
  },
  {
    "id": "api.oauth.get_access_token.redirect_uri.app_error",
    "translation": "invalid_request: Supplied redirect_uri does not match authorization code redirect_uri"
  },
  {
    "id": "api.oauth.get_access_token.refresh_token.app_error",
    "translation": "invalid_grant: Invalid refresh token"
  },
  {
    "id": "api.oauth.get_auth_data.find.error",
    "translation": "Couldn't find auth code for code=%s"
  },
  {
    "id": "api.oauth.init.debug",
    "translation": "Initializing OAuth API routes"
  },
  {
    "id": "api.oauth.invalid_state_token.app_error",
    "translation": "Invalid state token"
  },
  {
    "id": "api.oauth.regenerate_secret.app_error",
    "translation": "Invalid permissions to regenerate the OAuth2 App Secret"
  },
  {
    "id": "api.oauth.register_oauth_app.turn_off.app_error",
    "translation": "The system admin has turned off OAuth2 Service Provider."
  },
  {
    "id": "api.oauth.revoke_access_token.del_session.app_error",
    "translation": "Error deleting session from DB"
  },
  {
    "id": "api.oauth.revoke_access_token.del_token.app_error",
    "translation": "Error deleting access token from DB"
  },
  {
    "id": "api.oauth.revoke_access_token.get.app_error",
    "translation": "Error getting access token from DB before deletion"
  },
  {
    "id": "api.oauth.singup_with_oauth.disabled.app_error",
    "translation": "User sign-up is disabled."
  },
  {
    "id": "api.oauth.singup_with_oauth.expired_link.app_error",
    "translation": "The signup link has expired"
  },
  {
    "id": "api.oauth.singup_with_oauth.invalid_link.app_error",
    "translation": "The signup link does not appear to be valid"
  },
  {
    "id": "api.opengraph.init.debug",
    "translation": "Initializing open graph protocol api routes"
  },
  {
    "id": "api.plugin.upload.array.app_error",
    "translation": "File array is empty in multipart/form request"
  },
  {
    "id": "api.plugin.upload.file.app_error",
    "translation": "Unable to open file in multipart/form request"
  },
  {
    "id": "api.plugin.upload.no_file.app_error",
    "translation": "Missing file in multipart/form request"
  },
  {
    "id": "api.post.check_for_out_of_channel_mentions.link.private",
    "translation": "add them to this private channel"
  },
  {
    "id": "api.post.check_for_out_of_channel_mentions.link.public",
    "translation": "add them to the channel"
  },
  {
    "id": "api.post.check_for_out_of_channel_mentions.message.multiple",
    "translation": "@{{.Usernames}} and @{{.LastUsername}} were mentioned but they are not in the channel. Would you like to {{.Phrase}}? They will have access to all message history."
  },
  {
    "id": "api.post.check_for_out_of_channel_mentions.message.one",
    "translation": "@{{.Username}} was mentioned but they are not in the channel. Would you like to {{.Phrase}}? They will have access to all message history."
  },
  {
    "id": "api.post.create_post.attach_files.error",
    "translation": "Encountered error attaching files to post, post_id=%s, user_id=%s, file_ids=%v, err=%v"
  },
  {
    "id": "api.post.create_post.bad_filename.error",
    "translation": "Bad filename discarded, filename=%v"
  },
  {
    "id": "api.post.create_post.can_not_post_to_deleted.error",
    "translation": "Can not post to deleted channel."
  },
  {
    "id": "api.post.create_post.channel_root_id.app_error",
    "translation": "Invalid ChannelId for RootId parameter"
  },
  {
    "id": "api.post.create_post.last_viewed.error",
    "translation": "Encountered error updating last viewed, channel_id=%s, user_id=%s, err=%v"
  },
  {
    "id": "api.post.create_post.parent_id.app_error",
    "translation": "Invalid ParentId parameter"
  },
  {
    "id": "api.post.create_post.root_id.app_error",
    "translation": "Invalid RootId parameter"
  },
  {
    "id": "api.post.create_post.town_square_read_only",
    "translation": "This channel is read-only. Only members with permission can post here."
  },
  {
    "id": "api.post.create_webhook_post.creating.app_error",
    "translation": "Error creating post"
  },
  {
    "id": "api.post.delete_flagged_post.app_error.warn",
    "translation": "Unable to delete flagged post preference when deleting post, err=%v"
  },
  {
    "id": "api.post.delete_post.permissions.app_error",
    "translation": "You do not have the appropriate permissions"
  },
  {
    "id": "api.post.delete_post_files.app_error.warn",
    "translation": "Encountered error when deleting files for post, post_id=%v, err=%v"
  },
  {
    "id": "api.post.disabled_all",
    "translation": "@all has been disabled because the channel has more than {{.Users}} users."
  },
  {
    "id": "api.post.disabled_channel",
    "translation": "@channel has been disabled because the channel has more than {{.Users}} users."
  },
  {
    "id": "api.post.disabled_here",
    "translation": "@here has been disabled because the channel has more than {{.Users}} users."
  },
  {
    "id": "api.post.do_action.action_id.app_error",
    "translation": "Invalid action id"
  },
  {
    "id": "api.post.do_action.action_integration.app_error",
    "translation": "Action integration error"
  },
  {
    "id": "api.post.get_message_for_notification.files_sent",
    "translation": {
      "one": "{{.Count}} file sent: {{.Filenames}}",
      "other": "{{.Count}} files sent: {{.Filenames}}"
    }
  },
  {
    "id": "api.post.get_message_for_notification.get_files.error",
    "translation": "Encountered error when getting files for notification message, post_id=%v, err=%v"
  },
  {
    "id": "api.post.get_message_for_notification.images_sent",
    "translation": {
      "one": "{{.Count}} image sent: {{.Filenames}}",
      "other": "{{.Count}} images sent: {{.Filenames}}"
    }
  },
  {
    "id": "api.post.get_out_of_channel_mentions.regex.error",
    "translation": "Failed to compile @mention regex user_id=%v, err=%v"
  },
  {
    "id": "api.post.get_post.permissions.app_error",
    "translation": "You do not have the appropriate permissions"
  },
  {
    "id": "api.post.handle_post_events_and_forget.members.error",
    "translation": "Failed to get channel members channel_id=%v err=%v"
  },
  {
    "id": "api.post.handle_webhook_events_and_forget.create_post.error",
    "translation": "Failed to create response post, err=%v"
  },
  {
    "id": "api.post.handle_webhook_events_and_forget.event_post.error",
    "translation": "Event POST failed, err=%s"
  },
  {
    "id": "api.post.init.debug",
    "translation": "Initializing post API routes"
  },
  {
    "id": "api.post.link_preview_disabled.app_error",
    "translation": "Link previews have been disabled by the system administrator."
  },
  {
    "id": "api.post.make_direct_channel_visible.get_2_members.error",
    "translation": "Failed to get 2 members for a direct channel channel_id={{.ChannelId}}"
  },
  {
    "id": "api.post.make_direct_channel_visible.get_members.error",
    "translation": "Failed to get channel members channel_id=%v err=%v"
  },
  {
    "id": "api.post.make_direct_channel_visible.save_pref.error",
    "translation": "Failed to save direct channel preference user_id=%v other_user_id=%v err=%v"
  },
  {
    "id": "api.post.make_direct_channel_visible.update_pref.error",
    "translation": "Failed to update direct channel preference user_id=%v other_user_id=%v err=%v"
  },
  {
    "id": "api.post.notification.member_profile.warn",
    "translation": "Unable to get profile for channel member, user_id=%v"
  },
  {
    "id": "api.post.send_notifications.user_id.debug",
    "translation": "Post creator not in channel for the post, no notification sent post_id=%v channel_id=%v user_id=%v"
  },
  {
    "id": "api.post.send_notifications_and_forget.clear_push_notification.debug",
    "translation": "Clearing push notification to %v with channel_id %v"
  },
  {
    "id": "api.post.send_notifications_and_forget.files.error",
    "translation": "Failed to get files for post notification post_id=%v, err=%v"
  },
  {
    "id": "api.post.send_notifications_and_forget.get_teams.error",
    "translation": "Failed to get teams when sending cross-team DM user_id=%v, err=%v"
  },
  {
    "id": "api.post.send_notifications_and_forget.mention_subject",
    "translation": "New Mention"
  },
  {
    "id": "api.post.send_notifications_and_forget.push_image_only",
    "translation": " Uploaded one or more files in "
  },
  {
    "id": "api.post.send_notifications_and_forget.push_image_only_dm",
    "translation": " Uploaded one or more files in a direct message"
  },
  {
    "id": "api.post.send_notifications_and_forget.push_in",
    "translation": " in "
  },
  {
    "id": "api.post.send_notifications_and_forget.push_mention",
    "translation": " mentioned you in "
  },
  {
    "id": "api.post.send_notifications_and_forget.push_mention_no_channel",
    "translation": " mentioned you"
  },
  {
    "id": "api.post.send_notifications_and_forget.push_message",
    "translation": " sent you a direct message"
  },
  {
    "id": "api.post.send_notifications_and_forget.push_non_mention",
    "translation": " posted in "
  },
  {
    "id": "api.post.send_notifications_and_forget.push_non_mention_no_channel",
    "translation": " posted a message"
  },
  {
    "id": "api.post.send_notifications_and_forget.push_notification.error",
    "translation": "Failed to send push device_id={{.DeviceId}}, err={{.Error}}"
  },
  {
    "id": "api.post.send_notifications_and_forget.sent",
    "translation": "{{.Prefix}} {{.Filenames}} sent"
  },
  {
    "id": "api.post.update_mention_count_and_forget.update_error",
    "translation": "Failed to update mention count, post_id=%v channel_id=%v err=%v"
  },
  {
    "id": "api.post.update_post.find.app_error",
    "translation": "We couldn't find the existing post or comment to update."
  },
  {
    "id": "api.post.update_post.permissions.app_error",
    "translation": "You do not have the appropriate permissions"
  },
  {
    "id": "api.post.update_post.permissions_denied.app_error",
    "translation": "Post edit has been disabled. Please ask your systems administrator for details."
  },
  {
    "id": "api.post.update_post.permissions_details.app_error",
    "translation": "Already deleted id={{.PostId}}"
  },
  {
    "id": "api.post.update_post.permissions_time_limit.app_error",
    "translation": "Post edit is only allowed for {{.timeLimit}} seconds. Please ask your systems administrator for details."
  },
  {
    "id": "api.post.update_post.system_message.app_error",
    "translation": "Unable to update system message"
  },
  {
    "id": "api.post_get_post_by_id.get.app_error",
    "translation": "Unable to get post"
  },
  {
    "id": "api.preference.delete_preferences.decode.app_error",
    "translation": "Unable to decode preferences from request"
  },
  {
    "id": "api.preference.delete_preferences.user_id.app_error",
    "translation": "Unable to delete preferences for other user"
  },
  {
    "id": "api.preference.init.debug",
    "translation": "Initializing preference API routes"
  },
  {
    "id": "api.preference.save_preferences.decode.app_error",
    "translation": "Unable to decode preferences from request"
  },
  {
    "id": "api.preference.save_preferences.set.app_error",
    "translation": "Unable to set preferences for other user"
  },
  {
    "id": "api.reaction.delete_reaction.mismatched_channel_id.app_error",
    "translation": "Failed to delete reaction because channel ID does not match post ID in the URL"
  },
  {
    "id": "api.reaction.init.debug",
    "translation": "Initializing reactions api routes"
  },
  {
    "id": "api.reaction.list_reactions.mismatched_channel_id.app_error",
    "translation": "Failed to get reactions because channel ID does not match post ID in the URL"
  },
  {
    "id": "api.reaction.save_reaction.invalid.app_error",
    "translation": "Reaction is not valid."
  },
  {
    "id": "api.reaction.save_reaction.mismatched_channel_id.app_error",
    "translation": "Failed to save reaction because channel ID does not match post ID in the URL"
  },
  {
    "id": "api.reaction.save_reaction.user_id.app_error",
    "translation": "You cannot save reaction for the other user."
  },
  {
    "id": "api.reaction.send_reaction_event.post.app_error",
    "translation": "Failed to get post when sending websocket event for reaction"
  },
  {
    "id": "api.saml.save_certificate.app_error",
    "translation": "Certificate did not save properly."
  },
  {
    "id": "api.server.new_server.init.info",
    "translation": "Server is initializing..."
  },
  {
    "id": "api.server.start_server.listening.info",
    "translation": "Server is listening on %v"
  },
  {
    "id": "api.server.start_server.rate.info",
    "translation": "RateLimiter is enabled"
  },
  {
    "id": "api.server.start_server.rate.warn",
    "translation": "RateLimitSettings not configured properly using VaryByHeader and disabling VaryByRemoteAddr"
  },
  {
    "id": "api.server.start_server.rate_limiting_memory_store",
    "translation": "Unable to initialize rate limiting memory store. Check MemoryStoreSize config setting."
  },
  {
    "id": "api.server.start_server.rate_limiting_rate_limiter",
    "translation": "Unable to initialize rate limiting."
  },
  {
    "id": "api.server.start_server.starting.critical",
    "translation": "Error starting server, err:%v"
  },
  {
    "id": "api.server.start_server.starting.info",
    "translation": "Starting Server..."
  },
  {
    "id": "api.server.start_server.starting.panic",
    "translation": "Error starting server "
  },
  {
    "id": "api.server.stop_server.stopped.info",
    "translation": "Server stopped"
  },
  {
    "id": "api.server.stop_server.stopping.info",
    "translation": "Stopping Server..."
  },
  {
    "id": "api.slackimport.slack_add_bot_user.email_pwd",
    "translation": "The Integration/Slack Bot user with email {{.Email}} and password {{.Password}} has been imported.\r\n"
  },
  {
    "id": "api.slackimport.slack_add_bot_user.unable_import",
    "translation": "Unable to import the Integration/Slack Bot user {{.Username}}.\r\n"
  },
  {
    "id": "api.slackimport.slack_add_channels.added",
    "translation": "\r\nChannels added:\r\n"
  },
  {
    "id": "api.slackimport.slack_add_channels.failed_to_add_user",
    "translation": "Unable to add Slack user {{.Username}} to channel.\r\n"
  },
  {
    "id": "api.slackimport.slack_add_channels.import_failed",
    "translation": "Unable to import Slack channel {{.DisplayName}}.\r\n"
  },
  {
    "id": "api.slackimport.slack_add_channels.import_failed.warn",
    "translation": "Slack Import: Unable to import Slack channel: %s."
  },
  {
    "id": "api.slackimport.slack_add_channels.merge",
    "translation": "The Slack channel {{.DisplayName}} already exists as an active Mattermost channel. Both channels have been merged.\r\n"
  },
  {
    "id": "api.slackimport.slack_add_posts.attach_files.error",
    "translation": "Slack Import: An error occurred when attaching files to a message, post_id=%s, file_ids=%v, err=%v."
  },
  {
    "id": "api.slackimport.slack_add_posts.bot.warn",
    "translation": "Slack Import: Slack bot messages cannot be imported yet."
  },
  {
    "id": "api.slackimport.slack_add_posts.bot_user_no_exists.warn",
    "translation": "Slack Import: Unable to import the bot message as the bot user does not exist."
  },
  {
    "id": "api.slackimport.slack_add_posts.msg_no_comment.debug",
    "translation": "Slack Import: Unable to import the message as it has no comments."
  },
  {
    "id": "api.slackimport.slack_add_posts.msg_no_usr.debug",
    "translation": "Slack Import: Unable to import the message as the user field is missing."
  },
  {
    "id": "api.slackimport.slack_add_posts.no_bot_id.warn",
    "translation": "Slack Import: Unable to import bot message as the BotId field is missing."
  },
  {
    "id": "api.slackimport.slack_add_posts.unsupported.warn",
    "translation": "Slack Import: Unable to import the message as its type is not supported: post_type=%v, post_subtype=%v."
  },
  {
    "id": "api.slackimport.slack_add_posts.upload_file_not_found.warn",
    "translation": "Slack Import: Unable to import file {{.FileId}} as the file is missing from the Slack export zip file."
  },
  {
    "id": "api.slackimport.slack_add_posts.upload_file_not_in_json.warn",
    "translation": "Slack Import: Unable to attach the file to the post as the latter has no \"file\" section present in Slack export."
  },
  {
    "id": "api.slackimport.slack_add_posts.upload_file_open_failed.warn",
    "translation": "Slack Import: Unable to open the file {{.FileId}} from the Slack export: {{.Error}}."
  },
  {
    "id": "api.slackimport.slack_add_posts.upload_file_upload_failed.warn",
    "translation": "Slack Import: An error occurred when uploading file {{.FileId}}: {{.Error}}."
  },
  {
    "id": "api.slackimport.slack_add_posts.user_no_exists.debug",
    "translation": "Slack Import: Unable to add the message as the Slack user %v does not exist in Mattermost."
  },
  {
    "id": "api.slackimport.slack_add_posts.without_user.debug",
    "translation": "Slack Import: Unable to import the message as the user field is missing."
  },
  {
    "id": "api.slackimport.slack_add_users.created",
    "translation": "\r\nUsers created:\r\n"
  },
  {
    "id": "api.slackimport.slack_add_users.email_pwd",
    "translation": "Slack user with email {{.Email}} and password {{.Password}} has been imported.\r\n"
  },
  {
    "id": "api.slackimport.slack_add_users.merge_existing",
    "translation": "Slack user merged with an existing Mattermost user with matching email {{.Email}} and username {{.Username}}.\r\n"
  },
  {
    "id": "api.slackimport.slack_add_users.merge_existing_failed",
    "translation": "Slack user merged with an existing Mattermost user with matching email {{.Email}} and username {{.Username}}, but was unable to add the user to their team.\r\n"
  },
  {
    "id": "api.slackimport.slack_add_users.missing_email_address",
    "translation": "User {{.Username}} does not have an email address in the Slack export. Used {{.Email}} as a placeholder. The user should update their email address once logged in to the system.\r\n"
  },
  {
    "id": "api.slackimport.slack_add_users.missing_email_address.warn",
    "translation": "Slack Import: User {{.Username}} does not have an email address in the Slack export. Used {{.Email}} as a placeholder. The user should update their email address once logged in to the system."
  },
  {
    "id": "api.slackimport.slack_add_users.unable_import",
    "translation": "Unable to import Slack user: {{.Username}}.\r\n"
  },
  {
    "id": "api.slackimport.slack_convert_channel_mentions.compile_regexp_failed.warn",
    "translation": "Slack Import: Unable to compile the !channel, matching regular expression for the Slack channel {{.ChannelName}} (id={{.ChannelID}})."
  },
  {
    "id": "api.slackimport.slack_convert_timestamp.bad.warn",
    "translation": "Slack Import: Bad timestamp detected."
  },
  {
    "id": "api.slackimport.slack_convert_user_mentions.compile_regexp_failed.warn",
    "translation": "Slack Import: Unable to compile the @mention, matching regular expression for the Slack user {{.Username}} (id={{.UserID}})."
  },
  {
    "id": "api.slackimport.slack_deactivate_bot_user.failed_to_deactivate",
    "translation": "Slack Import: Unable to deactivate the user account used for the bot."
  },
  {
    "id": "api.slackimport.slack_import.log",
    "translation": "Mattermost Slack Import Log\r\n"
  },
  {
    "id": "api.slackimport.slack_import.note1",
    "translation": "- Some messages may not have been imported because they were not supported by this importer.\r\n"
  },
  {
    "id": "api.slackimport.slack_import.note2",
    "translation": "- Slack bot messages are currently not supported.\r\n"
  },
  {
    "id": "api.slackimport.slack_import.note3",
    "translation": "- Additional errors may be found in the server logs.\r\n"
  },
  {
    "id": "api.slackimport.slack_import.notes",
    "translation": "\r\nNotes:\r\n"
  },
  {
    "id": "api.slackimport.slack_import.open.app_error",
    "translation": "Unable to open the file: {{.Filename}}.\r\n"
  },
  {
    "id": "api.slackimport.slack_import.team_fail",
    "translation": "Unable to get the team to import into.\r\n"
  },
  {
    "id": "api.slackimport.slack_import.zip.app_error",
    "translation": "Unable to open the Slack export zip file.\r\n"
  },
  {
    "id": "api.slackimport.slack_parse_channels.error",
    "translation": "Slack Import: Error occurred when parsing some Slack channels. Import may work anyway."
  },
  {
    "id": "api.slackimport.slack_parse_posts.error",
    "translation": "Slack Import: Error occurred when parsing some Slack posts. Import may work anyway."
  },
  {
    "id": "api.slackimport.slack_sanitise_channel_properties.display_name_too_long.warn",
    "translation": "Slack Import: Channel {{.ChannelName}} display name exceeds the maximum length. It will be truncated when imported."
  },
  {
    "id": "api.slackimport.slack_sanitise_channel_properties.header_too_long.warn",
    "translation": "Slack Import: Channel {{.ChannelName}} header exceeds the maximum length. It will be truncated when imported."
  },
  {
    "id": "api.slackimport.slack_sanitise_channel_properties.name_too_long.warn",
    "translation": "Slack Import: Channel {{.ChannelName}} handle exceeds the maximum length. It will be truncated when imported."
  },
  {
    "id": "api.slackimport.slack_sanitise_channel_properties.purpose_too_long.warn",
    "translation": "Slack Import: Channel {{.ChannelName}} purpose exceeds the maximum length. It will be truncated when imported."
  },
  {
    "id": "api.status.init.debug",
    "translation": "Initializing status API routes"
  },
  {
    "id": "api.status.init.debug",
    "translation": "Initializing status API routes"
  },
  {
    "id": "api.status.last_activity.error",
    "translation": "Failed to update LastActivityAt for user_id=%v and session_id=%v, err=%v"
  },
  {
    "id": "api.status.save_status.error",
    "translation": "Failed to save status for user_id=%v, err=%v"
  },
  {
    "id": "api.status.user_not_found.app_error",
    "translation": "User not found"
  },
  {
    "id": "api.system.go_routines",
    "translation": "The number of running goroutines is over the health threshold %v of %v"
  },
  {
    "id": "api.team.add_user_to_team.added",
    "translation": "%v added to the team by %v"
  },
  {
    "id": "api.team.add_user_to_team.missing_parameter.app_error",
    "translation": "Parameter required to add user to team."
  },
  {
    "id": "api.team.create_team.email_disabled.app_error",
    "translation": "Team sign-up with email is disabled."
  },
  {
    "id": "api.team.create_team_from_signup.email_disabled.app_error",
    "translation": "Team sign-up with email is disabled."
  },
  {
    "id": "api.team.create_team_from_signup.expired_link.app_error",
    "translation": "The signup link has expired"
  },
  {
    "id": "api.team.create_team_from_signup.invalid_link.app_error",
    "translation": "The signup link does not appear to be valid"
  },
  {
    "id": "api.team.create_team_from_signup.unavailable.app_error",
    "translation": "This URL is unavailable. Please try another."
  },
  {
    "id": "api.team.email_teams.sending.error",
    "translation": "An error occurred while sending an email in emailTeams err=%v"
  },
  {
    "id": "api.team.get_invite_info.not_open_team",
    "translation": "Invite is invalid because this is not an open team."
  },
  {
    "id": "api.team.import_team.admin.app_error",
    "translation": "Only a team admin can import data."
  },
  {
    "id": "api.team.import_team.array.app_error",
    "translation": "Empty array under 'file' in request"
  },
  {
    "id": "api.team.import_team.integer.app_error",
    "translation": "Filesize not an integer"
  },
  {
    "id": "api.team.import_team.no_file.app_error",
    "translation": "No file under 'file' in request"
  },
  {
    "id": "api.team.import_team.no_import_from.app_error",
    "translation": "Malformed request: importFrom field is not present."
  },
  {
    "id": "api.team.import_team.open.app_error",
    "translation": "Could not open file"
  },
  {
    "id": "api.team.import_team.parse.app_error",
    "translation": "Could not parse multipart form"
  },
  {
    "id": "api.team.import_team.unavailable.app_error",
    "translation": "Malformed request: filesize field is not present."
  },
  {
    "id": "api.team.init.debug",
    "translation": "Initializing team API routes"
  },
  {
    "id": "api.team.invite_members.admin",
    "translation": "administrator"
  },
  {
    "id": "api.team.invite_members.already.app_error",
    "translation": "This person is already on your team"
  },
  {
    "id": "api.team.invite_members.invalid_email.app_error",
    "translation": "The following email addresses do not belong to an accepted domain: {{.Addresses}}. Please contact your System Administrator for details."
  },
  {
    "id": "api.team.invite_members.member",
    "translation": "member"
  },
  {
    "id": "api.team.invite_members.no_one.app_error",
    "translation": "No one to invite."
  },
  {
    "id": "api.team.invite_members.restricted_system_admin.app_error",
    "translation": "Inviting new users to a team is restricted to System Administrators."
  },
  {
    "id": "api.team.invite_members.restricted_team_admin.app_error",
    "translation": "Inviting new users to a team is restricted to Team and System Administrators."
  },
  {
    "id": "api.team.invite_members.send.error",
    "translation": "Failed to send invite email successfully err=%v"
  },
  {
    "id": "api.team.invite_members.sending.info",
    "translation": "sending invitation to %v %v"
  },
  {
    "id": "api.team.is_team_creation_allowed.disabled.app_error",
    "translation": "Team creation has been disabled. Please ask your systems administrator for details."
  },
  {
    "id": "api.team.is_team_creation_allowed.domain.app_error",
    "translation": "Email must be from a specific domain (e.g. @example.com). Please ask your systems administrator for details."
  },
  {
    "id": "api.team.join_team.post_and_forget",
    "translation": "%v joined the team."
  },
  {
    "id": "api.team.leave.left",
    "translation": "%v left the team."
  },
  {
    "id": "api.team.permanent_delete_team.attempting.warn",
    "translation": "Attempting to permanently delete team %v id=%v"
  },
  {
    "id": "api.team.permanent_delete_team.deleted.warn",
    "translation": "Permanently deleted team %v id=%v"
  },
  {
    "id": "api.team.remove_user_from_team.missing.app_error",
    "translation": "The user does not appear to be part of this team."
  },
  {
    "id": "api.team.remove_user_from_team.removed",
    "translation": "%v was removed from the team."
  },
  {
    "id": "api.team.signup_team.email_disabled.app_error",
    "translation": "Team sign-up with email is disabled."
  },
  {
    "id": "api.team.update_member_roles.not_a_member",
    "translation": "Specified user is not a member of specified team."
  },
  {
    "id": "api.team.update_team.permissions.app_error",
    "translation": "You do not have the appropriate permissions"
  },
  {
    "id": "api.templates.channel_name.group",
    "translation": "Group Message"
  },
  {
    "id": "api.templates.email_change_body.info",
    "translation": "Your email address for {{.TeamDisplayName}} has been changed to {{.NewEmail}}.<br>If you did not make this change, please contact the system administrator."
  },
  {
    "id": "api.templates.email_change_body.title",
    "translation": "You updated your email"
  },
  {
    "id": "api.templates.email_change_subject",
    "translation": "[{{ .SiteName }}] Your email address has changed"
  },
  {
    "id": "api.templates.email_change_verify_body.button",
    "translation": "Verify Email"
  },
  {
    "id": "api.templates.email_change_verify_body.info",
    "translation": "To finish updating your email address for {{.TeamDisplayName}}, please click the link below to confirm this is the right address."
  },
  {
    "id": "api.templates.email_change_verify_body.title",
    "translation": "You updated your email"
  },
  {
    "id": "api.templates.email_change_verify_subject",
    "translation": "[{{ .SiteName }}] Verify new email address"
  },
  {
    "id": "api.templates.email_footer",
    "translation": "To change your notification preferences, log in to your team site and go to Account Settings > Notifications."
  },
  {
    "id": "api.templates.email_info",
    "translation": "Any questions at all, mail us any time: <a href='mailto:{{.SupportEmail}}' style='text-decoration: none; color:#2389D7;'>{{.SupportEmail}}</a>.<br>Best wishes,<br>The {{.SiteName}} Team<br>"
  },
  {
    "id": "api.templates.email_organization",
    "translation": "Sent by "
  },
  {
    "id": "api.templates.find_teams_body.found",
    "translation": "Your request to find teams associated with your email found the following:"
  },
  {
    "id": "api.templates.find_teams_body.not_found",
    "translation": "We could not find any teams for the given email."
  },
  {
    "id": "api.templates.find_teams_body.title",
    "translation": "Finding teams"
  },
  {
    "id": "api.templates.find_teams_subject",
    "translation": "Your {{ .SiteName }} Teams"
  },
  {
    "id": "api.templates.invite_body.button",
    "translation": "Join Team"
  },
  {
    "id": "api.templates.invite_body.extra_info",
    "translation": "Mattermost lets you share messages and files from your PC or phone, with instant search and archiving. After you’ve joined <strong>{{.TeamDisplayName}}</strong>, you can sign-in to your new team and access these features anytime from the web address:<br/><br/><a href='{{.TeamURL}}'>{{.TeamURL}}</a>"
  },
  {
    "id": "api.templates.invite_body.info",
    "translation": "The team {{.SenderStatus}} <strong>{{.SenderName}}</strong>, has invited you to join <strong>{{.TeamDisplayName}}</strong>."
  },
  {
    "id": "api.templates.invite_body.title",
    "translation": "You've been invited"
  },
  {
    "id": "api.templates.invite_subject",
    "translation": "[{{ .SiteName }}] {{ .SenderName }} invited you to join {{ .TeamDisplayName }} Team"
  },
  {
    "id": "api.templates.mfa_activated_body.info",
    "translation": "Multi-factor authentication has been added to your account on {{ .SiteURL }}.<br>If this change wasn't initiated by you, please contact your system administrator."
  },
  {
    "id": "api.templates.mfa_activated_body.title",
    "translation": "Multi-factor authentication was added"
  },
  {
    "id": "api.templates.mfa_change_subject",
    "translation": "[{{ .SiteName }}] Your MFA has been updated"
  },
  {
    "id": "api.templates.mfa_deactivated_body.info",
    "translation": "Multi-factor authentication has been removed from your account on {{ .SiteURL }}.<br>If this change wasn't initiated by you, please contact your system administrator."
  },
  {
    "id": "api.templates.mfa_deactivated_body.title",
    "translation": "Multi-factor authentication was removed"
  },
  {
    "id": "api.templates.password_change_body.info",
    "translation": "Your password has been updated for {{.TeamDisplayName}} on {{ .TeamURL }} by {{.Method}}.<br>If this change wasn't initiated by you, please contact your system administrator."
  },
  {
    "id": "api.templates.password_change_body.title",
    "translation": "Your password has been updated"
  },
  {
    "id": "api.templates.password_change_subject",
    "translation": "[{{ .SiteName }}] Your password has been updated"
  },
  {
    "id": "api.templates.post_body.button",
    "translation": "Go To Post"
  },
  {
    "id": "api.templates.reset_body.button",
    "translation": "Reset Password"
  },
  {
    "id": "api.templates.reset_body.info",
    "translation": "To change your password, click \"Reset Password\" below.<br>If you did not mean to reset your password, please ignore this email and your password will remain the same. The password reset link expires in 24 hours."
  },
  {
    "id": "api.templates.reset_body.title",
    "translation": "You requested a password reset"
  },
  {
    "id": "api.templates.reset_subject",
    "translation": "[{{ .SiteName }}] Reset your password"
  },
  {
    "id": "api.templates.signin_change_email.body.info",
    "translation": "You updated your sign-in method on {{ .SiteName }} to {{.Method}}.<br>If this change wasn't initiated by you, please contact your system administrator."
  },
  {
    "id": "api.templates.signin_change_email.body.method_email",
    "translation": "email and password"
  },
  {
    "id": "api.templates.signin_change_email.body.title",
    "translation": "You updated your sign-in method"
  },
  {
    "id": "api.templates.signin_change_email.subject",
    "translation": "[{{ .SiteName }}] Your sign-in method has been updated"
  },
  {
    "id": "api.templates.signup_team_body.button",
    "translation": "Set up your team"
  },
  {
    "id": "api.templates.signup_team_body.info",
    "translation": "{{ .SiteName }} is one place for all your team communication, searchable and available anywhere.<br>You'll get more out of {{ .SiteName }} when your team is in constant communication--let's get them on board."
  },
  {
    "id": "api.templates.signup_team_body.title",
    "translation": "Thanks for creating a team!"
  },
  {
    "id": "api.templates.signup_team_subject",
    "translation": "{{ .SiteName }} Team Setup"
  },
  {
    "id": "api.templates.upgrade_30_body.info",
    "translation": "<h3 style='font-weight: normal; margin-top: 10px;'>YOUR DUPLICATE ACCOUNTS HAVE BEEN UPDATED</h3>Your Mattermost server is being upgraded to Version 3.0, which lets you use a single account across multiple teams.<br/><br/>You are receiving this email because the upgrade process has detected your account had the same email or username as other accounts on the server.<br/><br/>The following updates have been made: <br/><br/>{{if .EmailChanged }}- The duplicate email of an account on the `/{{.TeamName}}` team was changed to `{{.Email}}`. You will need to use email and password to login, you can use this new email address for login.<br/><br/>{{end}}{{if .UsernameChanged }}- The duplicate username of an account on the team site `/{{.TeamName}}` has been changed to `{{.Username}}` to avoid confusion with other accounts.<br/><br/>{{end}} RECOMMENDED ACTION: <br/><br/>It is recommended that you login to your teams used by your duplicate accounts and add your primary account to the team and any channels which you wish to continue using. <br/><br/>This gives your primary account access to all channel history. You can continue to access the direct message history of your duplicate accounts by logging in with their credentials. <br/><br/>FOR MORE INFORMATION: <br/><br/>For more information on the upgrade to Mattermost 3.0 please see: <a href='http://www.mattermost.org/upgrading-to-mattermost-3-0/'>http://www.mattermost.org/upgrading-to-mattermost-3-0/</a><br/><br/>"
  },
  {
    "id": "api.templates.upgrade_30_subject.info",
    "translation": "[MATTERMOST] Changes to your account for Mattermost 3.0 Upgrade"
  },
  {
    "id": "api.templates.user_access_token_body.info",
    "translation": "A personal access token was added to your account on {{ .SiteURL }}. They can be used to access {{.SiteName}} with your account.<br>If this change wasn't initiated by you, please contact your system administrator."
  },
  {
    "id": "api.templates.user_access_token_body.title",
    "translation": "Personal access token added to your account"
  },
  {
    "id": "api.templates.user_access_token_subject",
    "translation": "[{{ .SiteName }}] Personal access token added to your account"
  },
  {
    "id": "api.templates.username_change_body.info",
    "translation": "Your username for {{.TeamDisplayName}} has been changed to {{.NewUsername}}.<br>If you did not make this change, please contact the system administrator."
  },
  {
    "id": "api.templates.username_change_body.title",
    "translation": "You updated your username"
  },
  {
    "id": "api.templates.username_change_subject",
    "translation": "[{{ .SiteName }}] Your username has changed"
  },
  {
    "id": "api.templates.verify_body.button",
    "translation": "Verify Email"
  },
  {
    "id": "api.templates.verify_body.info",
    "translation": "Please verify your email address by clicking below."
  },
  {
    "id": "api.templates.verify_body.title",
    "translation": "You've joined {{ .ServerURL }}"
  },
  {
    "id": "api.templates.verify_subject",
    "translation": "[{{ .SiteName }}] Email Verification"
  },
  {
    "id": "api.templates.welcome_body.app_download_info",
    "translation": "For the best experience, download the apps for PC, Mac, iOS and Android from:"
  },
  {
    "id": "api.templates.welcome_body.button",
    "translation": "Verify Email"
  },
  {
    "id": "api.templates.welcome_body.info",
    "translation": "Please verify your email address by clicking below."
  },
  {
    "id": "api.templates.welcome_body.info2",
    "translation": "You can sign in from:"
  },
  {
    "id": "api.templates.welcome_body.info3",
    "translation": "Mattermost lets you share messages and files from your PC or phone, with instant search and archiving."
  },
  {
    "id": "api.templates.welcome_body.title",
    "translation": "You've joined {{ .ServerURL }}"
  },
  {
    "id": "api.templates.welcome_subject",
    "translation": "[{{ .SiteName }}] You joined {{ .ServerURL }}"
  },
  {
    "id": "api.user.activate_mfa.email_and_ldap_only.app_error",
    "translation": "MFA is not available for this account type"
  },
  {
    "id": "api.user.add_direct_channels_and_forget.failed.error",
    "translation": "Failed to add direct channel preferences for user user_id={{.UserId}}, team_id={{.TeamId}}, err={{.Error}}"
  },
  {
    "id": "api.user.authorize_oauth_user.bad_response.app_error",
    "translation": "Bad response from token request"
  },
  {
    "id": "api.user.authorize_oauth_user.bad_token.app_error",
    "translation": "Bad token type"
  },
  {
    "id": "api.user.authorize_oauth_user.invalid_state.app_error",
    "translation": "Invalid state"
  },
  {
    "id": "api.user.authorize_oauth_user.invalid_state_team.app_error",
    "translation": "Invalid state; missing team name"
  },
  {
    "id": "api.user.authorize_oauth_user.missing.app_error",
    "translation": "Missing access token"
  },
  {
    "id": "api.user.authorize_oauth_user.service.app_error",
    "translation": "Token request to {{.Service}} failed"
  },
  {
    "id": "api.user.authorize_oauth_user.token_failed.app_error",
    "translation": "Token request failed"
  },
  {
    "id": "api.user.authorize_oauth_user.unsupported.app_error",
    "translation": "Unsupported OAuth service provider"
  },
  {
    "id": "api.user.check_user_login_attempts.too_many.app_error",
    "translation": "Your account is locked because of too many failed password attempts. Please reset your password."
  },
  {
    "id": "api.user.check_user_mfa.bad_code.app_error",
    "translation": "Invalid MFA token."
  },
  {
    "id": "api.user.check_user_mfa.not_available.app_error",
    "translation": "MFA is not configured or supported on this server"
  },
  {
    "id": "api.user.check_user_password.invalid.app_error",
    "translation": "Login failed because of invalid password"
  },
  {
    "id": "api.user.complete_switch_with_oauth.blank_email.app_error",
    "translation": "Blank email"
  },
  {
    "id": "api.user.complete_switch_with_oauth.parse.app_error",
    "translation": "Could not parse auth data out of {{.Service}} user object"
  },
  {
    "id": "api.user.complete_switch_with_oauth.unavailable.app_error",
    "translation": "{{.Service}} SSO through OAuth 2.0 not available on this server"
  },
  {
    "id": "api.user.create_oauth_user.already_attached.app_error",
    "translation": "There is already an account associated with that email address using a sign in method other than {{.Service}}. Please sign in using {{.Auth}}."
  },
  {
    "id": "api.user.create_oauth_user.already_used.app_error",
    "translation": "This {{.Service}} account has already been used to sign up"
  },
  {
    "id": "api.user.create_oauth_user.create.app_error",
    "translation": "Could not create user out of {{.Service}} user object"
  },
  {
    "id": "api.user.create_oauth_user.not_available.app_error",
    "translation": "{{.Service}} SSO through OAuth 2.0 not available on this server"
  },
  {
    "id": "api.user.create_profile_image.default_font.app_error",
    "translation": "Could not create default profile image font"
  },
  {
    "id": "api.user.create_profile_image.encode.app_error",
    "translation": "Could not encode default profile image"
  },
  {
    "id": "api.user.create_profile_image.initial.app_error",
    "translation": "Could not add user initial to default profile picture"
  },
  {
    "id": "api.user.create_user.accepted_domain.app_error",
    "translation": "The email you provided does not belong to an accepted domain. Please contact your administrator or sign up with a different email."
  },
  {
    "id": "api.user.create_user.disabled.app_error",
    "translation": "User creation is disabled."
  },
  {
    "id": "api.user.create_user.joining.error",
    "translation": "Encountered an issue joining default channels user_id=%s, team_id=%s, err=%v"
  },
  {
    "id": "api.user.create_user.missing_hash_or_data.app_error",
    "translation": "Missing Hash or URL query data."
  },
  {
    "id": "api.user.create_user.missing_invite_id.app_error",
    "translation": "Missing Invite Id."
  },
  {
    "id": "api.user.create_user.no_open_server",
    "translation": "This server does not allow open signups.  Please speak with your Administrator to receive an invitation."
  },
  {
    "id": "api.user.create_user.save.error",
    "translation": "Couldn't save the user err=%v"
  },
  {
    "id": "api.user.create_user.signup_email_disabled.app_error",
    "translation": "User sign-up with email is disabled."
  },
  {
    "id": "api.user.create_user.signup_link_expired.app_error",
    "translation": "The signup link has expired"
  },
  {
    "id": "api.user.create_user.signup_link_invalid.app_error",
    "translation": "The signup link does not appear to be valid"
  },
  {
    "id": "api.user.create_user.team_name.app_error",
    "translation": "Invalid team name"
  },
  {
    "id": "api.user.create_user.tutorial.error",
    "translation": "Encountered error saving tutorial preference, err=%v"
  },
  {
    "id": "api.user.create_user.verified.error",
    "translation": "Failed to set email verified err=%v"
  },
  {
    "id": "api.user.email_to_ldap.not_available.app_error",
    "translation": "AD/LDAP not available on this server"
  },
  {
    "id": "api.user.generate_mfa_qr.not_available.app_error",
    "translation": "MFA not configured or available on this server"
  },
  {
    "id": "api.user.get_authorization_code.unsupported.app_error",
    "translation": "Unsupported OAuth service provider"
  },
  {
    "id": "api.user.get_me.getting.error",
    "translation": "Error in getting users profile for id=%v forcing logout"
  },
  {
    "id": "api.user.init.debug",
    "translation": "Initializing user API routes"
  },
  {
    "id": "api.user.ldap_to_email.not_available.app_error",
    "translation": "AD/LDAP not available on this server"
  },
  {
    "id": "api.user.ldap_to_email.not_ldap_account.app_error",
    "translation": "This user account does not use AD/LDAP"
  },
  {
    "id": "api.user.login.blank_pwd.app_error",
    "translation": "Password field must not be blank"
  },
  {
    "id": "api.user.login.inactive.app_error",
    "translation": "Login failed because your account has been deactivated.  Please contact an administrator."
  },
  {
    "id": "api.user.login.invalid_credentials",
    "translation": "User ID or password incorrect."
  },
  {
    "id": "api.user.login.not_provided.app_error",
    "translation": "Must provide either user ID, or team name and user email"
  },
  {
    "id": "api.user.login.not_verified.app_error",
    "translation": "Login failed because email address has not been verified"
  },
  {
    "id": "api.user.login.revoking.app_error",
    "translation": "Revoking sessionId=%v for userId=%v re-login with same device Id"
  },
  {
    "id": "api.user.login.use_auth_service.app_error",
    "translation": "Please sign in using {{.AuthService}}"
  },
  {
    "id": "api.user.login_by_oauth.not_available.app_error",
    "translation": "{{.Service}} SSO through OAuth 2.0 not available on this server"
  },
  {
    "id": "api.user.login_by_oauth.parse.app_error",
    "translation": "Could not parse auth data out of {{.Service}} user object"
  },
  {
    "id": "api.user.login_ldap.blank_pwd.app_error",
    "translation": "Password field must not be blank"
  },
  {
    "id": "api.user.login_ldap.disabled.app_error",
    "translation": "AD/LDAP not enabled on this server"
  },
  {
    "id": "api.user.login_ldap.need_id.app_error",
    "translation": "Need an ID"
  },
  {
    "id": "api.user.login_ldap.not_available.app_error",
    "translation": "AD/LDAP not available on this server"
  },
  {
    "id": "api.user.oauth_to_email.context.app_error",
    "translation": "Update password failed because context user_id did not match provided user's id"
  },
  {
    "id": "api.user.permanent_delete_user.attempting.warn",
    "translation": "Attempting to permanently delete account %v id=%v"
  },
  {
    "id": "api.user.permanent_delete_user.deleted.warn",
    "translation": "Permanently deleted account %v id=%v"
  },
  {
    "id": "api.user.permanent_delete_user.system_admin.warn",
    "translation": "You are deleting %v that is a system administrator.  You may need to set another account as the system administrator using the command line tools."
  },
  {
    "id": "api.user.reset_password.invalid_link.app_error",
    "translation": "The reset password link does not appear to be valid"
  },
  {
    "id": "api.user.reset_password.link_expired.app_error",
    "translation": "The password reset link has expired"
  },
  {
    "id": "api.user.reset_password.method",
    "translation": "using a reset password link"
  },
  {
    "id": "api.user.reset_password.sso.app_error",
    "translation": "Cannot reset password for SSO accounts"
  },
  {
    "id": "api.user.reset_password.wrong_team.app_error",
    "translation": "Trying to reset password for user on wrong team."
  },
  {
    "id": "api.user.saml.not_available.app_error",
    "translation": "SAML 2.0 is not configured or supported on this server."
  },
  {
    "id": "api.user.send_email_change_email_and_forget.error",
    "translation": "Failed to send email change notification email successfully"
  },
  {
    "id": "api.user.send_email_change_username_and_forget.error",
    "translation": "Failed to send username change notification email successfully"
  },
  {
    "id": "api.user.send_email_change_verify_email_and_forget.error",
    "translation": "Failed to send email change verification email successfully"
  },
  {
    "id": "api.user.send_password_change_email_and_forget.error",
    "translation": "Failed to send update password email successfully"
  },
  {
    "id": "api.user.send_password_reset.find.app_error",
    "translation": "We couldn’t find an account with that address."
  },
  {
    "id": "api.user.send_password_reset.send.app_error",
    "translation": "Failed to send password reset email successfully"
  },
  {
    "id": "api.user.send_password_reset.sso.app_error",
    "translation": "Cannot reset password for SSO accounts"
  },
  {
    "id": "api.user.send_sign_in_change_email_and_forget.error",
    "translation": "Failed to send update password email successfully"
  },
  {
    "id": "api.user.send_user_access_token.error",
    "translation": "Failed to send \"Personal access token added\" email successfully"
  },
  {
    "id": "api.user.send_verify_email_and_forget.failed.error",
    "translation": "Failed to send verification email successfully"
  },
  {
    "id": "api.user.send_welcome_email_and_forget.failed.error",
    "translation": "Failed to send welcome email successfully"
  },
  {
    "id": "api.user.update_active.no_deactivate_sso.app_error",
    "translation": "You can not modify the activation status of SSO accounts. Please modify through the SSO server."
  },
  {
    "id": "api.user.update_active.permissions.app_error",
    "translation": "You do not have the appropriate permissions"
  },
  {
    "id": "api.user.update_mfa.not_available.app_error",
    "translation": "MFA not configured or available on this server"
  },
  {
    "id": "api.user.update_oauth_user_attrs.get_user.app_error",
    "translation": "Could not get user from {{.Service}} user object"
  },
  {
    "id": "api.user.update_password.context.app_error",
    "translation": "Update password failed because context user_id did not match props user_id"
  },
  {
    "id": "api.user.update_password.failed.app_error",
    "translation": "Update password failed"
  },
  {
    "id": "api.user.update_password.incorrect.app_error",
    "translation": "The \"Current Password\" you entered is incorrect. Please check that Caps Lock is off and try again."
  },
  {
    "id": "api.user.update_password.menu",
    "translation": "using the settings menu"
  },
  {
    "id": "api.user.update_password.oauth.app_error",
    "translation": "Update password failed because the user is logged in through an OAuth service"
  },
  {
    "id": "api.user.update_password.valid_account.app_error",
    "translation": "Update password failed because we couldn't find a valid account"
  },
  {
    "id": "api.user.update_roles.one_admin.app_error",
    "translation": "There must be at least one active admin"
  },
  {
    "id": "api.user.update_roles.permissions.app_error",
    "translation": "You do not have the appropriate permissions"
  },
  {
    "id": "api.user.update_roles.system_admin_needed.app_error",
    "translation": "The system admin role is needed for this action"
  },
  {
    "id": "api.user.update_roles.system_admin_set.app_error",
    "translation": "The system admin role can only be set by another system admin"
  },
  {
    "id": "api.user.update_roles.team_admin_needed.app_error",
    "translation": "The team admin role is needed for this action"
  },
  {
    "id": "api.user.upload_profile_user.array.app_error",
    "translation": "Empty array under 'image' in request"
  },
  {
    "id": "api.user.upload_profile_user.decode.app_error",
    "translation": "Could not decode profile image"
  },
  {
    "id": "api.user.upload_profile_user.decode_config.app_error",
    "translation": "Could not save profile image. File does not appear to be a valid image."
  },
  {
    "id": "api.user.upload_profile_user.encode.app_error",
    "translation": "Could not encode profile image"
  },
  {
    "id": "api.user.upload_profile_user.no_file.app_error",
    "translation": "No file under 'image' in request"
  },
  {
    "id": "api.user.upload_profile_user.open.app_error",
    "translation": "Could not open image file"
  },
  {
    "id": "api.user.upload_profile_user.parse.app_error",
    "translation": "Could not parse multipart form"
  },
  {
    "id": "api.user.upload_profile_user.storage.app_error",
    "translation": "Unable to upload file. Image storage is not configured."
  },
  {
    "id": "api.user.upload_profile_user.too_large.app_error",
    "translation": "Unable to upload profile image. File is too large."
  },
  {
    "id": "api.user.upload_profile_user.upload_profile.app_error",
    "translation": "Couldn't upload profile image"
  },
  {
    "id": "api.user.verify_email.bad_link.app_error",
    "translation": "Bad verify email link."
  },
  {
    "id": "api.web_hub.start.starting.debug",
    "translation": "Starting %v websocket hubs"
  },
  {
    "id": "api.web_hub.start.stopping.debug",
    "translation": "stopping websocket hub connections"
  },
  {
    "id": "api.web_socket.connect.error",
    "translation": "websocket connect err: %v"
  },
  {
    "id": "api.web_socket.connect.upgrade.app_error",
    "translation": "Failed to upgrade websocket connection"
  },
  {
    "id": "api.web_socket.init.debug",
    "translation": "Initializing web socket API routes"
  },
  {
    "id": "api.web_socket_handler.log.error",
    "translation": "%v:%v seq=%v uid=%v %v [details: %v]"
  },
  {
    "id": "api.web_socket_router.log.error",
    "translation": "websocket routing error: seq=%v uid=%v %v [details: %v]"
  },
  {
    "id": "api.web_team_hun.start.debug",
    "translation": "team hub stopping for teamId=%v"
  },
  {
    "id": "api.webhook.create_outgoing.disabled.app_error",
    "translation": "Outgoing webhooks have been disabled by the system admin."
  },
  {
    "id": "api.webhook.create_outgoing.intersect.app_error",
    "translation": "Outgoing webhooks from the same channel cannot have the same trigger words/callback URLs."
  },
  {
    "id": "api.webhook.create_outgoing.not_open.app_error",
    "translation": "Outgoing webhooks can only be created for public channels."
  },
  {
    "id": "api.webhook.create_outgoing.permissions.app_error",
    "translation": "Invalid permissions to create outgoing webhook."
  },
  {
    "id": "api.webhook.create_outgoing.triggers.app_error",
    "translation": "Either trigger_words or channel_id must be set"
  },
  {
    "id": "api.webhook.delete_incoming.disabled.app_error",
    "translation": "Incoming webhooks have been disabled by the system admin."
  },
  {
    "id": "api.webhook.delete_incoming.permissions.app_error",
    "translation": "Invalid permissions to delete incoming webhook"
  },
  {
    "id": "api.webhook.delete_outgoing.disabled.app_error",
    "translation": "Outgoing webhooks have been disabled by the system admin."
  },
  {
    "id": "api.webhook.delete_outgoing.permissions.app_error",
    "translation": "Invalid permissions to delete outgoing webhook"
  },
  {
    "id": "api.webhook.incoming.debug",
    "translation": "Incoming webhook received. Content="
  },
  {
    "id": "api.webhook.incoming.debug.error",
    "translation": "Could not read payload of incoming webhook."
  },
  {
    "id": "api.webhook.init.debug",
    "translation": "Initializing webhook API routes"
  },
  {
    "id": "api.webhook.regen_outgoing_token.permissions.app_error",
    "translation": "Invalid permissions to regenerate outgoing webhook token"
  },
  {
    "id": "api.webhook.team_mismatch.app_error",
    "translation": "Cannot update webhook across teams"
  },
  {
    "id": "api.webhook.update_incoming.disabled.app_error",
    "translation": "Incoming webhooks have been disabled by the system admin."
  },
  {
    "id": "api.webhook.update_incoming.permissions.app_error",
    "translation": "Invalid permissions to update incoming webhook"
  },
  {
    "id": "api.webhook.update_outgoing.disabled.app_error",
    "translation": "Outgoing webhooks have been disabled by the system admin."
  },
  {
    "id": "api.webhook.update_outgoing.intersect.app_error",
    "translation": "Outgoing webhooks from the same channel cannot have the same trigger words/callback URLs."
  },
  {
    "id": "api.webhook.update_outgoing.not_open.app_error",
    "translation": "Outgoing webhooks can only be updated to public channels."
  },
  {
    "id": "api.webhook.update_outgoing.permissions.app_error",
    "translation": "Invalid permissions to update outgoing webhook."
  },
  {
    "id": "api.webhook.update_outgoing.triggers.app_error",
    "translation": "Either trigger_words or channel_id must be set"
  },
  {
    "id": "api.webrtc.disabled.app_error",
    "translation": "WebRTC is not enabled in this server."
  },
  {
    "id": "api.webrtc.init.debug",
    "translation": "Initializing WebRTC API routes"
  },
  {
    "id": "api.webrtc.register_token.app_error",
    "translation": "We encountered an error trying to register the WebRTC Token"
  },
  {
    "id": "api.websocket.invalid_session.error",
    "translation": "Invalid session err=%v"
  },
  {
    "id": "api.websocket_handler.invalid_param.app_error",
    "translation": "Invalid {{.Name}} parameter"
  },
  {
    "id": "app.channel.create_channel.no_team_id.app_error",
    "translation": "Must specify the team ID to create a channel"
  },
  {
    "id": "app.channel.move_channel.members_do_not_match.error",
    "translation": "Cannot move a channel unless all its members are already members of the destination team."
  },
  {
    "id": "app.channel.post_update_channel_purpose_message.post.error",
    "translation": "Failed to post channel purpose message"
  },
  {
    "id": "app.channel.post_update_channel_purpose_message.removed",
    "translation": "%s removed the channel purpose (was: %s)"
  },
  {
    "id": "app.channel.post_update_channel_purpose_message.retrieve_user.error",
    "translation": "Failed to retrieve user while updating channel purpose message %v"
  },
  {
    "id": "app.channel.post_update_channel_purpose_message.updated_from",
    "translation": "%s updated the channel purpose from: %s to: %s"
  },
  {
    "id": "app.channel.post_update_channel_purpose_message.updated_to",
    "translation": "%s updated the channel purpose to: %s"
  },
  {
    "id": "app.import.bulk_import.file_scan.error",
    "translation": "Error reading import data file."
  },
  {
    "id": "app.import.bulk_import.json_decode.error",
    "translation": "JSON decode of line failed."
  },
  {
    "id": "app.import.import_channel.team_not_found.error",
    "translation": "Error importing channel. Team with name \"{{.TeamName}}\" could not be found."
  },
  {
    "id": "app.import.import_direct_channel.create_direct_channel.error",
    "translation": "Failed to create direct channel"
  },
  {
    "id": "app.import.import_direct_channel.create_group_channel.error",
    "translation": "Failed to create group channel"
  },
  {
    "id": "app.import.import_direct_channel.member_not_found.error",
    "translation": "Could not find channel member when importing direct channel"
  },
  {
    "id": "app.import.import_direct_channel.update_header_failed.error",
    "translation": "Failed to update direct channel header"
  },
  {
    "id": "app.import.import_direct_post.channel_member_not_found.error",
    "translation": "Could not find channel member when importing direct channel post"
  },
  {
    "id": "app.import.import_direct_post.create_direct_channel.error",
    "translation": "Failed to get direct channel"
  },
  {
    "id": "app.import.import_direct_post.create_group_channel.error",
    "translation": "Failed to get group channel"
  },
  {
    "id": "app.import.import_direct_post.save_preferences.error",
    "translation": "Error importing direct post. Failed to save preferences."
  },
  {
    "id": "app.import.import_direct_post.user_not_found.error",
    "translation": "Post user does not exist"
  },
  {
    "id": "app.import.import_line.null_channel.error",
    "translation": "Import data line has type \"channel\" but the channel object is null."
  },
  {
    "id": "app.import.import_line.null_direct_channel.error",
    "translation": "Import data line has type \"direct_channel\" but the direct_channel object is null."
  },
  {
    "id": "app.import.import_line.null_direct_post.error",
    "translation": "Import data line has type \"direct_post\" but the direct_post object is null."
  },
  {
    "id": "app.import.import_line.null_post.error",
    "translation": "Import data line has type \"post\" but the post object is null."
  },
  {
    "id": "app.import.import_line.null_team.error",
    "translation": "Import data line has type \"team\" but the team object is null."
  },
  {
    "id": "app.import.import_line.null_user.error",
    "translation": "Import data line has type \"user\" but the user object is null."
  },
  {
    "id": "app.import.import_line.unknown_line_type.error",
    "translation": "Import data line has unknown type \"{{.Type}}\"."
  },
  {
    "id": "app.import.import_post.channel_not_found.error",
    "translation": "Error importing post. Channel with name \"{{.ChannelName}}\" could not be found."
  },
  {
    "id": "app.import.import_post.save_preferences.error",
    "translation": "Error importing post. Failed to save preferences."
  },
  {
    "id": "app.import.import_post.team_not_found.error",
    "translation": "Error importing post. Team with name \"{{.TeamName}}\" could not be found."
  },
  {
    "id": "app.import.import_post.user_not_found.error",
    "translation": "Error importing post. User with username \"{{.Username}}\" could not be found."
  },
  {
    "id": "app.import.import_user_channels.save_preferences.error",
    "translation": "Error importing user channel memberships. Failed to save preferences."
  },
  {
    "id": "app.import.validate_channel_import_data.create_at_zero.error",
    "translation": "Channel create_at must not be zero if provided."
  },
  {
    "id": "app.import.validate_channel_import_data.display_name_length.error",
    "translation": "Channel display_name is not within permitted length constraints."
  },
  {
    "id": "app.import.validate_channel_import_data.display_name_missing.error",
    "translation": "Missing required channel property: display_name"
  },
  {
    "id": "app.import.validate_channel_import_data.header_length.error",
    "translation": "Channel header is too long."
  },
  {
    "id": "app.import.validate_channel_import_data.name_characters.error",
    "translation": "Channel name contains invalid characters."
  },
  {
    "id": "app.import.validate_channel_import_data.name_length.error",
    "translation": "Channel name is too long."
  },
  {
    "id": "app.import.validate_channel_import_data.name_missing.error",
    "translation": "Missing required channel property: name"
  },
  {
    "id": "app.import.validate_channel_import_data.purpose_length.error",
    "translation": "Channel purpose is too long."
  },
  {
    "id": "app.import.validate_channel_import_data.team_missing.error",
    "translation": "Missing required channel property: team"
  },
  {
    "id": "app.import.validate_channel_import_data.type_invalid.error",
    "translation": "Channel type is invalid."
  },
  {
    "id": "app.import.validate_channel_import_data.type_missing.error",
    "translation": "Missing required channel property: type."
  },
  {
    "id": "app.import.validate_direct_channel_import_data.header_length.error",
    "translation": "Direct channel header is too long"
  },
  {
    "id": "app.import.validate_direct_channel_import_data.members_required.error",
    "translation": "Missing required direct channel property: members"
  },
  {
    "id": "app.import.validate_direct_channel_import_data.members_too_few.error",
    "translation": "Direct channel members list contains too few items"
  },
  {
    "id": "app.import.validate_direct_channel_import_data.members_too_many.error",
    "translation": "Direct channel members list contains too many items"
  },
  {
    "id": "app.import.validate_direct_channel_import_data.unknown_favoriter.error",
    "translation": "Direct channel can only be favorited by members. \"{{.Username}}\" is not a member."
  },
  {
    "id": "app.import.validate_direct_post_import_data.channel_members_required.error",
    "translation": "Missing required direct post property: channel_members"
  },
  {
    "id": "app.import.validate_direct_post_import_data.channel_members_too_few.error",
    "translation": "Direct post channel members list contains too few items"
  },
  {
    "id": "app.import.validate_direct_post_import_data.channel_members_too_many.error",
    "translation": "Direct post channel members list contains too many items"
  },
  {
    "id": "app.import.validate_direct_post_import_data.create_at_missing.error",
    "translation": "Missing required direct post property: create_at"
  },
  {
    "id": "app.import.validate_direct_post_import_data.create_at_zero.error",
    "translation": "CreateAt must be greater than 0"
  },
  {
    "id": "app.import.validate_direct_post_import_data.message_length.error",
    "translation": "Message is too long"
  },
  {
    "id": "app.import.validate_direct_post_import_data.message_missing.error",
    "translation": "Missing required direct post property: message"
  },
  {
    "id": "app.import.validate_direct_post_import_data.unknown_flagger.error",
    "translation": "Direct post can only be flagged by members of the channel it is in. \"{{.Username}}\" is not a member."
  },
  {
    "id": "app.import.validate_direct_post_import_data.user_missing.error",
    "translation": "Missing required direct post property: user"
  },
  {
    "id": "app.import.validate_post_import_data.channel_missing.error",
    "translation": "Missing required Post property: Channel."
  },
  {
    "id": "app.import.validate_post_import_data.create_at_missing.error",
    "translation": "Missing required Post property: create_at."
  },
  {
    "id": "app.import.validate_post_import_data.create_at_zero.error",
    "translation": "Post CreateAt property must not be zero if provided."
  },
  {
    "id": "app.import.validate_post_import_data.message_length.error",
    "translation": "Post Message property is longer than the maximum permitted length."
  },
  {
    "id": "app.import.validate_post_import_data.message_missing.error",
    "translation": "Missing required Post property: Message."
  },
  {
    "id": "app.import.validate_post_import_data.team_missing.error",
    "translation": "Missing required Post property: Team."
  },
  {
    "id": "app.import.validate_post_import_data.user_missing.error",
    "translation": "Missing required Post property: User."
  },
  {
    "id": "app.import.validate_team_import_data.allowed_domains_length.error",
    "translation": "Team allowed_domains is too long."
  },
  {
    "id": "app.import.validate_team_import_data.create_at_zero.error",
    "translation": "Team create_at must not be zero if provided."
  },
  {
    "id": "app.import.validate_team_import_data.description_length.error",
    "translation": "Team description is too long."
  },
  {
    "id": "app.import.validate_team_import_data.display_name_length.error",
    "translation": "Team display_name is not within permitted length constraints."
  },
  {
    "id": "app.import.validate_team_import_data.display_name_missing.error",
    "translation": "Missing required team property: display_name."
  },
  {
    "id": "app.import.validate_team_import_data.name_characters.error",
    "translation": "Team name contains invalid characters."
  },
  {
    "id": "app.import.validate_team_import_data.name_length.error",
    "translation": "Team name is too long."
  },
  {
    "id": "app.import.validate_team_import_data.name_missing.error",
    "translation": "Missing required team property: name."
  },
  {
    "id": "app.import.validate_team_import_data.name_reserved.error",
    "translation": "Team name contains reserved words."
  },
  {
    "id": "app.import.validate_team_import_data.type_invalid.error",
    "translation": "Team type is not valid."
  },
  {
    "id": "app.import.validate_team_import_data.type_missing.error",
    "translation": "Missing required team property: type."
  },
  {
    "id": "app.import.validate_user_channels_import_data.channel_name_missing.error",
    "translation": "Channel name missing from User's Channel Membership."
  },
  {
    "id": "app.import.validate_user_channels_import_data.invalid_notify_props_desktop.error",
    "translation": "Invalid Desktop NotifyProps for User's Channel Membership."
  },
  {
    "id": "app.import.validate_user_channels_import_data.invalid_notify_props_mark_unread.error",
    "translation": "Invalid MarkUnread NotifyProps for User's Channel Membership."
  },
  {
    "id": "app.import.validate_user_channels_import_data.invalid_notify_props_mobile.error",
    "translation": "Invalid Mobile NotifyProps for User's Channel Membership."
  },
  {
    "id": "app.import.validate_user_channels_import_data.invalid_roles.error",
    "translation": "Invalid roles for User's Channel Membership."
  },
  {
    "id": "app.import.validate_user_import_data.auth_data_and_password.error",
    "translation": "User AuthData and Password are mutually exclusive."
  },
  {
    "id": "app.import.validate_user_import_data.auth_data_length.error",
    "translation": "User AuthData is too long."
  },
  {
    "id": "app.import.validate_user_import_data.auth_service_length.error",
    "translation": "User AuthService should not be empty if it is provided."
  },
  {
    "id": "app.import.validate_user_import_data.email_length.error",
    "translation": "User email has an invalid length."
  },
  {
    "id": "app.import.validate_user_import_data.email_missing.error",
    "translation": "Missing required user property: email."
  },
  {
    "id": "app.import.validate_user_import_data.first_name_length.error",
    "translation": "User First Name is too long."
  },
  {
    "id": "app.import.validate_user_import_data.last_name_length.error",
    "translation": "User Last Name is too long."
  },
  {
    "id": "app.import.validate_user_import_data.nickname_length.error",
    "translation": "User nickname is too long."
  },
  {
    "id": "app.import.validate_user_import_data.notify_props_channel_trigger_invalid.error",
    "translation": "Invalid Channel Trigger Notify Prop for user."
  },
  {
    "id": "app.import.validate_user_import_data.notify_props_comment_trigger_invalid.error",
    "translation": "Invalid Comment Trigger Notify Prop for user."
  },
  {
    "id": "app.import.validate_user_import_data.notify_props_desktop_duration_invalid.error",
    "translation": "Invalid Desktop Duration Notify Prop value for user."
  },
  {
    "id": "app.import.validate_user_import_data.notify_props_desktop_invalid.error",
    "translation": "Invalid Desktop Notify Prop value for user."
  },
  {
    "id": "app.import.validate_user_import_data.notify_props_desktop_sound_invalid.error",
    "translation": "Invalid Desktop Sound Notify Prop value for user."
  },
  {
    "id": "app.import.validate_user_import_data.notify_props_email_invalid.error",
    "translation": "Invalid Email Notify Prop value for user."
  },
  {
    "id": "app.import.validate_user_import_data.notify_props_mobile_invalid.error",
    "translation": "Invalid Mobile Notify Prop value for user."
  },
  {
    "id": "app.import.validate_user_import_data.notify_props_mobile_push_status_invalid.error",
    "translation": "Invalid Mobile Push Status Notify Prop for user."
  },
  {
    "id": "app.import.validate_user_import_data.pasword_length.error",
    "translation": "User Password has invalid length."
  },
  {
    "id": "app.import.validate_user_import_data.position_length.error",
    "translation": "User Position is too long."
  },
  {
    "id": "app.import.validate_user_import_data.roles_invalid.error",
    "translation": "User roles are not valid."
  },
  {
    "id": "app.import.validate_user_import_data.username_invalid.error",
    "translation": "Username is not valid."
  },
  {
    "id": "app.import.validate_user_import_data.username_missing.error",
    "translation": "Missing require user property: username."
  },
  {
    "id": "app.import.validate_user_teams_import_data.invalid_roles.error",
    "translation": "Invalid roles for User's Team Membership."
  },
  {
    "id": "app.import.validate_user_teams_import_data.team_name_missing.error",
    "translation": "Team name missing from User's Team Membership."
  },
  {
    "id": "app.notification.body.intro.direct.full",
    "translation": "You have a new direct message."
  },
  {
    "id": "app.notification.body.intro.direct.generic",
    "translation": "You have a new direct message from {{.SenderName}}"
  },
  {
    "id": "app.notification.body.intro.notification.full",
    "translation": "You have a new notification."
  },
  {
    "id": "app.notification.body.intro.notification.generic",
    "translation": "You have a new notification from {{.SenderName}}"
  },
  {
    "id": "app.notification.body.text.direct.full",
    "translation": "{{.SenderName}} - {{.Hour}}:{{.Minute}} {{.TimeZone}}, {{.Month}} {{.Day}}"
  },
  {
    "id": "app.notification.body.text.direct.generic",
    "translation": "{{.Hour}}:{{.Minute}} {{.TimeZone}}, {{.Month}} {{.Day}}"
  },
  {
    "id": "app.notification.body.text.notification.full",
    "translation": "CHANNEL: {{.ChannelName}}<br>{{.SenderName}} - {{.Hour}}:{{.Minute}} {{.TimeZone}}, {{.Month}} {{.Day}}"
  },
  {
    "id": "app.notification.body.text.notification.generic",
    "translation": "{{.Hour}}:{{.Minute}} {{.TimeZone}}, {{.Month}} {{.Day}}"
  },
  {
    "id": "app.notification.subject.direct.full",
    "translation": "[{{.SiteName}}] New Direct Message from {{.SenderDisplayName}} on {{.Month}} {{.Day}}, {{.Year}}"
  },
  {
    "id": "app.notification.subject.notification.full",
    "translation": "[{{ .SiteName }}] Notification in {{ .TeamName}} on {{.Month}} {{.Day}}, {{.Year}}"
  },
  {
    "id": "app.plugin.activate.app_error",
    "translation": "Unable to activate extracted plugin. Plugin may already exist and be activated."
  },
  {
    "id": "app.plugin.config.app_error",
    "translation": "Error saving plugin state in config"
  },
  {
    "id": "app.plugin.deactivate.app_error",
    "translation": "Unable to deactivate plugin"
  },
  {
    "id": "app.plugin.disabled.app_error",
    "translation": "Plugins have been disabled."
  },
  {
    "id": "app.plugin.extract.app_error",
    "translation": "Encountered error extracting plugin"
  },
  {
    "id": "app.plugin.filesystem.app_error",
    "translation": "Encountered filesystem error"
  },
  {
    "id": "app.plugin.get_plugins.app_error",
    "translation": "Unable to get plugins"
  },
  {
    "id": "app.plugin.get_plugins.app_error",
    "translation": "Unable to get active plugins"
  },
  {
    "id": "app.plugin.id_length.app_error",
    "translation": "Plugin Id must be less than {{.Max}} characters."
  },
  {
    "id": "app.plugin.install.app_error",
    "translation": "Unable to install plugin."
  },
  {
    "id": "app.plugin.install_id.app_error",
    "translation": "Unable to install plugin. A plugin with the same ID is already installed."
  },
  {
    "id": "app.plugin.manifest.app_error",
    "translation": "Unable to find manifest for extracted plugin"
  },
  {
    "id": "app.plugin.mvdir.app_error",
    "translation": "Unable to move plugin from temporary directory to final destination. Another plugin may be using the same directory name."
  },
  {
    "id": "app.plugin.not_installed.app_error",
    "translation": "Plugin is not installed"
  },
  {
    "id": "app.plugin.remove.app_error",
    "translation": "Unable to delete plugin"
  },
  {
    "id": "app.plugin.upload_disabled.app_error",
    "translation": "Plugins and/or plugin uploads have been disabled."
  },
  {
    "id": "app.user_access_token.disabled",
    "translation": "Personal access tokens are disabled on this server. Please contact your system administrator for details."
  },
  {
    "id": "app.user_access_token.invalid_or_missing",
    "translation": "Invalid or missing token"
  },
  {
    "id": "authentication.permissions.create_group_channel.description",
    "translation": "Ability to create new group message channels"
  },
  {
    "id": "authentication.permissions.create_group_channel.name",
    "translation": "Create Group Message"
  },
  {
    "id": "authentication.permissions.create_post_public.description",
    "translation": "Ability to create posts in public channels"
  },
  {
    "id": "authentication.permissions.create_post_public.name",
    "translation": "Create Posts in Public Channels"
  },
  {
    "id": "authentication.permissions.create_team_roles.description",
    "translation": "Ability to create new teams"
  },
  {
    "id": "authentication.permissions.create_team_roles.name",
    "translation": "Create Teams"
  },
  {
    "id": "authentication.permissions.create_user_access_token.description",
    "translation": "Ability to create personal access tokens"
  },
  {
    "id": "authentication.permissions.create_user_access_token.name",
    "translation": "Create Personal Access Token"
  },
  {
    "id": "authentication.permissions.manage_jobs.description",
    "translation": "Ability to manage jobs"
  },
  {
    "id": "authentication.permissions.manage_jobs.name",
    "translation": "Manage Jobs"
  },
  {
    "id": "authentication.permissions.manage_team_roles.description",
    "translation": "Ability to change the roles of a team member"
  },
  {
    "id": "authentication.permissions.manage_team_roles.name",
    "translation": "Manage Team Roles"
  },
  {
    "id": "authentication.permissions.read_public_channel.description",
    "translation": "Ability to read public channels"
  },
  {
    "id": "authentication.permissions.read_public_channel.name",
    "translation": "Read Public Channels"
  },
  {
    "id": "authentication.permissions.read_user_access_token.description",
    "translation": "Ability to read personal access tokens' id, description and user_id fields"
  },
  {
    "id": "authentication.permissions.read_user_access_token.name",
    "translation": "Read Personal Access Tokens"
  },
  {
    "id": "authentication.permissions.revoke_user_access_token.description",
    "translation": "Ability to revoke personal access tokens"
  },
  {
    "id": "authentication.permissions.revoke_user_access_token.name",
    "translation": "Revoke Personal Access Token"
  },
  {
    "id": "authentication.permissions.team_invite_user.description",
    "translation": "Ability to invite users to a team"
  },
  {
    "id": "authentication.permissions.team_invite_user.name",
    "translation": "Invite User"
  },
  {
    "id": "authentication.permissions.team_use_slash_commands.description",
    "translation": "Ability to use slash commands"
  },
  {
    "id": "authentication.permissions.team_use_slash_commands.name",
    "translation": "Use Slash Commands"
  },
  {
    "id": "authentication.roles.system_post_all.description",
    "translation": "A role with the permission to post in any public, private or direct channel on the system"
  },
  {
    "id": "authentication.roles.system_post_all.name",
    "translation": "Post in Public, Private and Direct Channels"
  },
  {
    "id": "authentication.roles.system_post_all_public.description",
    "translation": "A role with the permission to post in any public channel on the system"
  },
  {
    "id": "authentication.roles.system_post_all_public.name",
    "translation": "Post in Public Channels"
  },
  {
    "id": "authentication.roles.system_user_access_token.description",
    "translation": "A role with the permissions to create, read and revoke personal access tokens"
  },
  {
    "id": "authentication.roles.system_user_access_token.name",
    "translation": "Personal Access Token"
  },
  {
    "id": "authentication.roles.team_post_all.description",
    "translation": "A role with the permission to post in any public or private channel on the team"
  },
  {
    "id": "authentication.roles.team_post_all.name",
    "translation": "Post in Public and Private Channels"
  },
  {
    "id": "authentication.roles.team_post_all_public.description",
    "translation": "A role with the permission to post in any public channel on the team"
  },
  {
    "id": "authentication.roles.team_post_all_public.name",
    "translation": "Post in Public Channels"
  },
  {
    "id": "cli.license.critical",
    "translation": "Feature requires an upgrade to Enterprise Edition and the inclusion of a license key. Please contact your System Administrator."
  },
  {
    "id": "ent.brand.save_brand_image.decode.app_error",
    "translation": "Unable to decode image."
  },
  {
    "id": "ent.brand.save_brand_image.decode_config.app_error",
    "translation": "Unable to decode image config."
  },
  {
    "id": "ent.brand.save_brand_image.encode.app_error",
    "translation": "Unable to encode image as PNG."
  },
  {
    "id": "ent.brand.save_brand_image.open.app_error",
    "translation": "Unable to open the image."
  },
  {
    "id": "ent.brand.save_brand_image.save_image.app_error",
    "translation": "Unable to save image"
  },
  {
    "id": "ent.brand.save_brand_image.too_large.app_error",
    "translation": "Unable to open image. Image is too large."
  },
  {
    "id": "ent.cluster.config_changed.info",
    "translation": "Cluster configuration has changed for id={{ .id }}.  The cluster may become unstable and a restart is required.  To ensure the cluster is configured correctly you should perform a rolling restart immediately."
  },
  {
    "id": "ent.cluster.debug_fail.debug",
    "translation": "Cluster send failed at `%v` detail=%v, extra=%v, retry number=%v"
  },
  {
    "id": "ent.cluster.final_fail.error",
    "translation": "Cluster send final fail at `%v` detail=%v, extra=%v, retry number=%v"
  },
  {
    "id": "ent.cluster.incompatible.warn",
    "translation": "Potential incompatible version detected for clustering with %v"
  },
  {
    "id": "ent.cluster.incompatible_config.warn",
    "translation": "Potential incompatible config detected for clustering with %v"
  },
  {
    "id": "ent.cluster.licence_disable.app_error",
    "translation": "Clustering functionality disabled by current license. Please contact your system administrator about upgrading your enterprise license."
  },
  {
    "id": "ent.cluster.ping_failed.info",
    "translation": "Cluster ping failed with hostname=%v on=%v with id=%v"
  },
  {
    "id": "ent.cluster.ping_success.info",
    "translation": "Cluster ping successful with hostname=%v on=%v with id=%v self=%v"
  },
  {
    "id": "ent.cluster.save_config.error",
    "translation": "System Console is set to read-only when High Availability is enabled  unless ReadOnlyConfig is disabled in the configuration file."
  },
  {
    "id": "ent.cluster.starting.info",
    "translation": "Cluster internode communication is listening on %v with hostname=%v id=%v"
  },
  {
    "id": "ent.cluster.stopping.info",
    "translation": "Cluster internode communication is stopping on %v with hostname=%v id=%v"
  },
  {
    "id": "ent.compliance.licence_disable.app_error",
    "translation": "Compliance functionality disabled by current license. Please contact your system administrator about upgrading your enterprise license."
  },
  {
    "id": "ent.compliance.run_failed.error",
    "translation": "Compliance export failed for job '{{.JobName}}' at '{{.FilePath}}'"
  },
  {
    "id": "ent.compliance.run_finished.info",
    "translation": "Compliance export finished for job '{{.JobName}}' exported {{.Count}} records to '{{.FilePath}}'"
  },
  {
    "id": "ent.compliance.run_limit.warning",
    "translation": "Compliance export warning for job '{{.JobName}}' too many rows returned truncating to 30,000 at '{{.FilePath}}'"
  },
  {
    "id": "ent.compliance.run_started.info",
    "translation": "Compliance export started for job '{{.JobName}}' at '{{.FilePath}}'"
  },
  {
    "id": "ent.data_retention.generic.license.error",
    "translation": "License does not support Data Retention."
  },
  {
    "id": "ent.elasticsearch.aggregator_worker.create_index_job.error",
    "translation": "Elasticsearch aggregator worker failed to create the indexing job"
  },
  {
    "id": "ent.elasticsearch.aggregator_worker.delete_indexes.error",
    "translation": "Elasticsearch aggregator worker failed to delete the indexes"
  },
  {
    "id": "ent.elasticsearch.aggregator_worker.get_indexes.error",
    "translation": "Elasticsearch aggregator worker failed to get indexes"
  },
  {
    "id": "ent.elasticsearch.aggregator_worker.index_job_failed.error",
    "translation": "Elasticsearch aggregator worker failed due to the indexing job failing"
  },
  {
    "id": "ent.elasticsearch.create_client.connect_failed",
    "translation": "Setting up Elasticsearch Client Failed"
  },
  {
    "id": "ent.elasticsearch.create_index_if_not_exists.index_create_failed",
    "translation": "Failed to create Elasticsearch index"
  },
  {
    "id": "ent.elasticsearch.create_index_if_not_exists.index_exists_failed",
    "translation": "Failed to establish whether Elasticsearch index exists"
  },
  {
    "id": "ent.elasticsearch.create_index_if_not_exists.index_mapping_failed",
    "translation": "Failed to setup Elasticsearch index mapping"
  },
  {
    "id": "ent.elasticsearch.data_retention_delete_indexes.delete_index.error",
    "translation": "Failed to delete Elasticsearch index"
  },
  {
    "id": "ent.elasticsearch.data_retention_delete_indexes.get_indexes.error",
    "translation": "Failed to get Elasticsearch indexes"
  },
  {
    "id": "ent.elasticsearch.delete_post.error",
    "translation": "Failed to delete the post"
  },
  {
    "id": "ent.elasticsearch.generic.disabled",
    "translation": "Elasticsearch search is not enabled on this server"
  },
  {
    "id": "ent.elasticsearch.index_post.error",
    "translation": "Failed to index the post"
  },
  {
    "id": "ent.elasticsearch.indexer.do_job.get_oldest_post.error",
    "translation": "The oldest post could not be retrieved from the database."
  },
  {
    "id": "ent.elasticsearch.indexer.do_job.parse_end_time.error",
    "translation": "Elasticsearch indexing worker failed to parse the end time"
  },
  {
    "id": "ent.elasticsearch.indexer.do_job.parse_start_time.error",
    "translation": "Elasticsearch indexing worker failed to parse the start time"
  },
  {
    "id": "ent.elasticsearch.not_started.error",
    "translation": "Elasticsearch is not started"
  },
  {
    "id": "ent.elasticsearch.purge_indexes.delete_failed",
    "translation": "Failed to delete Elasticsearch index"
  },
  {
    "id": "ent.elasticsearch.search_posts.disabled",
    "translation": "Elasticsearch searching is disabled on this server"
  },
  {
    "id": "ent.elasticsearch.search_posts.search_failed",
    "translation": "Search failed to complete"
  },
  {
    "id": "ent.elasticsearch.search_posts.unmarshall_post_failed",
    "translation": "Failed to decode search results"
  },
  {
    "id": "ent.elasticsearch.start.create_bulk_processor_failed.app_error",
    "translation": "Failed to create Elasticsearch bulk processor"
  },
  {
    "id": "ent.elasticsearch.start.create_bulk_processor_failed.app_error",
    "translation": "Failed to create Elasticsearch bulk processor"
  },
  {
    "id": "ent.elasticsearch.start.index_settings_failed",
    "translation": "Failed to set Elasticsearch index settings"
  },
  {
    "id": "ent.elasticsearch.start.start_bulk_processor_failed.app_error",
    "translation": "Failed to start Elasticsearch bulk processor"
  },
  {
    "id": "ent.elasticsearch.start.start_bulk_processor_failed.app_error",
    "translation": "Failed to start Elasticsearch bulk processor"
  },
  {
    "id": "ent.elasticsearch.test_config.connect_failed",
    "translation": "Connecting to Elasticsearch server failed."
  },
  {
    "id": "ent.elasticsearch.test_config.indexing_disabled.error",
    "translation": "Elasticsearch is disabled."
  },
  {
    "id": "ent.elasticsearch.test_config.license.error",
    "translation": "License does not support Elasticsearch."
  },
  {
    "id": "ent.elasticsearch.test_config.reenter_password",
    "translation": "The Elasticsearch Server URL or Username has changed. Please re-enter the Elasticsearch password to test connection."
  },
  {
    "id": "ent.emoji.licence_disable.app_error",
    "translation": "Custom emoji restrictions disabled by current license. Please contact your system administrator about upgrading your enterprise license."
  },
  {
    "id": "ent.ldap.create_fail",
    "translation": "Unable to create LDAP user."
  },
  {
    "id": "ent.ldap.disabled.app_error",
    "translation": "AD/LDAP disabled or licence does not support AD/LDAP."
  },
  {
    "id": "ent.ldap.do_login.bind_admin_user.app_error",
    "translation": "Unable to bind to AD/LDAP server. Check BindUsername and BindPassword."
  },
  {
    "id": "ent.ldap.do_login.invalid_password.app_error",
    "translation": "Invalid Password"
  },
  {
    "id": "ent.ldap.do_login.licence_disable.app_error",
    "translation": "AD/LDAP functionality disabled by current license. Please contact your system administrator about upgrading your enterprise license."
  },
  {
    "id": "ent.ldap.do_login.matched_to_many_users.app_error",
    "translation": "Username given matches multiple users"
  },
  {
    "id": "ent.ldap.do_login.search_ldap_server.app_error",
    "translation": "Failed to search AD/LDAP server"
  },
  {
    "id": "ent.ldap.do_login.unable_to_connect.app_error",
    "translation": "Unable to connect to AD/LDAP server"
  },
  {
    "id": "ent.ldap.do_login.unable_to_create_user.app_error",
    "translation": "Credentials valid but unable to create user."
  },
  {
    "id": "ent.ldap.do_login.user_filtered.app_error",
    "translation": "Your AD/LDAP account does not have permission to use this Mattermost server. Please ask your System Administrator to check the AD/LDAP user filter."
  },
  {
    "id": "ent.ldap.do_login.user_not_registered.app_error",
    "translation": "User not registered on AD/LDAP server"
  },
  {
    "id": "ent.ldap.mattermost_user_update",
    "translation": "Mattermost user was updated by AD/LDAP server."
  },
  {
    "id": "ent.ldap.sync.index_job_failed.error",
    "translation": "LDAP sync worker failed due to the sync job failing"
  },
  {
    "id": "ent.ldap.sync_worker.create_index_job.error",
    "translation": "LDAP sync worker failed to create the sync job"
  },
  {
    "id": "ent.ldap.syncdone.info",
    "translation": "AD/LDAP Synchronization completed"
  },
  {
    "id": "ent.ldap.syncronize.get_all.app_error",
    "translation": "Unable to get all users using AD/LDAP"
  },
  {
    "id": "ent.ldap.validate_filter.app_error",
    "translation": "Invalid AD/LDAP Filter"
  },
  {
    "id": "ent.message_export.generic.license.error",
    "translation": "License does not support Message Export."
  },
  {
    "id": "ent.metrics.starting.info",
    "translation": "Metrics and profiling server is listening on %v"
  },
  {
    "id": "ent.metrics.stopping.info",
    "translation": "Metrics and profiling server is stopping on %v"
  },
  {
    "id": "ent.mfa.activate.authenticate.app_error",
    "translation": "Error attempting to authenticate MFA token"
  },
  {
    "id": "ent.mfa.activate.bad_token.app_error",
    "translation": "Invalid MFA token"
  },
  {
    "id": "ent.mfa.activate.save_active.app_erro",
    "translation": "Unable to update MFA active status for the user"
  },
  {
    "id": "ent.mfa.deactivate.save_active.app_erro",
    "translation": "Unable to update MFA active status for the user"
  },
  {
    "id": "ent.mfa.deactivate.save_secret.app_error",
    "translation": "Error clearing the MFA secret"
  },
  {
    "id": "ent.mfa.generate_qr_code.create_code.app_error",
    "translation": "Error generating QR code"
  },
  {
    "id": "ent.mfa.generate_qr_code.save_secret.app_error",
    "translation": "Error saving the MFA secret"
  },
  {
    "id": "ent.mfa.license_disable.app_error",
    "translation": "Your license does not support using multi-factor authentication"
  },
  {
    "id": "ent.mfa.validate_token.authenticate.app_error",
    "translation": "Error trying to authenticate MFA token"
  },
  {
    "id": "ent.migration.migratetoldap.duplicate_field",
    "translation": "Unable to migrate AD/LDAP users with specified field. Duplicate entry detected. Please remove all duplcates and try again."
  },
  {
    "id": "ent.migration.migratetoldap.user_not_found",
    "translation": "Unable to find user on AD/LDAP server: "
  },
  {
    "id": "ent.saml.attribute.app_error",
    "translation": "SAML login was unsuccessful because one of the attributes is incorrect. Please contact your System Administrator."
  },
  {
    "id": "ent.saml.build_request.app_error",
    "translation": "An error occurred while initiating the request to the Identity Provider. Please contact your System Administrator."
  },
  {
    "id": "ent.saml.build_request.encoding.app_error",
    "translation": "An error occurred while encoding the request for the Identity Provider. Please contact your System Administrator."
  },
  {
    "id": "ent.saml.build_request.encoding_signed.app_error",
    "translation": "An error occurred while encoding the signed request for the Identity Provider. Please contact your System Administrator."
  },
  {
    "id": "ent.saml.configure.app_error",
    "translation": "An error occurred while configuring SAML Service Provider, err=%v"
  },
  {
    "id": "ent.saml.configure.encryption_not_enabled.app_error",
    "translation": "SAML login was unsuccessful because encryption is not enabled. Please contact your System Administrator."
  },
  {
    "id": "ent.saml.configure.load_idp_cert.app_error",
    "translation": "Identity Provider Public Certificate File was not found. Please contact your System Administrator."
  },
  {
    "id": "ent.saml.configure.load_private_key.app_error",
    "translation": "SAML login was unsuccessful because the Service Provider Private Key was not found. Please contact your System Administrator."
  },
  {
    "id": "ent.saml.configure.load_public_cert.app_error",
    "translation": "Service Provider Public Certificate File was not found. Please contact your System Administrator."
  },
  {
    "id": "ent.saml.configure.not_encrypted_response.app_error",
    "translation": "SAML login was unsuccessful as the Identity Provider response is not encrypted. Please contact your System Administrator."
  },
  {
    "id": "ent.saml.do_login.decrypt.app_error",
    "translation": "SAML login was unsuccessful because an error occurred while decrypting the response from the Identity Provider. Please contact your System Administrator."
  },
  {
    "id": "ent.saml.do_login.empty_response.app_error",
    "translation": "We received an empty response from the Identity Provider"
  },
  {
    "id": "ent.saml.do_login.parse.app_error",
    "translation": "An error occurred while parsing the response from the Identity Provider. Please contact your System Administrator."
  },
  {
    "id": "ent.saml.do_login.validate.app_error",
    "translation": "An error occurred while validating the response from the Identity Provider. Please contact your System Administrator."
  },
  {
    "id": "ent.saml.license_disable.app_error",
    "translation": "Your license does not support SAML authentication."
  },
  {
    "id": "ent.saml.metadata.app_error",
    "translation": "An error occurred while building Service Provider Metadata."
  },
  {
    "id": "ent.saml.service_disable.app_error",
    "translation": "SAML 2.0 is not configured or supported on this server."
  },
  {
    "id": "ent.saml.update_saml_user.unable_error",
    "translation": "Unable to update existing SAML user. Allowing login anyway. err=%v"
  },
  {
    "id": "jobs.request_cancellation.status.error",
    "translation": "Could not request cancellation for job that is not in a cancelable state."
  },
  {
    "id": "jobs.set_job_error.update.error",
    "translation": "Failed to set job status to error"
  },
  {
    "id": "manaultesting.get_channel_id.no_found.debug",
    "translation": "Could not find channel: %v, %v possibilities searched"
  },
  {
    "id": "manaultesting.get_channel_id.unable.debug",
    "translation": "Unable to get channels"
  },
  {
    "id": "manaultesting.manual_test.create.info",
    "translation": "Creating user and team"
  },
  {
    "id": "manaultesting.manual_test.parse.app_error",
    "translation": "Unable to parse URL"
  },
  {
    "id": "manaultesting.manual_test.setup.info",
    "translation": "Setting up for manual test..."
  },
  {
    "id": "manaultesting.manual_test.uid.debug",
    "translation": "No uid in URL"
  },
  {
    "id": "manaultesting.test_autolink.info",
    "translation": "Manual Auto Link Test"
  },
  {
    "id": "manaultesting.test_autolink.unable.app_error",
    "translation": "Unable to get channels"
  },
  {
    "id": "mattermost.bulletin.subject",
    "translation": "Mattermost Security Bulletin"
  },
  {
    "id": "mattermost.config_file",
    "translation": "Loaded config file from %v"
  },
  {
    "id": "mattermost.current_version",
    "translation": "Current version is %v (%v/%v/%v/%v)"
  },
  {
    "id": "mattermost.entreprise_enabled",
    "translation": "Enterprise Enabled: %v"
  },
  {
    "id": "mattermost.load_license.find.warn",
    "translation": "License key from https://mattermost.com required to unlock enterprise features."
  },
  {
    "id": "mattermost.security_bulletin.error",
    "translation": "Failed to get security bulletin details"
  },
  {
    "id": "mattermost.security_bulletin_read.error",
    "translation": "Failed to read security bulletin details"
  },
  {
    "id": "mattermost.security_checks.debug",
    "translation": "Checking for security update from Mattermost"
  },
  {
    "id": "mattermost.security_info.error",
    "translation": "Failed to get security update information from Mattermost."
  },
  {
    "id": "mattermost.send_bulletin.info",
    "translation": "Sending security bulletin for %v to %v"
  },
  {
    "id": "mattermost.system_admins.error",
    "translation": "Failed to get system admins for security update information from Mattermost."
  },
  {
    "id": "mattermost.working_dir",
    "translation": "Current working directory is %v"
  },
  {
<<<<<<< HEAD
    "id": "model.plugin_command.error.app_error",
    "translation": "An error occurred while trying to execute this command."
  },
  {
    "id": "model.plugin_key_value.is_valid.plugin_id.app_error",
    "translation": "Invalid plugin ID, must be more than {{.Min}} and a of maximum {{.Max}} characters long."
  },
  {
    "id": "model.plugin_key_value.is_valid.key.app_error",
    "translation": "Invalid key, must be more than {{.Min}} and a of maximum {{.Max}} characters long."
  },
  {
=======
>>>>>>> 03f5c939
    "id": "model.access.is_valid.access_token.app_error",
    "translation": "Invalid access token"
  },
  {
    "id": "model.access.is_valid.client_id.app_error",
    "translation": "Invalid client id"
  },
  {
    "id": "model.access.is_valid.redirect_uri.app_error",
    "translation": "Invalid redirect uri"
  },
  {
    "id": "model.access.is_valid.refresh_token.app_error",
    "translation": "Invalid refresh token"
  },
  {
    "id": "model.access.is_valid.user_id.app_error",
    "translation": "Invalid user id"
  },
  {
    "id": "model.authorize.is_valid.auth_code.app_error",
    "translation": "Invalid authorization code"
  },
  {
    "id": "model.authorize.is_valid.client_id.app_error",
    "translation": "Invalid client id"
  },
  {
    "id": "model.authorize.is_valid.create_at.app_error",
    "translation": "Create at must be a valid time"
  },
  {
    "id": "model.authorize.is_valid.expires.app_error",
    "translation": "Expires in must be set"
  },
  {
    "id": "model.authorize.is_valid.redirect_uri.app_error",
    "translation": "Invalid redirect uri"
  },
  {
    "id": "model.authorize.is_valid.response_type.app_error",
    "translation": "Invalid response type"
  },
  {
    "id": "model.authorize.is_valid.scope.app_error",
    "translation": "Invalid scope"
  },
  {
    "id": "model.authorize.is_valid.state.app_error",
    "translation": "Invalid state"
  },
  {
    "id": "model.authorize.is_valid.user_id.app_error",
    "translation": "Invalid user id"
  },
  {
    "id": "model.channel.is_valid.2_or_more.app_error",
    "translation": "Name must be 2 or more lowercase alphanumeric characters"
  },
  {
    "id": "model.channel.is_valid.create_at.app_error",
    "translation": "Create at must be a valid time"
  },
  {
    "id": "model.channel.is_valid.creator_id.app_error",
    "translation": "Invalid creator id"
  },
  {
    "id": "model.channel.is_valid.display_name.app_error",
    "translation": "Invalid display name"
  },
  {
    "id": "model.channel.is_valid.header.app_error",
    "translation": "Invalid header"
  },
  {
    "id": "model.channel.is_valid.id.app_error",
    "translation": "Invalid Id"
  },
  {
    "id": "model.channel.is_valid.name.app_error",
    "translation": "Invalid name"
  },
  {
    "id": "model.channel.is_valid.purpose.app_error",
    "translation": "Invalid purpose"
  },
  {
    "id": "model.channel.is_valid.type.app_error",
    "translation": "Invalid type"
  },
  {
    "id": "model.channel.is_valid.update_at.app_error",
    "translation": "Update at must be a valid time"
  },
  {
    "id": "model.channel_member.is_valid.channel_id.app_error",
    "translation": "Invalid channel id"
  },
  {
    "id": "model.channel_member.is_valid.email_value.app_error",
    "translation": "Invalid email notification value"
  },
  {
    "id": "model.channel_member.is_valid.notify_level.app_error",
    "translation": "Invalid notify level"
  },
  {
    "id": "model.channel_member.is_valid.push_level.app_error",
    "translation": "Invalid push notification level"
  },
  {
    "id": "model.channel_member.is_valid.role.app_error",
    "translation": "Invalid role"
  },
  {
    "id": "model.channel_member.is_valid.unread_level.app_error",
    "translation": "Invalid mark unread level"
  },
  {
    "id": "model.channel_member.is_valid.user_id.app_error",
    "translation": "Invalid user id"
  },
  {
    "id": "model.channel_member_history.is_valid.channel_id.app_error",
    "translation": "Invalid channel id"
  },
  {
    "id": "model.channel_member_history.is_valid.join_time.app_error",
    "translation": "Invalid join time"
  },
  {
    "id": "model.channel_member_history.is_valid.leave_time.app_error",
    "translation": "Invalid leave time"
  },
  {
    "id": "model.channel_member_history.is_valid.user_email.app_error",
    "translation": "Invalid user email"
  },
  {
    "id": "model.channel_member_history.is_valid.user_id.app_error",
    "translation": "Invalid user id"
  },
  {
    "id": "model.client.connecting.app_error",
    "translation": "We encountered an error while connecting to the server"
  },
  {
    "id": "model.client.create_emoji.emoji.app_error",
    "translation": "Unable to attach emoji data to request"
  },
  {
    "id": "model.client.create_emoji.image.app_error",
    "translation": "Unable to attach image to request"
  },
  {
    "id": "model.client.create_emoji.writer.app_error",
    "translation": "Unable to write request"
  },
  {
    "id": "model.client.get_flagged_posts_in_channel.missing_parameter.app_error",
    "translation": "Missing channel parameter"
  },
  {
    "id": "model.client.get_flagged_posts_in_team.missing_parameter.app_error",
    "translation": "Missing team parameter"
  },
  {
    "id": "model.client.login.app_error",
    "translation": "Authentication tokens didn't match"
  },
  {
    "id": "model.client.read_file.app_error",
    "translation": "We encountered an error while reading the file"
  },
  {
    "id": "model.client.set_profile_user.no_file.app_error",
    "translation": "No file under 'image' in request"
  },
  {
    "id": "model.client.set_profile_user.writer.app_error",
    "translation": "Unable to write request"
  },
  {
    "id": "model.client.upload_post_attachment.channel_id.app_error",
    "translation": "Error writing channel id to multipart form"
  },
  {
    "id": "model.client.upload_post_attachment.file.app_error",
    "translation": "Error writing file to multipart form"
  },
  {
    "id": "model.client.upload_post_attachment.file_size.app_error",
    "translation": "Error writing fileSize to multipart form"
  },
  {
    "id": "model.client.upload_post_attachment.import_from.app_error",
    "translation": "Error writing importFrom to multipart form"
  },
  {
    "id": "model.client.upload_post_attachment.writer.app_error",
    "translation": "Error closing multipart writer"
  },
  {
    "id": "model.client.upload_saml_cert.app_error",
    "translation": "Error creating SAML certificate multipart form request"
  },
  {
    "id": "model.client.writer.app_error",
    "translation": "Unable to build multipart request"
  },
  {
    "id": "model.command.is_valid.create_at.app_error",
    "translation": "Create at must be a valid time"
  },
  {
    "id": "model.command.is_valid.description.app_error",
    "translation": "Invalid description"
  },
  {
    "id": "model.command.is_valid.display_name.app_error",
    "translation": "Invalid title"
  },
  {
    "id": "model.command.is_valid.id.app_error",
    "translation": "Invalid Id"
  },
  {
    "id": "model.command.is_valid.method.app_error",
    "translation": "Invalid Method"
  },
  {
    "id": "model.command.is_valid.team_id.app_error",
    "translation": "Invalid team ID"
  },
  {
    "id": "model.command.is_valid.token.app_error",
    "translation": "Invalid token"
  },
  {
    "id": "model.command.is_valid.trigger.app_error",
    "translation": "Invalid trigger"
  },
  {
    "id": "model.command.is_valid.update_at.app_error",
    "translation": "Update at must be a valid time"
  },
  {
    "id": "model.command.is_valid.url.app_error",
    "translation": "Invalid URL"
  },
  {
    "id": "model.command.is_valid.url_http.app_error",
    "translation": "Invalid URL. Must be a valid URL and start with http:// or https://"
  },
  {
    "id": "model.command.is_valid.user_id.app_error",
    "translation": "Invalid user id"
  },
  {
    "id": "model.command_hook.channel_id.app_error",
    "translation": "Invalid channel id"
  },
  {
    "id": "model.command_hook.command_id.app_error",
    "translation": "Invalid command id"
  },
  {
    "id": "model.command_hook.create_at.app_error",
    "translation": "Create at must be a valid time"
  },
  {
    "id": "model.command_hook.id.app_error",
    "translation": "Invalid command hook id"
  },
  {
    "id": "model.command_hook.parent_id.app_error",
    "translation": "Invalid parent id"
  },
  {
    "id": "model.command_hook.root_id.app_error",
    "translation": "Invalid root id"
  },
  {
    "id": "model.command_hook.user_id.app_error",
    "translation": "Invalid user id"
  },
  {
    "id": "model.compliance.is_valid.create_at.app_error",
    "translation": "Create at must be a valid time"
  },
  {
    "id": "model.compliance.is_valid.desc.app_error",
    "translation": "Invalid description"
  },
  {
    "id": "model.compliance.is_valid.end_at.app_error",
    "translation": "To must be a valid time"
  },
  {
    "id": "model.compliance.is_valid.id.app_error",
    "translation": "Invalid Id"
  },
  {
    "id": "model.compliance.is_valid.start_at.app_error",
    "translation": "From must be a valid time"
  },
  {
    "id": "model.compliance.is_valid.start_end_at.app_error",
    "translation": "To must be greater than From"
  },
  {
    "id": "model.config.is_valid.cluster_email_batching.app_error",
    "translation": "Unable to enable email batching when clustering is enabled."
  },
  {
    "id": "model.config.is_valid.data_retention.deletion_job_start_time.app_error",
    "translation": "Data retention job start time must be a 24-hour time stamp in the form HH:MM."
  },
  {
    "id": "model.config.is_valid.data_retention.file_retention_days_too_low.app_error",
    "translation": "File retention must be one day or longer."
  },
  {
    "id": "model.config.is_valid.data_retention.message_retention_days_too_low.app_error",
    "translation": "Message retention must be one day or longer."
  },
  {
    "id": "model.config.is_valid.elastic_search.aggregate_posts_after_days.app_error",
    "translation": "Elasticsearch AggregatePostsAfterDays setting must be a number greater than or equal to 1"
  },
  {
    "id": "model.config.is_valid.elastic_search.bulk_indexing_time_window_seconds.app_error",
    "translation": "Elasticsearch Bulk Indexing Time Window must be at least 1 second."
  },
  {
    "id": "model.config.is_valid.elastic_search.connection_url.app_error",
    "translation": "Elastic Search ConnectionUrl setting must be provided when Elastic Search indexing is enabled."
  },
  {
    "id": "model.config.is_valid.elastic_search.enable_searching.app_error",
    "translation": "Elastic Search IndexingEnabled setting must be set to true when Elastic Search SearchEnabled is set to true."
  },
  {
    "id": "model.config.is_valid.elastic_search.live_indexing_batch_size.app_error",
    "translation": "Elasticsearch Live Indexing Batch Size must be at least 1"
  },
  {
    "id": "model.config.is_valid.elastic_search.password.app_error",
    "translation": "Elastic Search Password setting must be provided when Elastic Search indexing is enabled."
  },
  {
    "id": "model.config.is_valid.elastic_search.posts_aggregator_job_start_time.app_error",
    "translation": "Elasticsearch PostsAggregatorJobStartTime setting must be a time in the format \"hh:mm\""
  },
  {
    "id": "model.config.is_valid.elastic_search.request_timeout_seconds.app_error",
    "translation": "Elasticsearch Request Timeout must be at least 1 second."
  },
  {
    "id": "model.config.is_valid.elastic_search.username.app_error",
    "translation": "Elastic Search Username setting must be provided when Elastic Search indexing is enabled."
  },
  {
    "id": "model.config.is_valid.email_batching_buffer_size.app_error",
    "translation": "Invalid email batching buffer size for email settings.  Must be zero or a positive number."
  },
  {
    "id": "model.config.is_valid.email_batching_interval.app_error",
    "translation": "Invalid email batching interval for email settings.  Must be 30 seconds or more."
  },
  {
    "id": "model.config.is_valid.email_notification_contents_type.app_error",
    "translation": "Invalid email notification contents type for email settings. Must be one of either 'full' or 'generic'."
  },
  {
    "id": "model.config.is_valid.email_reset_salt.app_error",
    "translation": "Invalid password reset salt for email settings.  Must be 32 chars or more."
  },
  {
    "id": "model.config.is_valid.email_salt.app_error",
    "translation": "Invalid invite salt for email settings.  Must be 32 chars or more."
  },
  {
    "id": "model.config.is_valid.email_security.app_error",
    "translation": "Invalid connection security for email settings.  Must be '', 'TLS', or 'STARTTLS'"
  },
  {
    "id": "model.config.is_valid.encrypt_sql.app_error",
    "translation": "Invalid at rest encrypt key for SQL settings.  Must be 32 chars or more."
  },
  {
    "id": "model.config.is_valid.file_driver.app_error",
    "translation": "Invalid driver name for file settings.  Must be 'local' or 'amazons3'"
  },
  {
    "id": "model.config.is_valid.file_preview_height.app_error",
    "translation": "Invalid preview height for file settings.  Must be zero or a positive number."
  },
  {
    "id": "model.config.is_valid.file_preview_width.app_error",
    "translation": "Invalid preview width for file settings.  Must be a positive number."
  },
  {
    "id": "model.config.is_valid.file_profile_height.app_error",
    "translation": "Invalid profile height for file settings.  Must be a positive number."
  },
  {
    "id": "model.config.is_valid.file_profile_width.app_error",
    "translation": "Invalid profile width for file settings.  Must be a positive number."
  },
  {
    "id": "model.config.is_valid.file_salt.app_error",
    "translation": "Invalid public link salt for file settings.  Must be 32 chars or more."
  },
  {
    "id": "model.config.is_valid.file_thumb_height.app_error",
    "translation": "Invalid thumbnail height for file settings.  Must be a positive number."
  },
  {
    "id": "model.config.is_valid.file_thumb_width.app_error",
    "translation": "Invalid thumbnail width for file settings.  Must be a positive number."
  },
  {
    "id": "model.config.is_valid.ldap_basedn",
    "translation": "AD/LDAP field \"BaseDN\" is required."
  },
  {
    "id": "model.config.is_valid.ldap_bind_password",
    "translation": "AD/LDAP field \"Bind Password\" is required."
  },
  {
    "id": "model.config.is_valid.ldap_bind_username",
    "translation": "AD/LDAP field \"Bind Username\" is required."
  },
  {
    "id": "model.config.is_valid.ldap_email",
    "translation": "AD/LDAP field \"Email Attribute\" is required."
  },
  {
    "id": "model.config.is_valid.ldap_firstname",
    "translation": "AD/LDAP field \"First Name Attribute\" is required."
  },
  {
    "id": "model.config.is_valid.ldap_id",
    "translation": "AD/LDAP field \"ID Attribute\" is required."
  },
  {
    "id": "model.config.is_valid.ldap_lastname",
    "translation": "AD/LDAP field \"Last Name Attribute\" is required."
  },
  {
    "id": "model.config.is_valid.ldap_max_page_size.app_error",
    "translation": "Invalid max page size value."
  },
  {
    "id": "model.config.is_valid.ldap_required.app_error",
    "translation": "Required AD/LDAP field missing."
  },
  {
    "id": "model.config.is_valid.ldap_required.app_error",
    "translation": "Required AD/LDAP field missing."
  },
  {
    "id": "model.config.is_valid.ldap_security.app_error",
    "translation": "Invalid connection security for AD/LDAP settings.  Must be '', 'TLS', or 'STARTTLS'"
  },
  {
    "id": "model.config.is_valid.ldap_server",
    "translation": "AD/LDAP field \"AD/LDAP Server\" is required."
  },
  {
    "id": "model.config.is_valid.ldap_sync_interval.app_error",
    "translation": "Invalid sync interval time. Must be at least one minute."
  },
  {
    "id": "model.config.is_valid.ldap_username",
    "translation": "AD/LDAP field \"Username Attribute\" is required."
  },
  {
    "id": "model.config.is_valid.listen_address.app_error",
    "translation": "Invalid listen address for service settings Must be set."
  },
  {
    "id": "model.config.is_valid.localization.available_locales.app_error",
    "translation": "Available Languages must contain Default Client Language"
  },
  {
    "id": "model.config.is_valid.login_attempts.app_error",
    "translation": "Invalid maximum login attempts for service settings.  Must be a positive number."
  },
  {
    "id": "model.config.is_valid.max_burst.app_error",
    "translation": "Maximum burst size must be greater than zero."
  },
  {
    "id": "model.config.is_valid.max_channels.app_error",
    "translation": "Invalid maximum channels per team for team settings.  Must be a positive number."
  },
  {
    "id": "model.config.is_valid.max_file_size.app_error",
    "translation": "Invalid max file size for file settings. Must be a whole number greater than zero."
  },
  {
    "id": "model.config.is_valid.max_notify_per_channel.app_error",
    "translation": "Invalid maximum notifications per channel for team settings.  Must be a positive number."
  },
  {
    "id": "model.config.is_valid.max_users.app_error",
    "translation": "Invalid maximum users per team for team settings.  Must be a positive number."
  },
  {
    "id": "model.config.is_valid.message_export.batch_size.app_error",
    "translation": "Message export job BatchSize must be a positive integer"
  },
  {
    "id": "model.config.is_valid.message_export.daily_runtime.app_error",
    "translation": "Message export job DailyRuntime must be a 24-hour time stamp in the form HH:MM."
  },
  {
    "id": "model.config.is_valid.message_export.enable.app_error",
    "translation": "Message export job EnableExport setting must be either true or false"
  },
  {
    "id": "model.config.is_valid.message_export.export_from.app_error",
    "translation": "Message export job ExportFromTimestamp must be a timestamp (expressed in seconds since unix epoch). Only messages sent after this timestamp will be exported."
  },
  {
    "id": "model.config.is_valid.message_export.file_location.app_error",
    "translation": "Message export job FileLocation must be a writable directory that export data will be written to"
  },
  {
    "id": "model.config.is_valid.message_export.file_location.relative",
    "translation": "Message export job FileLocation must be a sub-directory of FileSettings.Directory"
  },
  {
    "id": "model.config.is_valid.password_length.app_error",
    "translation": "Minimum password length must be a whole number greater than or equal to {{.MinLength}} and less than or equal to {{.MaxLength}}."
  },
  {
    "id": "model.config.is_valid.password_length_max_min.app_error",
    "translation": "Maximum password length must be greater than or equal to minimum password length."
  },
  {
    "id": "model.config.is_valid.rate_mem.app_error",
    "translation": "Invalid memory store size for rate limit settings.  Must be a positive number"
  },
  {
    "id": "model.config.is_valid.rate_sec.app_error",
    "translation": "Invalid per sec for rate limit settings.  Must be a positive number"
  },
  {
    "id": "model.config.is_valid.read_timeout.app_error",
    "translation": "Invalid value for read timeout."
  },
  {
    "id": "model.config.is_valid.restrict_direct_message.app_error",
    "translation": "Invalid direct message restriction.  Must be 'any', or 'team'"
  },
  {
    "id": "model.config.is_valid.saml_assertion_consumer_service_url.app_error",
    "translation": "Service Provider Login URL must be a valid URL and start with http:// or https://."
  },
  {
    "id": "model.config.is_valid.saml_email_attribute.app_error",
    "translation": "Invalid Email attribute. Must be set."
  },
  {
    "id": "model.config.is_valid.saml_idp_cert.app_error",
    "translation": "Identity Provider Public Certificate missing. Did you forget to upload it?"
  },
  {
    "id": "model.config.is_valid.saml_idp_descriptor_url.app_error",
    "translation": "Identity Provider Issuer URL must be a valid URL and start with http:// or https://."
  },
  {
    "id": "model.config.is_valid.saml_idp_url.app_error",
    "translation": "SAML SSO URL must be a valid URL and start with http:// or https://."
  },
  {
    "id": "model.config.is_valid.saml_private_key.app_error",
    "translation": "Service Provider Private Key missing. Did you forget to upload it?"
  },
  {
    "id": "model.config.is_valid.saml_public_cert.app_error",
    "translation": "Service Provider Public Certificate missing. Did you forget to upload it?"
  },
  {
    "id": "model.config.is_valid.saml_username_attribute.app_error",
    "translation": "Invalid Username attribute. Must be set."
  },
  {
    "id": "model.config.is_valid.site_url.app_error",
    "translation": "Site URL must be a valid URL and start with http:// or https://"
  },
  {
    "id": "model.config.is_valid.site_url_email_batching.app_error",
    "translation": "Unable to enable email batching when SiteURL isn't set."
  },
  {
    "id": "model.config.is_valid.sitename_length.app_error",
    "translation": "Site name must be less than or equal to {{.MaxLength}} characters."
  },
  {
    "id": "model.config.is_valid.sql_data_src.app_error",
    "translation": "Invalid data source for SQL settings.  Must be set."
  },
  {
    "id": "model.config.is_valid.sql_driver.app_error",
    "translation": "Invalid driver name for SQL settings.  Must be 'mysql' or 'postgres'"
  },
  {
    "id": "model.config.is_valid.sql_idle.app_error",
    "translation": "Invalid maximum idle connection for SQL settings.  Must be a positive number."
  },
  {
    "id": "model.config.is_valid.sql_max_conn.app_error",
    "translation": "Invalid maximum open connection for SQL settings.  Must be a positive number."
  },
  {
    "id": "model.config.is_valid.sql_query_timeout.app_error",
    "translation": "Invalid query timeout for SQL settings.  Must be a positive number."
  },
  {
    "id": "model.config.is_valid.teammate_name_display.app_error",
    "translation": "Invalid teammate display.  Must be 'full_name', 'nickname_full_name' or 'username'"
  },
  {
    "id": "model.config.is_valid.time_between_user_typing.app_error",
    "translation": "Time between user typing updates should not be set to less than 1000 milliseconds."
  },
  {
    "id": "model.config.is_valid.webrtc_gateway_admin_secret.app_error",
    "translation": "WebRTC Gateway Admin Secret must be set."
  },
  {
    "id": "model.config.is_valid.webrtc_gateway_admin_url.app_error",
    "translation": "WebRTC Gateway Admin URL must be a valid URL starting with http:// or https://."
  },
  {
    "id": "model.config.is_valid.webrtc_gateway_ws_url.app_error",
    "translation": "WebRTC Gateway Websocket URL must be a valid URL starting with ws:// or wss://."
  },
  {
    "id": "model.config.is_valid.webrtc_stun_uri.app_error",
    "translation": "WebRTC STUN URI must be a valid URL starting with stun:"
  },
  {
    "id": "model.config.is_valid.webrtc_turn_shared_key.app_error",
    "translation": "WebRTC TURN Shared Key cannot be empty if the TURN URI has been set."
  },
  {
    "id": "model.config.is_valid.webrtc_turn_uri.app_error",
    "translation": "WebRTC TURN URI must be a valid URI and start with turn:"
  },
  {
    "id": "model.config.is_valid.webrtc_turn_username.app_error",
    "translation": "WebRTC TURN Username cannot be empty if the TURN URI has been set."
  },
  {
    "id": "model.config.is_valid.webserver_security.app_error",
    "translation": "Invalid value for webserver connection security."
  },
  {
    "id": "model.config.is_valid.write_timeout.app_error",
    "translation": "Invalid value for write timeout."
  },
  {
    "id": "model.emoji.create_at.app_error",
    "translation": "Create at must be a valid time"
  },
  {
    "id": "model.emoji.creator_id.app_error",
    "translation": "Invalid creator id"
  },
  {
    "id": "model.emoji.id.app_error",
    "translation": "Invalid emoji id"
  },
  {
    "id": "model.emoji.name.app_error",
    "translation": "Name must be 1 to 64 lowercase alphanumeric characters"
  },
  {
    "id": "model.emoji.update_at.app_error",
    "translation": "Update at must be a valid time"
  },
  {
    "id": "model.file_info.get.gif.app_error",
    "translation": "Could not decode gif."
  },
  {
    "id": "model.incoming_hook.channel_id.app_error",
    "translation": "Invalid channel id"
  },
  {
    "id": "model.incoming_hook.create_at.app_error",
    "translation": "Create at must be a valid time"
  },
  {
    "id": "model.incoming_hook.description.app_error",
    "translation": "Invalid description"
  },
  {
    "id": "model.incoming_hook.display_name.app_error",
    "translation": "Invalid title"
  },
  {
    "id": "model.incoming_hook.id.app_error",
    "translation": "Invalid Id"
  },
  {
    "id": "model.incoming_hook.team_id.app_error",
    "translation": "Invalid team ID"
  },
  {
    "id": "model.incoming_hook.update_at.app_error",
    "translation": "Update at must be a valid time"
  },
  {
    "id": "model.incoming_hook.user_id.app_error",
    "translation": "Invalid user id"
  },
  {
    "id": "model.job.is_valid.create_at.app_error",
    "translation": "Create at must be a valid time"
  },
  {
    "id": "model.job.is_valid.id.app_error",
    "translation": "Invalid job Id"
  },
  {
    "id": "model.job.is_valid.status.app_error",
    "translation": "Invalid job status"
  },
  {
    "id": "model.job.is_valid.type.app_error",
    "translation": "Invalid job type"
  },
  {
    "id": "model.oauth.is_valid.app_id.app_error",
    "translation": "Invalid app id"
  },
  {
    "id": "model.oauth.is_valid.callback.app_error",
    "translation": "Callback URL must be a valid URL and start with http:// or https://."
  },
  {
    "id": "model.oauth.is_valid.client_secret.app_error",
    "translation": "Invalid client secret"
  },
  {
    "id": "model.oauth.is_valid.create_at.app_error",
    "translation": "Create at must be a valid time"
  },
  {
    "id": "model.oauth.is_valid.creator_id.app_error",
    "translation": "Invalid creator id"
  },
  {
    "id": "model.oauth.is_valid.description.app_error",
    "translation": "Invalid description"
  },
  {
    "id": "model.oauth.is_valid.homepage.app_error",
    "translation": "Homepage must be a valid URL and start with http:// or https://."
  },
  {
    "id": "model.oauth.is_valid.icon_url.app_error",
    "translation": "Icon URL must be a valid URL and start with http:// or https://."
  },
  {
    "id": "model.oauth.is_valid.name.app_error",
    "translation": "Invalid name"
  },
  {
    "id": "model.oauth.is_valid.update_at.app_error",
    "translation": "Update at must be a valid time"
  },
  {
    "id": "model.outgoing_hook.is_valid.callback.app_error",
    "translation": "Invalid callback URLs"
  },
  {
    "id": "model.outgoing_hook.is_valid.channel_id.app_error",
    "translation": "Invalid channel id"
  },
  {
    "id": "model.outgoing_hook.is_valid.create_at.app_error",
    "translation": "Create at must be a valid time"
  },
  {
    "id": "model.outgoing_hook.is_valid.description.app_error",
    "translation": "Invalid description"
  },
  {
    "id": "model.outgoing_hook.is_valid.display_name.app_error",
    "translation": "Invalid title"
  },
  {
    "id": "model.outgoing_hook.is_valid.id.app_error",
    "translation": "Invalid Id"
  },
  {
    "id": "model.outgoing_hook.is_valid.team_id.app_error",
    "translation": "Invalid team ID"
  },
  {
    "id": "model.outgoing_hook.is_valid.token.app_error",
    "translation": "Invalid token"
  },
  {
    "id": "model.outgoing_hook.is_valid.trigger_words.app_error",
    "translation": "Invalid trigger words"
  },
  {
    "id": "model.outgoing_hook.is_valid.update_at.app_error",
    "translation": "Update at must be a valid time"
  },
  {
    "id": "model.outgoing_hook.is_valid.url.app_error",
    "translation": "Invalid callback URLs. Each must be a valid URL and start with http:// or https://"
  },
  {
    "id": "model.outgoing_hook.is_valid.user_id.app_error",
    "translation": "Invalid user id"
  },
  {
    "id": "model.outgoing_hook.is_valid.words.app_error",
    "translation": "Invalid trigger words"
  },
  {
    "id": "model.plugin_key_value.is_valid.key.app_error",
    "translation": "Invalid key, must be more than {{.Min}} and a of maximum {{.Max}} characters long."
  },
  {
    "id": "model.plugin_key_value.is_valid.plugin_id.app_error",
    "translation": "Invalid plugin ID, must be more than {{.Min}} and a of maximum {{.Max}} characters long."
  },
  {
    "id": "model.post.is_valid.channel_id.app_error",
    "translation": "Invalid channel id"
  },
  {
    "id": "model.post.is_valid.create_at.app_error",
    "translation": "Create at must be a valid time"
  },
  {
    "id": "model.post.is_valid.file_ids.app_error",
    "translation": "Invalid file ids"
  },
  {
    "id": "model.post.is_valid.filenames.app_error",
    "translation": "Invalid filenames"
  },
  {
    "id": "model.post.is_valid.hashtags.app_error",
    "translation": "Invalid hashtags"
  },
  {
    "id": "model.post.is_valid.id.app_error",
    "translation": "Invalid Id"
  },
  {
    "id": "model.post.is_valid.msg.app_error",
    "translation": "Invalid message"
  },
  {
    "id": "model.post.is_valid.original_id.app_error",
    "translation": "Invalid original id"
  },
  {
    "id": "model.post.is_valid.parent_id.app_error",
    "translation": "Invalid parent id"
  },
  {
    "id": "model.post.is_valid.props.app_error",
    "translation": "Invalid props"
  },
  {
    "id": "model.post.is_valid.root_id.app_error",
    "translation": "Invalid root id"
  },
  {
    "id": "model.post.is_valid.root_parent.app_error",
    "translation": "Invalid root ID must be set if parent ID set"
  },
  {
    "id": "model.post.is_valid.type.app_error",
    "translation": "Invalid type"
  },
  {
    "id": "model.post.is_valid.update_at.app_error",
    "translation": "Update at must be a valid time"
  },
  {
    "id": "model.post.is_valid.user_id.app_error",
    "translation": "Invalid user id"
  },
  {
    "id": "model.preference.is_valid.category.app_error",
    "translation": "Invalid category"
  },
  {
    "id": "model.preference.is_valid.id.app_error",
    "translation": "Invalid user id"
  },
  {
    "id": "model.preference.is_valid.name.app_error",
    "translation": "Invalid name"
  },
  {
    "id": "model.preference.is_valid.theme.app_error",
    "translation": "Invalid theme"
  },
  {
    "id": "model.preference.is_valid.value.app_error",
    "translation": "Value is too long"
  },
  {
    "id": "model.reaction.is_valid.create_at.app_error",
    "translation": "Create at must be a valid time"
  },
  {
    "id": "model.reaction.is_valid.emoji_name.app_error",
    "translation": "Invalid emoji name"
  },
  {
    "id": "model.reaction.is_valid.post_id.app_error",
    "translation": "Invalid post id"
  },
  {
    "id": "model.reaction.is_valid.user_id.app_error",
    "translation": "Invalid user id"
  },
  {
    "id": "model.team.is_valid.characters.app_error",
    "translation": "Name must be 2 or more lowercase alphanumeric characters"
  },
  {
    "id": "model.team.is_valid.company.app_error",
    "translation": "Invalid company name"
  },
  {
    "id": "model.team.is_valid.create_at.app_error",
    "translation": "Create at must be a valid time"
  },
  {
    "id": "model.team.is_valid.description.app_error",
    "translation": "Invalid description"
  },
  {
    "id": "model.team.is_valid.domains.app_error",
    "translation": "Invalid allowed domains"
  },
  {
    "id": "model.team.is_valid.email.app_error",
    "translation": "Invalid email"
  },
  {
    "id": "model.team.is_valid.id.app_error",
    "translation": "Invalid Id"
  },
  {
    "id": "model.team.is_valid.name.app_error",
    "translation": "Invalid name"
  },
  {
    "id": "model.team.is_valid.reserved.app_error",
    "translation": "This URL is unavailable. Please try another."
  },
  {
    "id": "model.team.is_valid.type.app_error",
    "translation": "Invalid type"
  },
  {
    "id": "model.team.is_valid.update_at.app_error",
    "translation": "Update at must be a valid time"
  },
  {
    "id": "model.team.is_valid.url.app_error",
    "translation": "Invalid URL Identifier"
  },
  {
    "id": "model.team_member.is_valid.role.app_error",
    "translation": "Invalid role"
  },
  {
    "id": "model.team_member.is_valid.team_id.app_error",
    "translation": "Invalid team ID"
  },
  {
    "id": "model.team_member.is_valid.user_id.app_error",
    "translation": "Invalid user id"
  },
  {
    "id": "model.token.is_valid.expiry",
    "translation": "Invalid token expiry"
  },
  {
    "id": "model.token.is_valid.size",
    "translation": "Invalid token."
  },
  {
    "id": "model.user.is_valid.auth_data.app_error",
    "translation": "Invalid auth data"
  },
  {
    "id": "model.user.is_valid.auth_data_pwd.app_error",
    "translation": "Invalid user, password and auth data cannot both be set"
  },
  {
    "id": "model.user.is_valid.auth_data_type.app_error",
    "translation": "Invalid user, auth data must be set with auth type"
  },
  {
    "id": "model.user.is_valid.create_at.app_error",
    "translation": "Create at must be a valid time"
  },
  {
    "id": "model.user.is_valid.email.app_error",
    "translation": "Invalid email"
  },
  {
    "id": "model.user.is_valid.first_name.app_error",
    "translation": "Invalid first name"
  },
  {
    "id": "model.user.is_valid.id.app_error",
    "translation": "Invalid user id"
  },
  {
    "id": "model.user.is_valid.last_name.app_error",
    "translation": "Invalid last name"
  },
  {
    "id": "model.user.is_valid.nickname.app_error",
    "translation": "Invalid nickname"
  },
  {
    "id": "model.user.is_valid.password_limit.app_error",
    "translation": "Unable to set a password over 72 characters due to the limitations of bcrypt."
  },
  {
    "id": "model.user.is_valid.position.app_error",
    "translation": "Invalid position: must not be longer than 35 characters."
  },
  {
    "id": "model.user.is_valid.pwd.app_error",
    "translation": "Your password must contain at least {{.Min}} characters."
  },
  {
    "id": "model.user.is_valid.pwd_lowercase.app_error",
    "translation": "Your password must contain at least {{.Min}} characters made up of at least one lowercase letter."
  },
  {
    "id": "model.user.is_valid.pwd_lowercase_number.app_error",
    "translation": "Your password must contain at least {{.Min}} characters made up of at least one lowercase letter and at least one number."
  },
  {
    "id": "model.user.is_valid.pwd_lowercase_number_symbol.app_error",
    "translation": "Your password must contain at least {{.Min}} characters made up of at least one lowercase letter, at least one number, and at least one symbol (e.g. \"~!@#$%^&*()\")."
  },
  {
    "id": "model.user.is_valid.pwd_lowercase_symbol.app_error",
    "translation": "Your password must contain at least {{.Min}} characters made up of at least one lowercase letter and at least one symbol (e.g. \"~!@#$%^&*()\")."
  },
  {
    "id": "model.user.is_valid.pwd_lowercase_uppercase.app_error",
    "translation": "Your password must contain at least {{.Min}} characters made up of at least one lowercase letter and at least one uppercase letter."
  },
  {
    "id": "model.user.is_valid.pwd_lowercase_uppercase_number.app_error",
    "translation": "Your password must contain at least {{.Min}} characters made up of at least one lowercase letter, at least one uppercase letter, and at least one number."
  },
  {
    "id": "model.user.is_valid.pwd_lowercase_uppercase_number_symbol.app_error",
    "translation": "Your password must contain at least {{.Min}} characters made up of at least one lowercase letter, at least one uppercase letter, at least one number, and at least one symbol (e.g. \"~!@#$%^&*()\")."
  },
  {
    "id": "model.user.is_valid.pwd_lowercase_uppercase_symbol.app_error",
    "translation": "Your password must contain at least {{.Min}} characters made up of at least one lowercase letter, at least one uppercase letter, and at least one symbol (e.g. \"~!@#$%^&*()\")."
  },
  {
    "id": "model.user.is_valid.pwd_number.app_error",
    "translation": "Your password must contain at least {{.Min}} characters made up of at least one number."
  },
  {
    "id": "model.user.is_valid.pwd_number_symbol.app_error",
    "translation": "Your password must contain at least {{.Min}} characters made up of at least one number and at least one symbol (e.g. \"~!@#$%^&*()\")."
  },
  {
    "id": "model.user.is_valid.pwd_symbol.app_error",
    "translation": "Your password must contain at least {{.Min}} characters made up of at least one symbol (e.g. \"~!@#$%^&*()\")."
  },
  {
    "id": "model.user.is_valid.pwd_uppercase.app_error",
    "translation": "Your password must contain at least {{.Min}} characters made up of at least one uppercase letter."
  },
  {
    "id": "model.user.is_valid.pwd_uppercase_number.app_error",
    "translation": "Your password must contain at least {{.Min}} characters made up of at least one uppercase letter and at least one number."
  },
  {
    "id": "model.user.is_valid.pwd_uppercase_number_symbol.app_error",
    "translation": "Your password must contain at least {{.Min}} characters made up of at least one uppercase letter, at least one number, and at least one symbol (e.g. \"~!@#$%^&*()\")."
  },
  {
    "id": "model.user.is_valid.pwd_uppercase_symbol.app_error",
    "translation": "Your password must contain at least {{.Min}} characters made up of at least one uppercase letter and at least one symbol (e.g. \"~!@#$%^&*()\")."
  },
  {
    "id": "model.user.is_valid.team_id.app_error",
    "translation": "Invalid team ID"
  },
  {
    "id": "model.user.is_valid.update_at.app_error",
    "translation": "Update at must be a valid time"
  },
  {
    "id": "model.user.is_valid.username.app_error",
    "translation": "Invalid username"
  },
  {
    "id": "model.user_access_token.is_valid.description.app_error",
    "translation": "Invalid description, must be 255 or less characters"
  },
  {
    "id": "model.user_access_token.is_valid.token.app_error",
    "translation": "Invalid access token"
  },
  {
    "id": "model.user_access_token.is_valid.user_id.app_error",
    "translation": "Invalid user id"
  },
  {
    "id": "model.utils.decode_json.app_error",
    "translation": "could not decode"
  },
  {
    "id": "plugin.rpcplugin.invocation.error",
    "translation": "Error invoking plugin RPC"
  },
  {
    "id": "store.sql.alter_column_type.critical",
    "translation": "Failed to alter column type %v"
  },
  {
    "id": "store.sql.check_index.critical",
    "translation": "Failed to check index %v"
  },
  {
    "id": "store.sql.closing.info",
    "translation": "Closing SqlStore"
  },
  {
    "id": "store.sql.column_exists.critical",
    "translation": "Failed to check if column exists %v"
  },
  {
    "id": "store.sql.column_exists_missing_driver.critical",
    "translation": "Failed to check if column exists because of missing driver"
  },
  {
    "id": "store.sql.convert_encrypt_string_map",
    "translation": "FromDb: Unable to convert EncryptStringMap to *string"
  },
  {
    "id": "store.sql.convert_string_array",
    "translation": "FromDb: Unable to convert StringArray to *string"
  },
  {
    "id": "store.sql.convert_string_interface",
    "translation": "FromDb: Unable to convert StringInterface to *string"
  },
  {
    "id": "store.sql.convert_string_map",
    "translation": "FromDb: Unable to convert StringMap to *string"
  },
  {
    "id": "store.sql.create_column.critical",
    "translation": "Failed to create column %v"
  },
  {
    "id": "store.sql.create_column_missing_driver.critical",
    "translation": "Failed to create column because of missing driver"
  },
  {
    "id": "store.sql.create_index.critical",
    "translation": "Failed to create index %v"
  },
  {
    "id": "store.sql.create_index_missing_driver.critical",
    "translation": "Failed to create index because of missing driver"
  },
  {
    "id": "store.sql.creating_tables.critical",
    "translation": "Error creating database tables: %v"
  },
  {
    "id": "store.sql.dialect_driver.critical",
    "translation": "Failed to create dialect specific driver"
  },
  {
    "id": "store.sql.dialect_driver.panic",
    "translation": "Failed to create dialect specific driver %v"
  },
  {
    "id": "store.sql.incorrect_mac",
    "translation": "Incorrect MAC for the given ciphertext"
  },
  {
    "id": "store.sql.maxlength_column.critical",
    "translation": "Failed to get max length of column %v"
  },
  {
    "id": "store.sql.open_conn.critical",
    "translation": "Failed to open SQL connection to err:%v"
  },
  {
    "id": "store.sql.open_conn.panic",
    "translation": "Failed to open SQL connection %v"
  },
  {
    "id": "store.sql.read_replicas_not_licensed.critical",
    "translation": "More than 1 read replica functionality disabled by current license. Please contact your system administrator about upgrading your enterprise license."
  },
  {
    "id": "store.sql.remove_index.critical",
    "translation": "Failed to remove index %v"
  },
  {
    "id": "store.sql.rename_column.critical",
    "translation": "Failed to rename column %v"
  },
  {
    "id": "store.sql.schema_out_of_date.warn",
    "translation": "The database schema version of %v appears to be out of date"
  },
  {
    "id": "store.sql.schema_set.info",
    "translation": "The database schema has been set to version %v"
  },
  {
    "id": "store.sql.schema_upgrade_attempt.warn",
    "translation": "Attempting to upgrade the database schema version to %v"
  },
  {
    "id": "store.sql.schema_version.critical",
    "translation": "Database schema version %v is no longer supported. This Mattermost server supports automatic upgrades from schema version %v through schema version %v. Downgrades are not supported. Please manually upgrade to at least version %v before continuing"
  },
  {
    "id": "store.sql.short_ciphertext",
    "translation": "short ciphertext"
  },
  {
    "id": "store.sql.table_column_type.critical",
    "translation": "Failed to get data type for column %s from table %s: %v"
  },
  {
    "id": "store.sql.table_exists.critical",
    "translation": "Failed to check if table exists %v"
  },
  {
    "id": "store.sql.too_short_ciphertext",
    "translation": "ciphertext too short"
  },
  {
    "id": "store.sql.upgraded.warn",
    "translation": "The database schema has been upgraded to version %v"
  },
  {
    "id": "store.sql_audit.get.finding.app_error",
    "translation": "We encountered an error finding the audits"
  },
  {
    "id": "store.sql_audit.get.limit.app_error",
    "translation": "Limit exceeded for paging"
  },
  {
    "id": "store.sql_audit.permanent_delete_batch.app_error",
    "translation": "We encountered an error permanently deleting the batch of audits"
  },
  {
    "id": "store.sql_audit.permanent_delete_by_user.app_error",
    "translation": "We encountered an error deleting the audits"
  },
  {
    "id": "store.sql_audit.save.saving.app_error",
    "translation": "We encountered an error saving the audit"
  },
  {
    "id": "store.sql_channel.analytics_deleted_type_count.app_error",
    "translation": "We couldn't get deleted channel type counts"
  },
  {
    "id": "store.sql_channel.analytics_type_count.app_error",
    "translation": "We couldn't get channel type counts"
  },
  {
    "id": "store.sql_channel.check_open_channel_permissions.app_error",
    "translation": "We couldn't check the permissions"
  },
  {
    "id": "store.sql_channel.check_permissions.app_error",
    "translation": "We couldn't check the permissions"
  },
  {
    "id": "store.sql_channel.check_permissions_by_name.app_error",
    "translation": "We couldn't check the permissions"
  },
  {
    "id": "store.sql_channel.delete.channel.app_error",
    "translation": "We couldn't delete the channel"
  },
  {
    "id": "store.sql_channel.extra_updated.app_error",
    "translation": "Problem updating members last updated time"
  },
  {
    "id": "store.sql_channel.get.existing.app_error",
    "translation": "We couldn't find the existing channel"
  },
  {
    "id": "store.sql_channel.get.find.app_error",
    "translation": "We encountered an error finding the channel"
  },
  {
    "id": "store.sql_channel.get_all.app_error",
    "translation": "We couldn't get all the channels"
  },
  {
    "id": "store.sql_channel.get_by_name.existing.app_error",
    "translation": "We couldn't find the existing channel"
  },
  {
    "id": "store.sql_channel.get_by_name.missing.app_error",
    "translation": "Channel does not exist"
  },
  {
    "id": "store.sql_channel.get_channel_counts.get.app_error",
    "translation": "We couldn't get the channel counts"
  },
  {
    "id": "store.sql_channel.get_channels.get.app_error",
    "translation": "We couldn't get the channels"
  },
  {
    "id": "store.sql_channel.get_channels.not_found.app_error",
    "translation": "No channels were found"
  },
  {
    "id": "store.sql_channel.get_channels_by_ids.get.app_error",
    "translation": "We couldn't get the channels"
  },
  {
    "id": "store.sql_channel.get_channels_by_ids.not_found.app_error",
    "translation": "No channel found"
  },
  {
    "id": "store.sql_channel.get_deleted_by_name.existing.app_error",
    "translation": "We couldn't find the existing deleted channel"
  },
  {
    "id": "store.sql_channel.get_deleted_by_name.missing.app_error",
    "translation": "No deleted channel exists with that name"
  },
  {
    "id": "store.sql_channel.get_extra_members.app_error",
    "translation": "We couldn't get the extra info for channel members"
  },
  {
    "id": "store.sql_channel.get_for_post.app_error",
    "translation": "We couldn't get the channel for the given post"
  },
  {
    "id": "store.sql_channel.get_member.app_error",
    "translation": "We couldn't get the channel member"
  },
  {
    "id": "store.sql_channel.get_member.missing.app_error",
    "translation": "No channel member found for that user ID and channel ID"
  },
  {
    "id": "store.sql_channel.get_member_count.app_error",
    "translation": "We couldn't get the channel member count"
  },
  {
    "id": "store.sql_channel.get_member_for_post.app_error",
    "translation": "We couldn't get the channel member for the given post"
  },
  {
    "id": "store.sql_channel.get_members.app_error",
    "translation": "We couldn't get the channel members"
  },
  {
    "id": "store.sql_channel.get_members_by_ids.app_error",
    "translation": "We couldn't get the channel members"
  },
  {
    "id": "store.sql_channel.get_more_channels.get.app_error",
    "translation": "We couldn't get the channels"
  },
  {
    "id": "store.sql_channel.get_public_channels.get.app_error",
    "translation": "We couldn't get public channels"
  },
  {
    "id": "store.sql_channel.get_unread.app_error",
    "translation": "We couldn't get the channel unread messages"
  },
  {
    "id": "store.sql_channel.increment_mention_count.app_error",
    "translation": "We couldn't increment the mention count"
  },
  {
    "id": "store.sql_channel.permanent_delete.app_error",
    "translation": "We couldn't delete the channel"
  },
  {
    "id": "store.sql_channel.permanent_delete_by_team.app_error",
    "translation": "We couldn't delete the channels"
  },
  {
    "id": "store.sql_channel.permanent_delete_members_by_user.app_error",
    "translation": "We couldn't remove the channel member"
  },
  {
    "id": "store.sql_channel.pinned_posts.app_error",
    "translation": "We couldn't find the pinned posts"
  },
  {
    "id": "store.sql_channel.remove_member.app_error",
    "translation": "We couldn't remove the channel member"
  },
  {
    "id": "store.sql_channel.save.commit_transaction.app_error",
    "translation": "Unable to commit transaction"
  },
  {
    "id": "store.sql_channel.save.direct_channel.app_error",
    "translation": "Use SaveDirectChannel to create a direct channel"
  },
  {
    "id": "store.sql_channel.save.open_transaction.app_error",
    "translation": "Unable to open transaction"
  },
  {
    "id": "store.sql_channel.save_channel.current_count.app_error",
    "translation": "Failed to get current channel count"
  },
  {
    "id": "store.sql_channel.save_channel.existing.app_error",
    "translation": "Must call update for existing channel"
  },
  {
    "id": "store.sql_channel.save_channel.exists.app_error",
    "translation": "A channel with that name already exists on the same team"
  },
  {
    "id": "store.sql_channel.save_channel.limit.app_error",
    "translation": "You've reached the limit of the number of allowed channels."
  },
  {
    "id": "store.sql_channel.save_channel.previously.app_error",
    "translation": "A channel with that URL was previously created"
  },
  {
    "id": "store.sql_channel.save_channel.save.app_error",
    "translation": "We couldn't save the channel"
  },
  {
    "id": "store.sql_channel.save_direct_channel.add_members.app_error",
    "translation": "Unable to add direct channel members"
  },
  {
    "id": "store.sql_channel.save_direct_channel.commit.app_error",
    "translation": "Unable to commit transaction"
  },
  {
    "id": "store.sql_channel.save_direct_channel.not_direct.app_error",
    "translation": "Not a direct channel attempted to be created with SaveDirectChannel"
  },
  {
    "id": "store.sql_channel.save_direct_channel.open_transaction.app_error",
    "translation": "Unable to open transaction"
  },
  {
    "id": "store.sql_channel.save_member.commit_transaction.app_error",
    "translation": "Unable to commit transaction"
  },
  {
    "id": "store.sql_channel.save_member.exists.app_error",
    "translation": "A channel member with that ID already exists"
  },
  {
    "id": "store.sql_channel.save_member.open_transaction.app_error",
    "translation": "Unable to open transaction"
  },
  {
    "id": "store.sql_channel.save_member.save.app_error",
    "translation": "We couldn't save the channel member"
  },
  {
    "id": "store.sql_channel.search.app_error",
    "translation": "We encountered an error searching channels"
  },
  {
    "id": "store.sql_channel.set_last_viewed_at.app_error",
    "translation": "We couldn't set the last viewed at time"
  },
  {
    "id": "store.sql_channel.update.app_error",
    "translation": "We couldn't update the channel"
  },
  {
    "id": "store.sql_channel.update.exists.app_error",
    "translation": "A channel with that handle already exists"
  },
  {
    "id": "store.sql_channel.update.previously.app_error",
    "translation": "A channel with that handle was previously created"
  },
  {
    "id": "store.sql_channel.update.updating.app_error",
    "translation": "We encountered an error updating the channel"
  },
  {
    "id": "store.sql_channel.update_last_viewed_at.app_error",
    "translation": "We couldn't update the last viewed at time"
  },
  {
    "id": "store.sql_channel.update_member.app_error",
    "translation": "We encountered an error updating the channel member"
  },
  {
    "id": "store.sql_channel_member_history.get_all.app_error",
    "translation": "Failed to get records"
  },
  {
    "id": "store.sql_channel_member_history.get_users_in_channel_at.app_error",
    "translation": "Failed to get users in channel at specified time"
  },
  {
    "id": "store.sql_channel_member_history.get_users_in_channel_during.app_error",
    "translation": "Failed to get users in channel during specified time period"
  },
  {
    "id": "store.sql_channel_member_history.log_join_event.app_error",
    "translation": "Failed to record channel member history"
  },
  {
    "id": "store.sql_channel_member_history.log_leave_event.select_error",
    "translation": "Failed to record channel member history. No existing join record found"
  },
  {
    "id": "store.sql_channel_member_history.log_leave_event.update_error",
    "translation": "Failed to record channel member history. Failed to update existing join record"
  },
  {
    "id": "store.sql_channel_member_history.permanent_delete_batch.app_error",
    "translation": "Failed to purge records"
  },
  {
    "id": "store.sql_command.analytics_command_count.app_error",
    "translation": "We couldn't count the commands"
  },
  {
    "id": "store.sql_command.get_by_trigger.app_error",
    "translation": "We couldn't get the command"
  },
  {
    "id": "store.sql_command.save.delete.app_error",
    "translation": "We couldn't delete the command"
  },
  {
    "id": "store.sql_command.save.delete_perm.app_error",
    "translation": "We couldn't delete the command"
  },
  {
    "id": "store.sql_command.save.get.app_error",
    "translation": "We couldn't get the command"
  },
  {
    "id": "store.sql_command.save.get_team.app_error",
    "translation": "We couldn't get the commands"
  },
  {
    "id": "store.sql_command.save.saving.app_error",
    "translation": "We couldn't save the Command"
  },
  {
    "id": "store.sql_command.save.saving_overwrite.app_error",
    "translation": "You cannot overwrite an existing Command"
  },
  {
    "id": "store.sql_command.save.update.app_error",
    "translation": "We couldn't update the command"
  },
  {
    "id": "store.sql_command_webhooks.get.app_error",
    "translation": "We couldn't get the webhook"
  },
  {
    "id": "store.sql_command_webhooks.save.app_error",
    "translation": "We couldn't save the CommandWebhook"
  },
  {
    "id": "store.sql_command_webhooks.save.existing.app_error",
    "translation": "You cannot update an existing CommandWebhook"
  },
  {
    "id": "store.sql_command_webhooks.try_use.app_error",
    "translation": "Unable to use the webhook"
  },
  {
    "id": "store.sql_command_webhooks.try_use.invalid.app_error",
    "translation": "Invalid webhook"
  },
  {
    "id": "store.sql_compliance.get.finding.app_error",
    "translation": "We encountered an error retrieving the compliance reports"
  },
  {
    "id": "store.sql_compliance.message_export.app_error",
    "translation": "Failed to select message export data"
  },
  {
    "id": "store.sql_compliance.save.saving.app_error",
    "translation": "We encountered an error saving the compliance report"
  },
  {
    "id": "store.sql_emoji.delete.app_error",
    "translation": "We couldn't delete the emoji"
  },
  {
    "id": "store.sql_emoji.delete.no_results",
    "translation": "We couldn’t find the emoji to delete"
  },
  {
    "id": "store.sql_emoji.get.app_error",
    "translation": "We couldn't get the emoji"
  },
  {
    "id": "store.sql_emoji.get_all.app_error",
    "translation": "We couldn't get the emoji"
  },
  {
    "id": "store.sql_emoji.get_by_name.app_error",
    "translation": "We couldn't get the emoji"
  },
  {
    "id": "store.sql_emoji.save.app_error",
    "translation": "We couldn't save the emoji"
  },
  {
    "id": "store.sql_file_info.attach_to_post.app_error",
    "translation": "We couldn't attach the file info to the post"
  },
  {
    "id": "store.sql_file_info.delete_for_post.app_error",
    "translation": "We couldn't delete the file info to the post"
  },
  {
    "id": "store.sql_file_info.get.app_error",
    "translation": "We couldn't get the file info"
  },
  {
    "id": "store.sql_file_info.get_by_path.app_error",
    "translation": "We couldn't get the file info by path"
  },
  {
    "id": "store.sql_file_info.get_for_post.app_error",
    "translation": "We couldn't get the file info for the post"
  },
  {
    "id": "store.sql_file_info.permanent_delete.app_error",
    "translation": "We couldn't permanently delete the file info"
  },
  {
    "id": "store.sql_file_info.permanent_delete_batch.app_error",
    "translation": "We encountered an error permanently deleting the batch of file infos"
  },
  {
    "id": "store.sql_file_info.save.app_error",
    "translation": "We couldn't save the file info"
  },
  {
    "id": "store.sql_file_info.save_or_update.app_error",
    "translation": "We couldn't save or update the file info"
  },
  {
    "id": "store.sql_job.delete.app_error",
    "translation": "We couldn't delete the job"
  },
  {
    "id": "store.sql_job.get.app_error",
    "translation": "We couldn't get the job"
  },
  {
    "id": "store.sql_job.get_all.app_error",
    "translation": "We couldn't get the jobs"
  },
  {
    "id": "store.sql_job.get_count_by_status_and_type.app_erro",
    "translation": "We couldn't get the job count by status and type"
  },
  {
    "id": "store.sql_job.get_newest_job_by_status_and_type.app_error",
    "translation": "We couldn't get the newest job by status and type"
  },
  {
    "id": "store.sql_job.save.app_error",
    "translation": "We couldn't save the job"
  },
  {
    "id": "store.sql_job.update.app_error",
    "translation": "We couldn't update the job"
  },
  {
    "id": "store.sql_license.get.app_error",
    "translation": "We encountered an error getting the license"
  },
  {
    "id": "store.sql_license.get.missing.app_error",
    "translation": "A license with that ID was not found"
  },
  {
    "id": "store.sql_license.save.app_error",
    "translation": "We encountered an error saving the license"
  },
  {
    "id": "store.sql_oauth.delete.commit_transaction.app_error",
    "translation": "Unable to commit transaction"
  },
  {
    "id": "store.sql_oauth.delete.open_transaction.app_error",
    "translation": "Unable to open transaction to delete the OAuth2 app"
  },
  {
    "id": "store.sql_oauth.delete.rollback_transaction.app_error",
    "translation": "Unable to rollback transaction to delete the OAuth2 App"
  },
  {
    "id": "store.sql_oauth.delete_app.app_error",
    "translation": "An error occurred while deleting the OAuth2 App"
  },
  {
    "id": "store.sql_oauth.get_access_data.app_error",
    "translation": "We encountered an error finding the access token"
  },
  {
    "id": "store.sql_oauth.get_access_data_by_user_for_app.app_error",
    "translation": "We encountered an error finding all the access tokens"
  },
  {
    "id": "store.sql_oauth.get_app.find.app_error",
    "translation": "We couldn't find the requested app"
  },
  {
    "id": "store.sql_oauth.get_app.finding.app_error",
    "translation": "We encountered an error finding the app"
  },
  {
    "id": "store.sql_oauth.get_app_by_user.find.app_error",
    "translation": "We couldn't find any existing apps"
  },
  {
    "id": "store.sql_oauth.get_apps.find.app_error",
    "translation": "An error occurred while finding the OAuth2 Apps"
  },
  {
    "id": "store.sql_oauth.get_auth_data.find.app_error",
    "translation": "We couldn't find the existing authorization code"
  },
  {
    "id": "store.sql_oauth.get_auth_data.finding.app_error",
    "translation": "We encountered an error finding the authorization code"
  },
  {
    "id": "store.sql_oauth.get_previous_access_data.app_error",
    "translation": "We encountered an error finding the access token"
  },
  {
    "id": "store.sql_oauth.permanent_delete_auth_data_by_user.app_error",
    "translation": "We couldn't remove the authorization code"
  },
  {
    "id": "store.sql_oauth.remove_access_data.app_error",
    "translation": "We couldn't remove the access token"
  },
  {
    "id": "store.sql_oauth.remove_auth_data.app_error",
    "translation": "We couldn't remove the authorization code"
  },
  {
    "id": "store.sql_oauth.save_access_data.app_error",
    "translation": "We couldn't save the access token."
  },
  {
    "id": "store.sql_oauth.save_app.existing.app_error",
    "translation": "Must call update for existing app"
  },
  {
    "id": "store.sql_oauth.save_app.save.app_error",
    "translation": "We couldn't save the app."
  },
  {
    "id": "store.sql_oauth.save_auth_data.app_error",
    "translation": "We couldn't save the authorization code."
  },
  {
    "id": "store.sql_oauth.update_access_data.app_error",
    "translation": "We encountered an error updating the access token"
  },
  {
    "id": "store.sql_oauth.update_app.find.app_error",
    "translation": "We couldn't find the existing app to update"
  },
  {
    "id": "store.sql_oauth.update_app.finding.app_error",
    "translation": "We encountered an error finding the app"
  },
  {
    "id": "store.sql_oauth.update_app.update.app_error",
    "translation": "We couldn't update the app"
  },
  {
    "id": "store.sql_oauth.update_app.updating.app_error",
    "translation": "We encountered an error updating the app"
  },
  {
    "id": "store.sql_plugin_store.delete.app_error",
    "translation": "Could not delete plugin key value"
  },
  {
    "id": "store.sql_plugin_store.get.app_error",
    "translation": "Could not get plugin key value"
  },
  {
    "id": "store.sql_plugin_store.save.app_error",
    "translation": "Could not save or update plugin key value"
  },
  {
    "id": "store.sql_plugin_store.save_unique.app_error",
    "translation": "Could not save or update plugin key value due to unique constraint violation"
  },
  {
    "id": "store.sql_post.analytics_posts_count.app_error",
    "translation": "We couldn't get post counts"
  },
  {
    "id": "store.sql_post.analytics_posts_count_by_day.app_error",
    "translation": "We couldn't get post counts by day"
  },
  {
    "id": "store.sql_post.analytics_user_counts_posts_by_day.app_error",
    "translation": "We couldn't get user counts with posts"
  },
  {
    "id": "store.sql_post.delete.app_error",
    "translation": "We couldn't delete the post"
  },
  {
    "id": "store.sql_post.get.app_error",
    "translation": "We couldn't get the post"
  },
  {
    "id": "store.sql_post.get_parents_posts.app_error",
    "translation": "We couldn't get the parent post for the channel"
  },
  {
    "id": "store.sql_post.get_posts.app_error",
    "translation": "Limit exceeded for paging"
  },
  {
    "id": "store.sql_post.get_posts_around.get.app_error",
    "translation": "We couldn't get the posts for the channel"
  },
  {
    "id": "store.sql_post.get_posts_around.get_parent.app_error",
    "translation": "We couldn't get the parent posts for the channel"
  },
  {
    "id": "store.sql_post.get_posts_batch_for_indexing.get.app_error",
    "translation": "We couldn't get the posts batch for indexing"
  },
  {
    "id": "store.sql_post.get_posts_by_ids.app_error",
    "translation": "We couldn't get the posts"
  },
  {
    "id": "store.sql_post.get_posts_created_att.app_error",
    "translation": "We couldn't get the posts for the channel"
  },
  {
    "id": "store.sql_post.get_posts_since.app_error",
    "translation": "We couldn't get the posts for the channel"
  },
  {
    "id": "store.sql_post.get_root_posts.app_error",
    "translation": "We couldn't get the posts for the channel"
  },
  {
    "id": "store.sql_post.overwrite.app_error",
    "translation": "We couldn't overwrite the Post"
  },
  {
    "id": "store.sql_post.permanent_delete.app_error",
    "translation": "We couldn't delete the post"
  },
  {
    "id": "store.sql_post.permanent_delete_all_comments_by_user.app_error",
    "translation": "We couldn't delete the comments for user"
  },
  {
    "id": "store.sql_post.permanent_delete_batch.app_error",
    "translation": "We encountered an error permanently deleting the batch of posts"
  },
  {
    "id": "store.sql_post.permanent_delete_batch.app_error",
    "translation": "We encountered an error permanently deleting the batch of posts"
  },
  {
    "id": "store.sql_post.permanent_delete_by_channel.app_error",
    "translation": "We couldn't delete the posts by channel"
  },
  {
    "id": "store.sql_post.permanent_delete_by_user.app_error",
    "translation": "We couldn't select the posts to delete for the user"
  },
  {
    "id": "store.sql_post.permanent_delete_by_user.too_many.app_error",
    "translation": "We couldn't select the posts to delete for the user (too many), please re-run"
  },
  {
    "id": "store.sql_post.save.app_error",
    "translation": "We couldn't save the Post"
  },
  {
    "id": "store.sql_post.save.existing.app_error",
    "translation": "You cannot update an existing Post"
  },
  {
    "id": "store.sql_post.search.disabled",
    "translation": "Searching has been disabled on this server. Please contact your System Administrator."
  },
  {
    "id": "store.sql_post.search.warn",
    "translation": "Query error searching posts: %v"
  },
  {
    "id": "store.sql_post.update.app_error",
    "translation": "We couldn't update the Post"
  },
  {
    "id": "store.sql_preference.cleanup_flags_batch.app_error",
    "translation": "We encountered an error cleaning up the batch of flags"
  },
  {
    "id": "store.sql_preference.delete.app_error",
    "translation": "We encountered an error while deleting preferences"
  },
  {
    "id": "store.sql_preference.delete_unused_features.debug",
    "translation": "Deleting any unused pre-release features"
  },
  {
    "id": "store.sql_preference.get.app_error",
    "translation": "We encountered an error while finding preferences"
  },
  {
    "id": "store.sql_preference.get_all.app_error",
    "translation": "We encountered an error while finding preferences"
  },
  {
    "id": "store.sql_preference.get_category.app_error",
    "translation": "We encountered an error while finding preferences"
  },
  {
    "id": "store.sql_preference.insert.exists.app_error",
    "translation": "A preference with that user id, category, and name already exists"
  },
  {
    "id": "store.sql_preference.insert.save.app_error",
    "translation": "We couldn't save the preference"
  },
  {
    "id": "store.sql_preference.is_feature_enabled.app_error",
    "translation": "We encountered an error while finding a pre release feature preference"
  },
  {
    "id": "store.sql_preference.permanent_delete_by_user.app_error",
    "translation": "We encountered an error while deleteing preferences"
  },
  {
    "id": "store.sql_preference.save.commit_transaction.app_error",
    "translation": "Unable to commit transaction to save preferences"
  },
  {
    "id": "store.sql_preference.save.missing_driver.app_error",
    "translation": "We encountered an error while updating preferences"
  },
  {
    "id": "store.sql_preference.save.open_transaction.app_error",
    "translation": "Unable to open transaction to save preferences"
  },
  {
    "id": "store.sql_preference.save.rollback_transaction.app_error",
    "translation": "Unable to rollback transaction to save preferences"
  },
  {
    "id": "store.sql_preference.save.updating.app_error",
    "translation": "We encountered an error while updating preferences"
  },
  {
    "id": "store.sql_preference.update.app_error",
    "translation": "We couldn't update the preference"
  },
  {
    "id": "store.sql_reaction.delete.begin.app_error",
    "translation": "Unable to open transaction while deleting reaction"
  },
  {
    "id": "store.sql_reaction.delete.commit.app_error",
    "translation": "Unable to commit transaction while deleting reaction"
  },
  {
    "id": "store.sql_reaction.delete.save.app_error",
    "translation": "Unable to delete reaction"
  },
  {
    "id": "store.sql_reaction.delete_all_with_emoj_name.delete_reactions.app_error",
    "translation": "Unable to delete reactions with the given emoji name"
  },
  {
    "id": "store.sql_reaction.delete_all_with_emoj_name.get_reactions.app_error",
    "translation": "Unable to get reactions with the given emoji name"
  },
  {
    "id": "store.sql_reaction.delete_all_with_emoji_name.update_post.warn",
    "translation": "Unable to update Post.HasReactions while removing reactions post_id=%v, error=%v"
  },
  {
    "id": "store.sql_reaction.get_for_post.app_error",
    "translation": "Unable to get reactions for post"
  },
  {
    "id": "store.sql_reaction.permanent_delete_batch.app_error",
    "translation": "We encountered an error permanently deleting the batch of reactions"
  },
  {
    "id": "store.sql_reaction.save.begin.app_error",
    "translation": "Unable to open transaction while saving reaction"
  },
  {
    "id": "store.sql_reaction.save.commit.app_error",
    "translation": "Unable to commit transaction while saving reaction"
  },
  {
    "id": "store.sql_reaction.save.save.app_error",
    "translation": "Unable to save reaction"
  },
  {
    "id": "store.sql_session.analytics_session_count.app_error",
    "translation": "We couldn't count the sessions"
  },
  {
    "id": "store.sql_session.cleanup_expired_sessions.app_error",
    "translation": "We encountered an error while deleting expired user sessions"
  },
  {
    "id": "store.sql_session.get.app_error",
    "translation": "We encountered an error finding the session"
  },
  {
    "id": "store.sql_session.get_sessions.app_error",
    "translation": "We encountered an error while finding user sessions"
  },
  {
    "id": "store.sql_session.get_sessions.error",
    "translation": "Failed to cleanup sessions in getSessions err=%v"
  },
  {
    "id": "store.sql_session.permanent_delete_sessions_by_user.app_error",
    "translation": "We couldn't remove all the sessions for the user"
  },
  {
    "id": "store.sql_session.remove.app_error",
    "translation": "We couldn't remove the session"
  },
  {
    "id": "store.sql_session.remove_all_sessions_for_team.app_error",
    "translation": "We couldn't remove all the sessions"
  },
  {
    "id": "store.sql_session.save.app_error",
    "translation": "We couldn't save the session"
  },
  {
    "id": "store.sql_session.save.cleanup.error",
    "translation": "Failed to cleanup sessions in Save err=%v"
  },
  {
    "id": "store.sql_session.save.existing.app_error",
    "translation": "Cannot update existing session"
  },
  {
    "id": "store.sql_session.update_device_id.app_error",
    "translation": "We couldn't update the device id"
  },
  {
    "id": "store.sql_session.update_last_activity.app_error",
    "translation": "We couldn't update the last_activity_at"
  },
  {
    "id": "store.sql_session.update_roles.app_error",
    "translation": "We couldn't update the roles"
  },
  {
    "id": "store.sql_status.get.app_error",
    "translation": "Encountered an error retrieving the status"
  },
  {
    "id": "store.sql_status.get.missing.app_error",
    "translation": "No entry for that status exists"
  },
  {
    "id": "store.sql_status.get_online.app_error",
    "translation": "Encountered an error retrieving all the online statuses"
  },
  {
    "id": "store.sql_status.get_online_away.app_error",
    "translation": "Encountered an error retrieving all the online/away statuses"
  },
  {
    "id": "store.sql_status.get_team_statuses.app_error",
    "translation": "Encountered an error retrieving all statuses from the team members"
  },
  {
    "id": "store.sql_status.get_total_active_users_count.app_error",
    "translation": "We could not count the active users"
  },
  {
    "id": "store.sql_status.reset_all.app_error",
    "translation": "Encountered an error resetting all the statuses"
  },
  {
    "id": "store.sql_status.save.app_error",
    "translation": "Encountered an error saving the status"
  },
  {
    "id": "store.sql_status.update.app_error",
    "translation": "Encountered an error updating the status"
  },
  {
    "id": "store.sql_system.get.app_error",
    "translation": "We encountered an error finding the system properties"
  },
  {
    "id": "store.sql_system.get_by_name.app_error",
    "translation": "We couldn't find the system variable."
  },
  {
    "id": "store.sql_system.get_version.app_error",
    "translation": "We couldn't get the database version"
  },
  {
    "id": "store.sql_system.save.app_error",
    "translation": "We encountered an error saving the system property"
  },
  {
    "id": "store.sql_system.update.app_error",
    "translation": "We encountered an error updating the system property"
  },
  {
    "id": "store.sql_team.analytics_team_count.app_error",
    "translation": "We couldn't count the teams"
  },
  {
    "id": "store.sql_team.get.find.app_error",
    "translation": "We couldn't find the existing team"
  },
  {
    "id": "store.sql_team.get.finding.app_error",
    "translation": "We encountered an error finding the team"
  },
  {
    "id": "store.sql_team.get_all.app_error",
    "translation": "We could not get all teams"
  },
  {
    "id": "store.sql_team.get_all_team_listing.app_error",
    "translation": "We could not get all teams"
  },
  {
    "id": "store.sql_team.get_by_invite_id.find.app_error",
    "translation": "We couldn't find the existing team"
  },
  {
    "id": "store.sql_team.get_by_invite_id.finding.app_error",
    "translation": "We couldn't find the existing team"
  },
  {
    "id": "store.sql_team.get_by_name.app_error",
    "translation": "We couldn't find the existing team"
  },
  {
    "id": "store.sql_team.get_member.app_error",
    "translation": "We couldn't get the team member"
  },
  {
    "id": "store.sql_team.get_member.missing.app_error",
    "translation": "No team member found for that user ID and team ID"
  },
  {
    "id": "store.sql_team.get_member_count.app_error",
    "translation": "We couldn't count the team members"
  },
  {
    "id": "store.sql_team.get_members.app_error",
    "translation": "We couldn't get the team members"
  },
  {
    "id": "store.sql_team.get_members_by_ids.app_error",
    "translation": "We couldn't get the team members"
  },
  {
    "id": "store.sql_team.get_teams_for_email.app_error",
    "translation": "We encountered a problem when looking up teams"
  },
  {
    "id": "store.sql_team.get_unread.app_error",
    "translation": "We couldn't get the teams unread messages"
  },
  {
    "id": "store.sql_team.permanent_delete.app_error",
    "translation": "We couldn't delete the existing team"
  },
  {
    "id": "store.sql_team.remove_member.app_error",
    "translation": "We couldn't remove the team member"
  },
  {
    "id": "store.sql_team.save.app_error",
    "translation": "We couldn't save the team"
  },
  {
    "id": "store.sql_team.save.domain_exists.app_error",
    "translation": "A team with that name already exists"
  },
  {
    "id": "store.sql_team.save.existing.app_error",
    "translation": "Must call update for existing team"
  },
  {
    "id": "store.sql_team.save_member.exists.app_error",
    "translation": "A team member with that ID already exists"
  },
  {
    "id": "store.sql_team.save_member.save.app_error",
    "translation": "We couldn't save the team member"
  },
  {
    "id": "store.sql_team.search_all_team.app_error",
    "translation": "We encountered an error searching teams"
  },
  {
    "id": "store.sql_team.search_open_team.app_error",
    "translation": "We encountered an error searching open teams"
  },
  {
    "id": "store.sql_team.update.app_error",
    "translation": "We couldn't update the team"
  },
  {
    "id": "store.sql_team.update.find.app_error",
    "translation": "We couldn't find the existing team to update"
  },
  {
    "id": "store.sql_team.update.finding.app_error",
    "translation": "We encountered an error finding the team"
  },
  {
    "id": "store.sql_team.update.updating.app_error",
    "translation": "We encountered an error updating the team"
  },
  {
    "id": "store.sql_team.update_display_name.app_error",
    "translation": "We couldn't update the team name"
  },
  {
    "id": "store.sql_user.analytics_get_inactive_users_count.app_error",
    "translation": "We could not count the inactive users"
  },
  {
    "id": "store.sql_user.analytics_get_system_admin_count.app_error",
    "translation": "We couldn't get the system admin count"
  },
  {
    "id": "store.sql_user.analytics_unique_user_count.app_error",
    "translation": "We couldn't get the unique user count"
  },
  {
    "id": "store.sql_user.get.app_error",
    "translation": "We encountered an error finding the account"
  },
  {
    "id": "store.sql_user.get_all_using_auth_service.other.app_error",
    "translation": "We encountered an error trying to find all the accounts using a specific authentication type."
  },
  {
    "id": "store.sql_user.get_by_auth.missing_account.app_error",
    "translation": "We couldn't find an existing account matching your authentication type for this team. This team may require an invite from the team owner to join."
  },
  {
    "id": "store.sql_user.get_by_auth.other.app_error",
    "translation": "We encountered an error trying to find the account by authentication type."
  },
  {
    "id": "store.sql_user.get_by_username.app_error",
    "translation": "We couldn't find an existing account matching your username for this team. This team may require an invite from the team owner to join."
  },
  {
    "id": "store.sql_user.get_for_login.app_error",
    "translation": "We couldn't find an existing account matching your credentials. This team may require an invite from the team owner to join."
  },
  {
    "id": "store.sql_user.get_for_login.multiple_users",
    "translation": "We found multiple users matching your credentials and were unable to log you in. Please contact an administrator."
  },
  {
    "id": "store.sql_user.get_new_users.app_error",
    "translation": "We encountered an error while finding the new users"
  },
  {
    "id": "store.sql_user.get_profiles.app_error",
    "translation": "We encountered an error while finding user profiles"
  },
  {
    "id": "store.sql_user.get_recently_active_users.app_error",
    "translation": "We encountered an error while finding the recently active users"
  },
  {
    "id": "store.sql_user.get_sysadmin_profiles.app_error",
    "translation": "We encountered an error while finding user profiles"
  },
  {
    "id": "store.sql_user.get_total_users_count.app_error",
    "translation": "We could not count the users"
  },
  {
    "id": "store.sql_user.get_unread_count.app_error",
    "translation": "We could not get the unread message count for the user"
  },
  {
    "id": "store.sql_user.get_unread_count_for_channel.app_error",
    "translation": "We could not get the unread message count for the user and channel"
  },
  {
    "id": "store.sql_user.migrate_theme.critical",
    "translation": "Failed to migrate User.ThemeProps to Preferences table %v"
  },
  {
    "id": "store.sql_user.missing_account.const",
    "translation": "We couldn't find the user."
  },
  {
    "id": "store.sql_user.permanent_delete.app_error",
    "translation": "We couldn't delete the existing account"
  },
  {
    "id": "store.sql_user.save.app_error",
    "translation": "We couldn't save the account."
  },
  {
    "id": "store.sql_user.save.email_exists.app_error",
    "translation": "An account with that email already exists."
  },
  {
    "id": "store.sql_user.save.email_exists.ldap_app_error",
    "translation": "This account does not use AD/LDAP authentication. Please sign in using email and password."
  },
  {
    "id": "store.sql_user.save.email_exists.saml_app_error",
    "translation": "This account does not use SAML authentication. Please sign in using email and password."
  },
  {
    "id": "store.sql_user.save.existing.app_error",
    "translation": "Must call update for existing user"
  },
  {
    "id": "store.sql_user.save.max_accounts.app_error",
    "translation": "This team has reached the maximum number of allowed accounts. Contact your systems administrator to set a higher limit."
  },
  {
    "id": "store.sql_user.save.member_count.app_error",
    "translation": "Failed to get current team member count"
  },
  {
    "id": "store.sql_user.save.username_exists.app_error",
    "translation": "An account with that username already exists."
  },
  {
    "id": "store.sql_user.save.username_exists.ldap_app_error",
    "translation": "An account with that username already exists. Please contact your Administrator."
  },
  {
    "id": "store.sql_user.save.username_exists.saml_app_error",
    "translation": "An account with that username already exists. Please contact your Administrator."
  },
  {
    "id": "store.sql_user.update.app_error",
    "translation": "We couldn't update the account"
  },
  {
    "id": "store.sql_user.update.can_not_change_ldap.app_error",
    "translation": "Can not change fields set by AD/LDAP"
  },
  {
    "id": "store.sql_user.update.email_taken.app_error",
    "translation": "This email is already taken. Please choose another."
  },
  {
    "id": "store.sql_user.update.find.app_error",
    "translation": "We couldn't find the existing account to update"
  },
  {
    "id": "store.sql_user.update.finding.app_error",
    "translation": "We encountered an error finding the account"
  },
  {
    "id": "store.sql_user.update.updating.app_error",
    "translation": "We encountered an error updating the account"
  },
  {
    "id": "store.sql_user.update.username_taken.app_error",
    "translation": "This username is already taken. Please choose another."
  },
  {
    "id": "store.sql_user.update_auth_data.app_error",
    "translation": "We couldn't update the auth data"
  },
  {
    "id": "store.sql_user.update_auth_data.email_exists.app_error",
    "translation": "Unable to switch account to {{.Service}}. An account using the email {{.Email}} already exists."
  },
  {
    "id": "store.sql_user.update_failed_pwd_attempts.app_error",
    "translation": "We couldn't update the failed_attempts"
  },
  {
    "id": "store.sql_user.update_last_activity.app_error",
    "translation": "We couldn't update the last_activity_at"
  },
  {
    "id": "store.sql_user.update_last_picture_update.app_error",
    "translation": "We couldn't update the update_at"
  },
  {
    "id": "store.sql_user.update_last_ping.app_error",
    "translation": "We couldn't update the last_ping_at"
  },
  {
    "id": "store.sql_user.update_mfa_active.app_error",
    "translation": "We encountered an error updating the user's MFA active status"
  },
  {
    "id": "store.sql_user.update_mfa_secret.app_error",
    "translation": "We encountered an error updating the user's MFA secret"
  },
  {
    "id": "store.sql_user.update_password.app_error",
    "translation": "We couldn't update the user password"
  },
  {
    "id": "store.sql_user.verify_email.app_error",
    "translation": "Unable to update verify email field"
  },
  {
    "id": "store.sql_user_access_token.delete.app_error",
    "translation": "We couldn't delete the personal access token"
  },
  {
    "id": "store.sql_user_access_token.get.app_error",
    "translation": "We couldn't get the personal access token"
  },
  {
    "id": "store.sql_user_access_token.get_by_token.app_error",
    "translation": "We couldn't get the personal access token by token"
  },
  {
    "id": "store.sql_user_access_token.get_by_user.app_error",
    "translation": "We couldn't get the personal access tokens by user"
  },
  {
    "id": "store.sql_user_access_token.save.app_error",
    "translation": "We couldn't save the personal access token"
  },
  {
    "id": "store.sql_webhooks.analytics_incoming_count.app_error",
    "translation": "We couldn't count the incoming webhooks"
  },
  {
    "id": "store.sql_webhooks.analytics_outgoing_count.app_error",
    "translation": "We couldn't count the outgoing webhooks"
  },
  {
    "id": "store.sql_webhooks.delete_incoming.app_error",
    "translation": "We couldn't delete the webhook"
  },
  {
    "id": "store.sql_webhooks.delete_outgoing.app_error",
    "translation": "We couldn't delete the webhook"
  },
  {
    "id": "store.sql_webhooks.get_incoming.app_error",
    "translation": "We couldn't get the webhook"
  },
  {
    "id": "store.sql_webhooks.get_incoming_by_channel.app_error",
    "translation": "We couldn't get the webhooks"
  },
  {
    "id": "store.sql_webhooks.get_incoming_by_user.app_error",
    "translation": "We couldn't get the webhook"
  },
  {
    "id": "store.sql_webhooks.get_outgoing.app_error",
    "translation": "We couldn't get the webhook"
  },
  {
    "id": "store.sql_webhooks.get_outgoing_by_channel.app_error",
    "translation": "We couldn't get the webhooks"
  },
  {
    "id": "store.sql_webhooks.get_outgoing_by_team.app_error",
    "translation": "We couldn't get the webhooks"
  },
  {
    "id": "store.sql_webhooks.permanent_delete_incoming_by_channel.app_error",
    "translation": "We couldn't delete the webhook"
  },
  {
    "id": "store.sql_webhooks.permanent_delete_incoming_by_user.app_error",
    "translation": "We couldn't delete the webhook"
  },
  {
    "id": "store.sql_webhooks.permanent_delete_outgoing_by_channel.app_error",
    "translation": "We couldn't delete the webhook"
  },
  {
    "id": "store.sql_webhooks.permanent_delete_outgoing_by_user.app_error",
    "translation": "We couldn't delete the webhook"
  },
  {
    "id": "store.sql_webhooks.save_incoming.app_error",
    "translation": "We couldn't save the IncomingWebhook"
  },
  {
    "id": "store.sql_webhooks.save_incoming.existing.app_error",
    "translation": "You cannot overwrite an existing IncomingWebhook"
  },
  {
    "id": "store.sql_webhooks.save_outgoing.app_error",
    "translation": "We couldn't save the OutgoingWebhook"
  },
  {
    "id": "store.sql_webhooks.save_outgoing.override.app_error",
    "translation": "You cannot overwrite an existing OutgoingWebhook"
  },
  {
    "id": "store.sql_webhooks.update_incoming.app_error",
    "translation": "We couldn't update the IncomingWebhook"
  },
  {
    "id": "store.sql_webhooks.update_outgoing.app_error",
    "translation": "We couldn't update the webhook"
  },
  {
    "id": "system.message.name",
    "translation": "System"
  },
  {
    "id": "utils.config.add_client_locale.app_error",
    "translation": "Unable to load mattermost configuration file:  Adding DefaultClientLocale to AvailableLocales."
  },
  {
    "id": "utils.config.load_config.decoding.panic",
    "translation": "Error decoding config file={{.Filename}}, err={{.Error}}"
  },
  {
    "id": "utils.config.load_config.getting.panic",
    "translation": "Error getting config info file={{.Filename}}, err={{.Error}}"
  },
  {
    "id": "utils.config.load_config.opening.panic",
    "translation": "Error opening config file={{.Filename}}, err={{.Error}}"
  },
  {
    "id": "utils.config.load_config.validating.panic",
    "translation": "Error validating config file={{.Filename}}, err={{.Error}}"
  },
  {
    "id": "utils.config.save_config.saving.app_error",
    "translation": "An error occurred while saving the file to {{.Filename}}"
  },
  {
    "id": "utils.config.supported_available_locales.app_error",
    "translation": "Unable to load mattermost configuration file:  AvailableLocales must include DefaultClientLocale. Setting AvailableLocales to all locales as default value."
  },
  {
    "id": "utils.config.supported_client_locale.app_error",
    "translation": "Unable to load mattermost configuration file:  DefaultClientLocale must be one of the supported locales. Setting DefaultClientLocale to en as default value."
  },
  {
    "id": "utils.config.supported_server_locale.app_error",
    "translation": "Unable to load mattermost configuration file:  DefaultServerLocale must be one of the supported locales. Setting DefaultServerLocale to en as default value."
  },
  {
    "id": "utils.config.validate_locale.app_error",
    "translation": "Unable to load mattermost configuration file:  AvailableLocales must include DefaultClientLocale"
  },
  {
    "id": "utils.diagnostic.analytics_not_found.app_error",
    "translation": "Analytics not initialized"
  },
  {
    "id": "utils.file.list_directory.configured.app_error",
    "translation": "File storage not configured properly. Please configure for either S3 or local server file storage."
  },
  {
    "id": "utils.file.list_directory.local.app_error",
    "translation": "Encountered an error listing directory from local server file storage."
  },
  {
    "id": "utils.file.list_directory.s3.app_error",
    "translation": "Encountered an error listing directory from S3."
  },
  {
    "id": "utils.file.remove_directory.configured.app_error",
    "translation": "File storage not configured properly. Please configure for either S3 or local server file storage."
  },
  {
    "id": "utils.file.remove_directory.local.app_error",
    "translation": "Encountered an error removing directory from local server file storage."
  },
  {
    "id": "utils.file.remove_directory.s3.app_error",
    "translation": "Encountered an error removing directory from S3."
  },
  {
    "id": "utils.file.remove_file.configured.app_error",
    "translation": "File storage not configured properly. Please configure for either S3 or local server file storage."
  },
  {
    "id": "utils.file.remove_file.local.app_error",
    "translation": "Encountered an error removing file from local server file storage."
  },
  {
    "id": "utils.file.remove_file.s3.app_error",
    "translation": "Encountered an error removing file from S3."
  },
  {
    "id": "utils.i18n.loaded",
    "translation": "Loaded system translations for '%v' from '%v'"
  },
  {
    "id": "utils.iru.with_evict",
    "translation": "Must provide a positive size"
  },
  {
    "id": "utils.license.load_license.invalid.warn",
    "translation": "No valid enterprise license found"
  },
  {
    "id": "utils.license.remove_license.unable.error",
    "translation": "Unable to remove license file, err=%v"
  },
  {
    "id": "utils.license.validate_license.decode.error",
    "translation": "Encountered error decoding license, err=%v"
  },
  {
    "id": "utils.license.validate_license.invalid.error",
    "translation": "Invalid signature, err=%v"
  },
  {
    "id": "utils.license.validate_license.not_long.error",
    "translation": "Signed license not long enough"
  },
  {
    "id": "utils.license.validate_license.signing.error",
    "translation": "Encountered error signing license, err=%v"
  },
  {
    "id": "utils.mail.connect_smtp.helo.app_error",
    "translation": "Failed to set HELO"
  },
  {
    "id": "utils.mail.connect_smtp.open.app_error",
    "translation": "Failed to open connection"
  },
  {
    "id": "utils.mail.connect_smtp.open_tls.app_error",
    "translation": "Failed to open TLS connection"
  },
  {
    "id": "utils.mail.new_client.auth.app_error",
    "translation": "Failed to authenticate on SMTP server"
  },
  {
    "id": "utils.mail.new_client.helo.error",
    "translation": "Failed to to set the HELO to SMTP server %v"
  },
  {
    "id": "utils.mail.new_client.open.error",
    "translation": "Failed to open a connection to SMTP server %v"
  },
  {
    "id": "utils.mail.send_mail.close.app_error",
    "translation": "Failed to close connection to SMTP server"
  },
  {
    "id": "utils.mail.send_mail.from_address.app_error",
    "translation": "Notification From Address setting is missing or invalid."
  },
  {
    "id": "utils.mail.send_mail.msg.app_error",
    "translation": "Failed to write email message"
  },
  {
    "id": "utils.mail.send_mail.msg_data.app_error",
    "translation": "Failed to add email message data"
  },
  {
    "id": "utils.mail.send_mail.sending.debug",
    "translation": "sending mail to %v with subject of '%v'"
  },
  {
    "id": "utils.mail.send_mail.to_address.app_error",
    "translation": "Notification To Address setting is missing or invalid."
  },
  {
    "id": "utils.mail.test.configured.error",
    "translation": "SMTP server settings do not appear to be configured properly err=%v details=%v"
  },
  {
    "id": "utils.mail.test.configured.error",
    "translation": "SMTP server settings do not appear to be configured properly err=%v details=%v"
  },
  {
    "id": "web.admin_console.title",
    "translation": "Admin Console"
  },
  {
    "id": "web.authorize_oauth.title",
    "translation": "Authorize Application"
  },
  {
    "id": "web.claim_account.team.error",
    "translation": "Couldn't find team name=%v, err=%v"
  },
  {
    "id": "web.claim_account.title",
    "translation": "Claim Account"
  },
  {
    "id": "web.claim_account.user.error",
    "translation": "Couldn't find user teamid=%v, email=%v, err=%v"
  },
  {
    "id": "web.command_webhook.command.app_error",
    "translation": "Couldn't find the command"
  },
  {
    "id": "web.command_webhook.invalid.app_error",
    "translation": "Invalid webhook"
  },
  {
    "id": "web.command_webhook.parse.app_error",
    "translation": "Unable to parse incoming data"
  },
  {
    "id": "web.create_dir.error",
    "translation": "Failed to create directory watcher %v"
  },
  {
    "id": "web.dir_fail.error",
    "translation": "Failed in directory watcher %v"
  },
  {
    "id": "web.do_load_channel.error",
    "translation": "Error in getting users profile for id=%v forcing logout"
  },
  {
    "id": "web.doc.title",
    "translation": "Documentation"
  },
  {
    "id": "web.email_verified.title",
    "translation": "Email Verified"
  },
  {
    "id": "web.error.unsupported_browser.help1",
    "translation": "Google Chrome 43+"
  },
  {
    "id": "web.error.unsupported_browser.help2",
    "translation": "Mozilla Firefox 52+"
  },
  {
    "id": "web.error.unsupported_browser.help3",
    "translation": "Microsoft Internet Explorer 11+"
  },
  {
    "id": "web.error.unsupported_browser.help4",
    "translation": "Microsoft Edge 40+"
  },
  {
    "id": "web.error.unsupported_browser.help5",
    "translation": "Apple Safari 9+"
  },
  {
    "id": "web.error.unsupported_browser.message",
    "translation": "Your current browser is not supported. Please upgrade to one of the following browsers:"
  },
  {
    "id": "web.error.unsupported_browser.title",
    "translation": "Unsupported Browser"
  },
  {
    "id": "web.find_team.title",
    "translation": "Find Team"
  },
  {
    "id": "web.header.back",
    "translation": "Back"
  },
  {
    "id": "web.incoming_webhook.channel.app_error",
    "translation": "Couldn't find the channel"
  },
  {
    "id": "web.incoming_webhook.disabled.app_error",
    "translation": "Incoming webhooks have been disabled by the system admin."
  },
  {
    "id": "web.incoming_webhook.invalid.app_error",
    "translation": "Invalid webhook"
  },
  {
    "id": "web.incoming_webhook.parse.app_error",
    "translation": "Unable to parse incoming data"
  },
  {
    "id": "web.incoming_webhook.permissions.app_error",
    "translation": "Inappropriate channel permissions"
  },
  {
    "id": "web.incoming_webhook.split_props_length.app_error",
    "translation": "Unable to split webhook props into {{.Max}} character parts."
  },
  {
    "id": "web.incoming_webhook.text.app_error",
    "translation": "No text specified"
  },
  {
    "id": "web.incoming_webhook.text.length.app_error",
    "translation": "Maximum text length is {{.Max}} characters, received size is {{.Actual}}"
  },
  {
    "id": "web.incoming_webhook.user.app_error",
    "translation": "Couldn't find the user"
  },
  {
    "id": "web.init.debug",
    "translation": "Initializing web routes"
  },
  {
    "id": "web.login.error",
    "translation": "Couldn't find team name=%v, err=%v"
  },
  {
    "id": "web.login.login_title",
    "translation": "Login"
  },
  {
    "id": "web.login_with_oauth.invalid_team.app_error",
    "translation": "Invalid team name"
  },
  {
    "id": "web.parsing_templates.debug",
    "translation": "Parsing templates at %v"
  },
  {
    "id": "web.parsing_templates.error",
    "translation": "Failed to parse templates %v"
  },
  {
    "id": "web.post_permalink.app_error",
    "translation": "Invalid Post ID"
  },
  {
    "id": "web.reparse_templates.info",
    "translation": "Re-parsing templates because of modified file %v"
  },
  {
    "id": "web.reset_password.expired_link.app_error",
    "translation": "The password reset link has expired"
  },
  {
    "id": "web.reset_password.invalid_link.app_error",
    "translation": "The reset link does not appear to be valid"
  },
  {
    "id": "web.root.home_title",
    "translation": "Home"
  },
  {
    "id": "web.root.singup_title",
    "translation": "Signup"
  },
  {
    "id": "web.signup_team_complete.invalid_link.app_error",
    "translation": "The signup link does not appear to be valid"
  },
  {
    "id": "web.signup_team_complete.link_expired.app_error",
    "translation": "The signup link has expired"
  },
  {
    "id": "web.signup_team_complete.title",
    "translation": "Complete Team Sign Up"
  },
  {
    "id": "web.signup_team_confirm.title",
    "translation": "Signup Email Sent"
  },
  {
    "id": "web.signup_user_complete.link_expired.app_error",
    "translation": "The signup link has expired"
  },
  {
    "id": "web.signup_user_complete.link_invalid.app_error",
    "translation": "The signup link does not appear to be valid"
  },
  {
    "id": "web.signup_user_complete.no_invites.app_error",
    "translation": "The team type doesn't allow open invites"
  },
  {
    "id": "web.signup_user_complete.title",
    "translation": "Complete User Sign Up"
  },
  {
    "id": "web.singup_with_oauth.invalid_team.app_error",
    "translation": "Invalid team name"
  },
  {
    "id": "web.watcher_fail.error",
    "translation": "Failed to add directory to watcher %v"
  },
  {
    "id": "wsapi.status.init.debug",
    "translation": "Initializing status WebSocket API routes"
  },
  {
    "id": "wsapi.system.init.debug",
    "translation": "Initializing system WebSocket API routes"
  },
  {
    "id": "wsapi.user.init.debug",
    "translation": "Initializing user WebSocket API routes"
  },
  {
    "id": "wsapi.webrtc.init.debug",
    "translation": "Initializing webrtc WebSocket API routes"
  }
]<|MERGE_RESOLUTION|>--- conflicted
+++ resolved
@@ -4267,7 +4267,6 @@
     "translation": "Current working directory is %v"
   },
   {
-<<<<<<< HEAD
     "id": "model.plugin_command.error.app_error",
     "translation": "An error occurred while trying to execute this command."
   },
@@ -4280,8 +4279,6 @@
     "translation": "Invalid key, must be more than {{.Min}} and a of maximum {{.Max}} characters long."
   },
   {
-=======
->>>>>>> 03f5c939
     "id": "model.access.is_valid.access_token.app_error",
     "translation": "Invalid access token"
   },
