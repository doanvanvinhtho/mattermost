--- conflicted
+++ resolved
@@ -21,11 +21,7 @@
 }
 
 func (*OfflineProvider) GetTrigger() string {
-<<<<<<< HEAD
-	return CMD_OFFLINE
-=======
 	return CmdOffline
->>>>>>> 837b818b
 }
 
 func (*OfflineProvider) GetCommand(a *app.App, T goi18n.TranslateFunc) *model.Command {
