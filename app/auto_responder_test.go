--- conflicted
+++ resolved
@@ -226,11 +226,7 @@
 			Message:   patch.NotifyProps["auto_responder_message"],
 			UserId:    receiver.Id,
 			CreateAt:  model.GetMillisForTime(time.Now().Add(-48 * time.Hour)),
-<<<<<<< HEAD
-			Type:      model.POST_AUTO_RESPONDER,
-=======
 			Type:      model.PostTypeAutoResponder,
->>>>>>> 3595a229
 		},
 			th.BasicChannel,
 			false, true)
