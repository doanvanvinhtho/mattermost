// Copyright (c) 2015-present Mattermost, Inc. All Rights Reserved.
// See LICENSE.txt for license information.

package app

import (
	"fmt"
	"strings"
	"testing"

	"github.com/stretchr/testify/assert"
	"github.com/stretchr/testify/require"

	"github.com/mattermost/mattermost-server/v6/model"
)

func TestCreateBot(t *testing.T) {
	t.Run("invalid bot", func(t *testing.T) {
		t.Run("relative to user", func(t *testing.T) {
			th := Setup(t).InitBasic()
			defer th.TearDown()

			_, err := th.App.CreateBot(th.Context, &model.Bot{
				Username:    "invalid username",
				Description: "a bot",
				OwnerId:     th.BasicUser.Id,
			})
			require.NotNil(t, err)
			require.Equal(t, "model.bot.is_valid.username.app_error", err.Id)
		})

		t.Run("relative to bot", func(t *testing.T) {
			th := Setup(t).InitBasic()
			defer th.TearDown()

			_, err := th.App.CreateBot(th.Context, &model.Bot{
				Username:    "username",
				Description: strings.Repeat("x", 1025),
				OwnerId:     th.BasicUser.Id,
			})
			require.NotNil(t, err)
			require.Equal(t, "model.bot.is_valid.description.app_error", err.Id)
		})

		t.Run("username contains . character", func(t *testing.T) {
			th := Setup(t).InitBasic()
			defer th.TearDown()

			bot, err := th.App.CreateBot(th.Context, &model.Bot{
				Username:    "username.",
				Description: "a bot",
				OwnerId:     th.BasicUser.Id,
			})
			require.NotNil(t, err)
			require.Nil(t, bot)
			require.Equal(t, "model.user.is_valid.email.app_error", err.Id)
		})

		t.Run("username missing", func(t *testing.T) {
			th := Setup(t).InitBasic()
			defer th.TearDown()
			bot, err := th.App.CreateBot(th.Context, &model.Bot{
				Description: "a bot",
				OwnerId:     th.BasicUser.Id,
			})
			require.NotNil(t, err)
			require.Nil(t, bot)
			require.Equal(t, "model.bot.is_valid.username.app_error", err.Id)
		})
	})

	t.Run("create bot", func(t *testing.T) {
		th := Setup(t).InitBasic()
		defer th.TearDown()

		bot, err := th.App.CreateBot(th.Context, &model.Bot{
			Username:    "username",
			Description: "a bot",
			OwnerId:     th.BasicUser.Id,
		})
		require.Nil(t, err)
		defer th.App.PermanentDeleteBot(th.Context, bot.UserId)
		assert.Equal(t, "username", bot.Username)
		assert.Equal(t, "a bot", bot.Description)
		assert.Equal(t, th.BasicUser.Id, bot.OwnerId)

		user, err := th.App.GetUser(bot.UserId)
		require.Nil(t, err)

		// Check that a post was created to add bot to team and channels
		channel, err := th.App.getOrCreateDirectChannelWithUser(th.Context, user, th.BasicUser)
		require.Nil(t, err)
		posts, err := th.App.GetPosts(channel.Id, 0, 1)
		require.Nil(t, err)

		postArray := posts.ToSlice()
		assert.Len(t, postArray, 1)
		assert.Equal(t, postArray[0].Type, model.PostTypeAddBotTeamsChannels)
	})

	t.Run("create bot, username already used by a non-bot user", func(t *testing.T) {
		th := Setup(t).InitBasic()
		defer th.TearDown()

		_, err := th.App.CreateBot(th.Context, &model.Bot{
			Username:    th.BasicUser.Username,
			Description: "a bot",
			OwnerId:     th.BasicUser.Id,
		})
		require.NotNil(t, err)
		require.Equal(t, "app.user.save.username_exists.app_error", err.Id)
	})
}

func TestPatchBot(t *testing.T) {
	t.Run("invalid patch for user", func(t *testing.T) {
		th := Setup(t).InitBasic()
		defer th.TearDown()

		bot, err := th.App.CreateBot(th.Context, &model.Bot{
			Username:    "username",
			Description: "a bot",
			OwnerId:     th.BasicUser.Id,
		})
		require.Nil(t, err)
		defer th.App.PermanentDeleteBot(th.Context, bot.UserId)

		botPatch := &model.BotPatch{
			Username:    sToP("invalid username"),
			DisplayName: sToP("an updated bot"),
			Description: sToP("updated bot"),
		}

		_, err = th.App.PatchBot(bot.UserId, botPatch)
		require.NotNil(t, err)
		require.Equal(t, "model.user.is_valid.username.app_error", err.Id)
	})

	t.Run("invalid patch for bot", func(t *testing.T) {
		th := Setup(t).InitBasic()
		defer th.TearDown()

		bot, err := th.App.CreateBot(th.Context, &model.Bot{
			Username:    "username",
			Description: "a bot",
			OwnerId:     th.BasicUser.Id,
		})
		require.Nil(t, err)
		defer th.App.PermanentDeleteBot(th.Context, bot.UserId)

		botPatch := &model.BotPatch{
			Username:    sToP("username"),
			DisplayName: sToP("display name"),
			Description: sToP(strings.Repeat("x", 1025)),
		}

		_, err = th.App.PatchBot(bot.UserId, botPatch)
		require.NotNil(t, err)
		require.Equal(t, "model.bot.is_valid.description.app_error", err.Id)
	})

	t.Run("patch bot", func(t *testing.T) {
		th := Setup(t).InitBasic()
		defer th.TearDown()

		bot := &model.Bot{
			Username:    "username",
			DisplayName: "bot",
			Description: "a bot",
			OwnerId:     th.BasicUser.Id,
		}

		createdBot, err := th.App.CreateBot(th.Context, bot)
		require.Nil(t, err)
		defer th.App.PermanentDeleteBot(th.Context, createdBot.UserId)

		botPatch := &model.BotPatch{
			Username:    sToP("username2"),
			DisplayName: sToP("updated bot"),
			Description: sToP("an updated bot"),
		}

		patchedBot, err := th.App.PatchBot(createdBot.UserId, botPatch)
		require.Nil(t, err)

		// patchedBot should create a new .UpdateAt time
		require.NotEqual(t, createdBot.UpdateAt, patchedBot.UpdateAt)

		createdBot.Username = "username2"
		createdBot.DisplayName = "updated bot"
		createdBot.Description = "an updated bot"
		createdBot.UpdateAt = patchedBot.UpdateAt
		require.Equal(t, createdBot, patchedBot)
	})

	t.Run("patch bot, username already used by a non-bot user", func(t *testing.T) {
		th := Setup(t).InitBasic()
		defer th.TearDown()

		bot, err := th.App.CreateBot(th.Context, &model.Bot{
			Username:    "username",
			DisplayName: "bot",
			Description: "a bot",
			OwnerId:     th.BasicUser.Id,
		})
		require.Nil(t, err)
		defer th.App.PermanentDeleteBot(th.Context, bot.UserId)

		botPatch := &model.BotPatch{
			Username: sToP(th.BasicUser2.Username),
		}

		_, err = th.App.PatchBot(bot.UserId, botPatch)
		require.NotNil(t, err)
		require.Equal(t, "app.user.save.username_exists.app_error", err.Id)
	})
}

func TestGetBot(t *testing.T) {
	th := Setup(t).InitBasic()
	defer th.TearDown()

	bot1, err := th.App.CreateBot(th.Context, &model.Bot{
		Username:    "username",
		Description: "a bot",
		OwnerId:     th.BasicUser.Id,
	})
	require.Nil(t, err)
	defer th.App.PermanentDeleteBot(th.Context, bot1.UserId)

	bot2, err := th.App.CreateBot(th.Context, &model.Bot{
		Username:    "username2",
		Description: "a second bot",
		OwnerId:     th.BasicUser.Id,
	})
	require.Nil(t, err)
	defer th.App.PermanentDeleteBot(th.Context, bot2.UserId)

	deletedBot, err := th.App.CreateBot(th.Context, &model.Bot{
		Username:    "username3",
		Description: "a deleted bot",
		OwnerId:     th.BasicUser.Id,
	})
	require.Nil(t, err)
	deletedBot, err = th.App.UpdateBotActive(th.Context, deletedBot.UserId, false)
	require.Nil(t, err)
	defer th.App.PermanentDeleteBot(th.Context, deletedBot.UserId)

	t.Run("get unknown bot", func(t *testing.T) {
		_, err := th.App.GetBot(model.NewId(), false)
		require.NotNil(t, err)
		require.Equal(t, "store.sql_bot.get.missing.app_error", err.Id)
	})

	t.Run("get bot1", func(t *testing.T) {
		bot, err := th.App.GetBot(bot1.UserId, false)
		require.Nil(t, err)
		assert.Equal(t, bot1, bot)
	})

	t.Run("get bot2", func(t *testing.T) {
		bot, err := th.App.GetBot(bot2.UserId, false)
		require.Nil(t, err)
		assert.Equal(t, bot2, bot)
	})

	t.Run("get deleted bot", func(t *testing.T) {
		_, err := th.App.GetBot(deletedBot.UserId, false)
		require.NotNil(t, err)
		require.Equal(t, "store.sql_bot.get.missing.app_error", err.Id)
	})

	t.Run("get deleted bot, include deleted", func(t *testing.T) {
		bot, err := th.App.GetBot(deletedBot.UserId, true)
		require.Nil(t, err)
		assert.Equal(t, deletedBot, bot)
	})
}

func TestGetBots(t *testing.T) {
	th := Setup(t)
	defer th.TearDown()

	OwnerId1 := model.NewId()
	OwnerId2 := model.NewId()

	bot1, err := th.App.CreateBot(th.Context, &model.Bot{
		Username:    "username",
		Description: "a bot",
		OwnerId:     OwnerId1,
	})
	require.Nil(t, err)
	defer th.App.PermanentDeleteBot(th.Context, bot1.UserId)

	deletedBot1, err := th.App.CreateBot(th.Context, &model.Bot{
		Username:    "username4",
		Description: "a deleted bot",
		OwnerId:     OwnerId1,
	})
	require.Nil(t, err)
	deletedBot1, err = th.App.UpdateBotActive(th.Context, deletedBot1.UserId, false)
	require.Nil(t, err)
	defer th.App.PermanentDeleteBot(th.Context, deletedBot1.UserId)

	bot2, err := th.App.CreateBot(th.Context, &model.Bot{
		Username:    "username2",
		Description: "a second bot",
		OwnerId:     OwnerId1,
	})
	require.Nil(t, err)
	defer th.App.PermanentDeleteBot(th.Context, bot2.UserId)

	bot3, err := th.App.CreateBot(th.Context, &model.Bot{
		Username:    "username3",
		Description: "a third bot",
		OwnerId:     OwnerId1,
	})
	require.Nil(t, err)
	defer th.App.PermanentDeleteBot(th.Context, bot3.UserId)

	bot4, err := th.App.CreateBot(th.Context, &model.Bot{
		Username:    "username5",
		Description: "a fourth bot",
		OwnerId:     OwnerId2,
	})
	require.Nil(t, err)
	defer th.App.PermanentDeleteBot(th.Context, bot4.UserId)

	deletedBot2, err := th.App.CreateBot(th.Context, &model.Bot{
		Username:    "username6",
		Description: "a deleted bot",
		OwnerId:     OwnerId2,
	})
	require.Nil(t, err)
	deletedBot2, err = th.App.UpdateBotActive(th.Context, deletedBot2.UserId, false)
	require.Nil(t, err)
	defer th.App.PermanentDeleteBot(th.Context, deletedBot2.UserId)

	t.Run("get bots, page=0, perPage=10", func(t *testing.T) {
		bots, err := th.App.GetBots(&model.BotGetOptions{
			Page:           0,
			PerPage:        10,
			OwnerId:        "",
			IncludeDeleted: false,
		})
		require.Nil(t, err)
		assert.Equal(t, model.BotList{bot1, bot2, bot3, bot4}, bots)
	})

	t.Run("get bots, page=0, perPage=1", func(t *testing.T) {
		bots, err := th.App.GetBots(&model.BotGetOptions{
			Page:           0,
			PerPage:        1,
			OwnerId:        "",
			IncludeDeleted: false,
		})
		require.Nil(t, err)
		assert.Equal(t, model.BotList{bot1}, bots)
	})

	t.Run("get bots, page=1, perPage=2", func(t *testing.T) {
		bots, err := th.App.GetBots(&model.BotGetOptions{
			Page:           1,
			PerPage:        2,
			OwnerId:        "",
			IncludeDeleted: false,
		})
		require.Nil(t, err)
		assert.Equal(t, model.BotList{bot3, bot4}, bots)
	})

	t.Run("get bots, page=2, perPage=2", func(t *testing.T) {
		bots, err := th.App.GetBots(&model.BotGetOptions{
			Page:           2,
			PerPage:        2,
			OwnerId:        "",
			IncludeDeleted: false,
		})
		require.Nil(t, err)
		assert.Equal(t, model.BotList{}, bots)
	})

	t.Run("get bots, page=0, perPage=10, include deleted", func(t *testing.T) {
		bots, err := th.App.GetBots(&model.BotGetOptions{
			Page:           0,
			PerPage:        10,
			OwnerId:        "",
			IncludeDeleted: true,
		})
		require.Nil(t, err)
		assert.Equal(t, model.BotList{bot1, deletedBot1, bot2, bot3, bot4, deletedBot2}, bots)
	})

	t.Run("get bots, page=0, perPage=1, include deleted", func(t *testing.T) {
		bots, err := th.App.GetBots(&model.BotGetOptions{
			Page:           0,
			PerPage:        1,
			OwnerId:        "",
			IncludeDeleted: true,
		})
		require.Nil(t, err)
		assert.Equal(t, model.BotList{bot1}, bots)
	})

	t.Run("get bots, page=1, perPage=2, include deleted", func(t *testing.T) {
		bots, err := th.App.GetBots(&model.BotGetOptions{
			Page:           1,
			PerPage:        2,
			OwnerId:        "",
			IncludeDeleted: true,
		})
		require.Nil(t, err)
		assert.Equal(t, model.BotList{bot2, bot3}, bots)
	})

	t.Run("get bots, page=2, perPage=2, include deleted", func(t *testing.T) {
		bots, err := th.App.GetBots(&model.BotGetOptions{
			Page:           2,
			PerPage:        2,
			OwnerId:        "",
			IncludeDeleted: true,
		})
		require.Nil(t, err)
		assert.Equal(t, model.BotList{bot4, deletedBot2}, bots)
	})

	t.Run("get offset=0, limit=10, creator id 1", func(t *testing.T) {
		bots, err := th.App.GetBots(&model.BotGetOptions{
			Page:           0,
			PerPage:        10,
			OwnerId:        OwnerId1,
			IncludeDeleted: false,
		})
		require.Nil(t, err)
		require.Equal(t, model.BotList{bot1, bot2, bot3}, bots)
	})

	t.Run("get offset=0, limit=10, creator id 2", func(t *testing.T) {
		bots, err := th.App.GetBots(&model.BotGetOptions{
			Page:           0,
			PerPage:        10,
			OwnerId:        OwnerId2,
			IncludeDeleted: false,
		})
		require.Nil(t, err)
		require.Equal(t, model.BotList{bot4}, bots)
	})

	t.Run("get offset=0, limit=10, include deleted, creator id 1", func(t *testing.T) {
		bots, err := th.App.GetBots(&model.BotGetOptions{
			Page:           0,
			PerPage:        10,
			OwnerId:        OwnerId1,
			IncludeDeleted: true,
		})
		require.Nil(t, err)
		require.Equal(t, model.BotList{bot1, deletedBot1, bot2, bot3}, bots)
	})

	t.Run("get offset=0, limit=10, include deleted, creator id 2", func(t *testing.T) {
		bots, err := th.App.GetBots(&model.BotGetOptions{
			Page:           0,
			PerPage:        10,
			OwnerId:        OwnerId2,
			IncludeDeleted: true,
		})
		require.Nil(t, err)
		require.Equal(t, model.BotList{bot4, deletedBot2}, bots)
	})
}

func TestUpdateBotActive(t *testing.T) {
	t.Run("unknown bot", func(t *testing.T) {
		th := Setup(t).InitBasic()
		defer th.TearDown()

		_, err := th.App.UpdateBotActive(th.Context, model.NewId(), false)
		require.NotNil(t, err)
		require.Equal(t, "app.user.missing_account.const", err.Id)
	})

	t.Run("disable/enable bot", func(t *testing.T) {
		th := Setup(t).InitBasic()
		defer th.TearDown()

		bot, err := th.App.CreateBot(th.Context, &model.Bot{
			Username:    "username",
			Description: "a bot",
			OwnerId:     th.BasicUser.Id,
		})
		require.Nil(t, err)
		defer th.App.PermanentDeleteBot(th.Context, bot.UserId)

		disabledBot, err := th.App.UpdateBotActive(th.Context, bot.UserId, false)
		require.Nil(t, err)
		require.NotEqual(t, 0, disabledBot.DeleteAt)

		// Disabling should be idempotent
		disabledBotAgain, err := th.App.UpdateBotActive(th.Context, bot.UserId, false)
		require.Nil(t, err)
		require.Equal(t, disabledBot.DeleteAt, disabledBotAgain.DeleteAt)

		reenabledBot, err := th.App.UpdateBotActive(th.Context, bot.UserId, true)
		require.Nil(t, err)
		require.EqualValues(t, 0, reenabledBot.DeleteAt)

		// Re-enabling should be idempotent
		reenabledBotAgain, err := th.App.UpdateBotActive(th.Context, bot.UserId, true)
		require.Nil(t, err)
		require.Equal(t, reenabledBot.DeleteAt, reenabledBotAgain.DeleteAt)
	})
}

func TestPermanentDeleteBot(t *testing.T) {
	th := Setup(t).InitBasic()
	defer th.TearDown()

	bot, err := th.App.CreateBot(th.Context, &model.Bot{
		Username:    "username",
		Description: "a bot",
		OwnerId:     th.BasicUser.Id,
	})
	require.Nil(t, err)

	require.Nil(t, th.App.PermanentDeleteBot(th.Context, bot.UserId))

	_, err = th.App.GetBot(bot.UserId, false)
	require.NotNil(t, err)
	require.Equal(t, "store.sql_bot.get.missing.app_error", err.Id)
}

func TestDisableUserBots(t *testing.T) {
	th := Setup(t)
	defer th.TearDown()

	ownerId1 := model.NewId()
	ownerId2 := model.NewId()

	bots := []*model.Bot{}
	defer func() {
		for _, bot := range bots {
			th.App.PermanentDeleteBot(th.Context, bot.UserId)
		}
	}()

	for i := 0; i < 46; i++ {
		bot, err := th.App.CreateBot(th.Context, &model.Bot{
			Username:    fmt.Sprintf("username%v", i),
			Description: "a bot",
			OwnerId:     ownerId1,
		})
		require.Nil(t, err)
		bots = append(bots, bot)
	}
	require.Len(t, bots, 46)

	u2bot1, err := th.App.CreateBot(th.Context, &model.Bot{
		Username:    "username_nodisable",
		Description: "a bot",
		OwnerId:     ownerId2,
	})
	require.Nil(t, err)
	defer th.App.PermanentDeleteBot(th.Context, u2bot1.UserId)

	err = th.App.disableUserBots(th.Context, ownerId1)
	require.Nil(t, err)

	// Check all bots and corresponding users are disabled for creator 1
	for _, bot := range bots {
		retbot, err2 := th.App.GetBot(bot.UserId, true)
		require.Nil(t, err2)
		require.NotZero(t, retbot.DeleteAt, bot.Username)
	}

	// Check bots and corresponding user not disabled for creator 2
	bot, err := th.App.GetBot(u2bot1.UserId, true)
	require.Nil(t, err)
	require.Zero(t, bot.DeleteAt)

	user, err := th.App.GetUser(u2bot1.UserId)
	require.Nil(t, err)
	require.Zero(t, user.DeleteAt)

	// Bad id doesn't do anything or break horribly
	err = th.App.disableUserBots(th.Context, model.NewId())
	require.Nil(t, err)
}

func TestNotifySysadminsBotOwnerDisabled(t *testing.T) {
	th := Setup(t)
	defer th.TearDown()

	userBots := []*model.Bot{}
	defer func() {
		for _, bot := range userBots {
			th.App.PermanentDeleteBot(th.Context, bot.UserId)
		}
	}()

	// // Create two sysadmins
	sysadmin1 := model.User{
		Email:    "sys1@example.com",
		Nickname: "nn_sysadmin1",
		Password: "hello1",
		Username: "un_sysadmin1",
		Roles:    model.SystemAdminRoleId + " " + model.SystemUserRoleId}
	_, err := th.App.CreateUser(th.Context, &sysadmin1)
	require.Nil(t, err, "failed to create user")
	th.App.UpdateUserRoles(th.Context, sysadmin1.Id, model.SystemUserRoleId+" "+model.SystemAdminRoleId, false)

	sysadmin2 := model.User{
		Email:    "sys2@example.com",
		Nickname: "nn_sysadmin2",
		Password: "hello1",
		Username: "un_sysadmin2",
		Roles:    model.SystemAdminRoleId + " " + model.SystemUserRoleId}
	_, err = th.App.CreateUser(th.Context, &sysadmin2)
	require.Nil(t, err, "failed to create user")
	th.App.UpdateUserRoles(th.Context, sysadmin2.Id, model.SystemUserRoleId+" "+model.SystemAdminRoleId, false)

	// create user to be disabled
	user1, err := th.App.CreateUser(th.Context, &model.User{
		Email:    "user1@example.com",
		Username: "user1_disabled",
		Nickname: "user1",
		Password: "Password1",
	})
	require.Nil(t, err, "failed to create user")

	// create user that doesn't own any bots
	user2, err := th.App.CreateUser(th.Context, &model.User{
		Email:    "user2@example.com",
		Username: "user2_disabled",
		Nickname: "user2",
		Password: "Password1",
	})
	require.Nil(t, err, "failed to create user")

	const numBotsToPrint = 10

	// create bots owned by user (equal to numBotsToPrint)
	var bot *model.Bot
	for i := 0; i < numBotsToPrint; i++ {
		bot, err = th.App.CreateBot(th.Context, &model.Bot{
			Username:    fmt.Sprintf("bot%v", i),
			Description: "a bot",
			OwnerId:     user1.Id,
		})
		require.Nil(t, err)
		userBots = append(userBots, bot)
	}
	assert.Len(t, userBots, 10)

	// get DM channels for sysadmin1 and sysadmin2
	channelSys1, appErr := th.App.GetOrCreateDirectChannel(th.Context, sysadmin1.Id, sysadmin1.Id)
	require.Nil(t, appErr)
	channelSys2, appErr := th.App.GetOrCreateDirectChannel(th.Context, sysadmin2.Id, sysadmin2.Id)
	require.Nil(t, appErr)

	// send notification for user without bots
	err = th.App.notifySysadminsBotOwnerDeactivated(th.Context, user2.Id)
	require.Nil(t, err)

	// get posts from sysadmin1 and sysadmin2 DM channels
	posts1, err := th.App.GetPosts(channelSys1.Id, 0, 5)
	require.Nil(t, err)
	assert.Empty(t, posts1.Order)

	posts2, err := th.App.GetPosts(channelSys2.Id, 0, 5)
	require.Nil(t, err)
	assert.Empty(t, posts2.Order)

	// send notification for user with bots
	err = th.App.notifySysadminsBotOwnerDeactivated(th.Context, user1.Id)
	require.Nil(t, err)

	// get posts from sysadmin1  and sysadmin2 DM channels
	posts1, err = th.App.GetPosts(channelSys1.Id, 0, 5)
	require.Nil(t, err)
	assert.Len(t, posts1.Order, 1)

	posts2, err = th.App.GetPosts(channelSys2.Id, 0, 5)
	require.Nil(t, err)
	assert.Len(t, posts2.Order, 1)

	post := posts1.Posts[posts1.Order[0]].Message
	assert.Equal(t, "user1_disabled was deactivated. They managed the following bot accounts which have now been disabled.\n\n* bot0\n* bot1\n* bot2\n* bot3\n* bot4\n* bot5\n* bot6\n* bot7\n* bot8\n* bot9\nYou can take ownership of each bot by enabling it at **Integrations > Bot Accounts** and creating new tokens for the bot.\n\nFor more information, see our [documentation](https://docs.mattermost.com/developer/bot-accounts.html#what-happens-when-a-user-who-owns-bot-accounts-is-disabled).", post)

	// print all bots
	th.App.UpdateConfig(func(cfg *model.Config) { *cfg.ServiceSettings.DisableBotsWhenOwnerIsDeactivated = true })
	message := th.App.getDisableBotSysadminMessage(user1, userBots)
	assert.Equal(t, "user1_disabled was deactivated. They managed the following bot accounts which have now been disabled.\n\n* bot0\n* bot1\n* bot2\n* bot3\n* bot4\n* bot5\n* bot6\n* bot7\n* bot8\n* bot9\nYou can take ownership of each bot by enabling it at **Integrations > Bot Accounts** and creating new tokens for the bot.\n\nFor more information, see our [documentation](https://docs.mattermost.com/developer/bot-accounts.html#what-happens-when-a-user-who-owns-bot-accounts-is-disabled).", message)

	// print all bots
	th.App.UpdateConfig(func(cfg *model.Config) { *cfg.ServiceSettings.DisableBotsWhenOwnerIsDeactivated = false })
	message = th.App.getDisableBotSysadminMessage(user1, userBots)
	assert.Equal(t, "user1_disabled was deactivated. They managed the following bot accounts which are still enabled.\n\n* bot0\n* bot1\n* bot2\n* bot3\n* bot4\n* bot5\n* bot6\n* bot7\n* bot8\n* bot9\n\nWe strongly recommend you to take ownership of each bot by re-enabling it at **Integrations > Bot Accounts** and creating new tokens for the bot.\n\nFor more information, see our [documentation](https://docs.mattermost.com/developer/bot-accounts.html#what-happens-when-a-user-who-owns-bot-accounts-is-disabled).\n\nIf you want bot accounts to disable automatically after owner deactivation, set “Disable bot accounts when owner is deactivated” in **System Console > Integrations > Bot Accounts** to true.", message)

	// create additional bot to go over the printable limit
	for i := numBotsToPrint; i < numBotsToPrint+1; i++ {
		bot, err = th.App.CreateBot(th.Context, &model.Bot{
			Username:    fmt.Sprintf("bot%v", i),
			Description: "a bot",
			OwnerId:     user1.Id,
		})
		require.Nil(t, err)
		userBots = append(userBots, bot)
	}
	assert.Len(t, userBots, 11)

	// truncate number bots printed
	th.App.UpdateConfig(func(cfg *model.Config) { *cfg.ServiceSettings.DisableBotsWhenOwnerIsDeactivated = true })
	message = th.App.getDisableBotSysadminMessage(user1, userBots)
	assert.Equal(t, "user1_disabled was deactivated. They managed 11 bot accounts which have now been disabled, including the following:\n\n* bot0\n* bot1\n* bot2\n* bot3\n* bot4\n* bot5\n* bot6\n* bot7\n* bot8\n* bot9\nYou can take ownership of each bot by enabling it at **Integrations > Bot Accounts** and creating new tokens for the bot.\n\nFor more information, see our [documentation](https://docs.mattermost.com/developer/bot-accounts.html#what-happens-when-a-user-who-owns-bot-accounts-is-disabled).", message)

	// truncate number bots printed
	th.App.UpdateConfig(func(cfg *model.Config) { *cfg.ServiceSettings.DisableBotsWhenOwnerIsDeactivated = false })
	message = th.App.getDisableBotSysadminMessage(user1, userBots)
	assert.Equal(t, "user1_disabled was deactivated. They managed 11 bot accounts which are still enabled, including the following:\n\n* bot0\n* bot1\n* bot2\n* bot3\n* bot4\n* bot5\n* bot6\n* bot7\n* bot8\n* bot9\nWe strongly recommend you to take ownership of each bot by re-enabling it at **Integrations > Bot Accounts** and creating new tokens for the bot.\n\nFor more information, see our [documentation](https://docs.mattermost.com/developer/bot-accounts.html#what-happens-when-a-user-who-owns-bot-accounts-is-disabled).\n\nIf you want bot accounts to disable automatically after owner deactivation, set “Disable bot accounts when owner is deactivated” in **System Console > Integrations > Bot Accounts** to true.", message)
}

func TestConvertUserToBot(t *testing.T) {
	t.Run("invalid user", func(t *testing.T) {
		t.Run("invalid user id", func(t *testing.T) {
			th := Setup(t).InitBasic()
			defer th.TearDown()

			_, err := th.App.ConvertUserToBot(&model.User{
				Username: "username",
				Id:       "",
			})
			require.NotNil(t, err)
			require.Equal(t, "model.bot.is_valid.user_id.app_error", err.Id)
		})

		t.Run("invalid username", func(t *testing.T) {
			th := Setup(t).InitBasic()
			defer th.TearDown()

			_, err := th.App.ConvertUserToBot(&model.User{
				Username: "invalid username",
				Id:       th.BasicUser.Id,
			})
			require.NotNil(t, err)
			require.Equal(t, "model.bot.is_valid.username.app_error", err.Id)
		})
	})

	t.Run("valid user", func(t *testing.T) {
		th := Setup(t).InitBasic()
		defer th.TearDown()

		// create user to be converted to bot
		user, err := th.App.CreateUser(th.Context, &model.User{
			Email:    "user1@example.com",
			Username: "user1_to_bot",
			Nickname: "user1",
			Password: "Password1",
		})
		require.Nil(t, err)

		bot, err := th.App.ConvertUserToBot(&model.User{
			Username: user.Username,
			Id:       user.Id,
		})
		require.Nil(t, err)
		defer th.App.PermanentDeleteBot(th.Context, bot.UserId)
		assert.Equal(t, "user1_to_bot", bot.Username)
		assert.Equal(t, user.Id, bot.OwnerId)
	})
}

<<<<<<< HEAD
func TestSetBotIconImage(t *testing.T) {
	t.Run("invalid bot", func(t *testing.T) {
		th := Setup(t).InitBasic()
		defer th.TearDown()

		path, _ := fileutils.FindDir("tests")
		svgFile, fileErr := os.Open(filepath.Join(path, "test.svg"))
		require.NoError(t, fileErr)
		defer svgFile.Close()

		err := th.App.SetBotIconImage("invalid_bot_id", svgFile)
		require.NotNil(t, err)
	})

	t.Run("valid bot", func(t *testing.T) {
		th := Setup(t).InitBasic()
		defer th.TearDown()

		// Set an icon image
		path, _ := fileutils.FindDir("tests")
		svgFile, fileErr := os.Open(filepath.Join(path, "test.svg"))
		require.NoError(t, fileErr)
		defer svgFile.Close()

		expectedData, fileErr := ioutil.ReadAll(svgFile)
		require.NoError(t, fileErr)
		require.NotNil(t, expectedData)

		bot, err := th.App.CreateBot(th.Context, &model.Bot{
			Username:    "username",
			DisplayName: "bot",
			Description: "a bot",
			OwnerId:     th.BasicUser.Id,
		})
		require.Nil(t, err)
		defer th.App.PermanentDeleteBot(th.Context, bot.UserId)

		fpath := fmt.Sprintf("/bots/%v/icon.svg", bot.UserId)
		exists, err := th.App.FileExists(fpath)
		require.Nil(t, err)
		require.False(t, exists, "icon.svg shouldn't exist for the bot")

		svgFile.Seek(0, 0)
		err = th.App.SetBotIconImage(bot.UserId, svgFile)
		require.Nil(t, err)

		exists, err = th.App.FileExists(fpath)
		require.Nil(t, err)
		require.True(t, exists, "icon.svg should exist for the bot")

		actualData, err := th.App.ReadFile(fpath)
		require.Nil(t, err)
		require.NotNil(t, actualData)

		require.Equal(t, expectedData, actualData)
	})
}

func TestGetBotIconImage(t *testing.T) {
	t.Run("invalid bot", func(t *testing.T) {
		th := Setup(t).InitBasic()
		defer th.TearDown()

		actualData, err := th.App.GetBotIconImage("invalid_bot_id")
		require.NotNil(t, err)
		require.Nil(t, actualData)
	})

	t.Run("valid bot", func(t *testing.T) {
		th := Setup(t).InitBasic()
		defer th.TearDown()

		// Set an icon image
		path, _ := fileutils.FindDir("tests")
		svgFile, fileErr := os.Open(filepath.Join(path, "test.svg"))
		require.NoError(t, fileErr)
		defer svgFile.Close()

		expectedData, fileErr := ioutil.ReadAll(svgFile)
		require.NoError(t, fileErr)
		require.NotNil(t, expectedData)

		bot, err := th.App.ConvertUserToBot(&model.User{
			Username: "username",
			Id:       th.BasicUser.Id,
		})
		require.Nil(t, err)
		defer th.App.PermanentDeleteBot(th.Context, bot.UserId)

		svgFile.Seek(0, 0)
		fpath := fmt.Sprintf("/bots/%v/icon.svg", bot.UserId)
		_, err = th.App.WriteFile(svgFile, fpath)
		require.Nil(t, err)

		actualBytes, err := th.App.GetBotIconImage(bot.UserId)
		require.Nil(t, err)
		require.NotNil(t, actualBytes)

		actualData, err := th.App.ReadFile(fpath)
		require.Nil(t, err)
		require.NotNil(t, actualData)

		require.Equal(t, expectedData, actualData)
	})
}

func TestDeleteBotIconImage(t *testing.T) {
	t.Run("invalid bot", func(t *testing.T) {
		th := Setup(t).InitBasic()
		defer th.TearDown()

		err := th.App.DeleteBotIconImage("invalid_bot_id")
		require.NotNil(t, err)
	})

	t.Run("valid bot", func(t *testing.T) {
		th := Setup(t).InitBasic()
		defer th.TearDown()

		// Set an icon image
		path, _ := fileutils.FindDir("tests")
		svgFile, fileErr := os.Open(filepath.Join(path, "test.svg"))
		require.NoError(t, fileErr)
		defer svgFile.Close()

		expectedData, fileErr := ioutil.ReadAll(svgFile)
		require.NoError(t, fileErr)
		require.NotNil(t, expectedData)

		bot, err := th.App.ConvertUserToBot(&model.User{
			Username: "username",
			Id:       th.BasicUser.Id,
		})
		require.Nil(t, err)
		defer th.App.PermanentDeleteBot(th.Context, bot.UserId)

		// Set icon
		svgFile.Seek(0, 0)
		err = th.App.SetBotIconImage(bot.UserId, svgFile)
		require.Nil(t, err)

		// Get icon
		actualData, err := th.App.GetBotIconImage(bot.UserId)
		require.Nil(t, err)
		require.NotNil(t, actualData)
		require.Equal(t, expectedData, actualData)

		// Bot icon should exist
		fpath := fmt.Sprintf("/bots/%v/icon.svg", bot.UserId)
		exists, err := th.App.FileExists(fpath)
		require.Nil(t, err)
		require.True(t, exists, "icon.svg should exist for the bot")

		// Delete icon
		err = th.App.DeleteBotIconImage(bot.UserId)
		require.Nil(t, err)

		// Bot icon should not exist
		exists, err = th.App.FileExists(fpath)
		require.Nil(t, err)
		require.False(t, exists, "icon.svg should be deleted for the bot")
	})
}

=======
>>>>>>> 91c979e7
func TestGetSystemBot(t *testing.T) {
	t.Run("An error should be returned if there are no sysadmins in the instance", func(t *testing.T) {
		th := Setup(t).InitBasic()
		defer th.TearDown()

		require.Nil(t, th.App.PermanentDeleteAllUsers(th.Context))

		_, err := th.App.GetSystemBot()
		require.NotNil(t, err)
		require.Equal(t, "app.bot.get_system_bot.empty_admin_list.app_error", err.Id)
	})

	th := Setup(t).InitBasic()
	defer th.TearDown()

	t.Run("The bot should be created the first time it's retrieved", func(t *testing.T) {
		// assert no bot with username exists
		_, err := th.App.GetUserByUsername(model.BotSystemBotUsername)
		require.NotNil(t, err)

		bot, err := th.App.GetSystemBot()
		require.Nil(t, err)
		require.Equal(t, bot.Username, model.BotSystemBotUsername)
	})

	t.Run("The bot should be correctly retrieved if it exists already", func(t *testing.T) {
		// assert that the bot is now present
		botUser, err := th.App.GetUserByUsername(model.BotSystemBotUsername)
		require.Nil(t, err)
		require.True(t, botUser.IsBot)

		bot, err := th.App.GetSystemBot()
		require.Nil(t, err)
		require.Equal(t, bot.Username, model.BotSystemBotUsername)
		require.Equal(t, bot.UserId, botUser.Id)
	})
}

func sToP(s string) *string {
	return &s
}<|MERGE_RESOLUTION|>--- conflicted
+++ resolved
@@ -5,6 +5,9 @@
 
 import (
 	"fmt"
+	"io/ioutil"
+	"os"
+	"path/filepath"
 	"strings"
 	"testing"
 
@@ -12,6 +15,7 @@
 	"github.com/stretchr/testify/require"
 
 	"github.com/mattermost/mattermost-server/v6/model"
+	"github.com/mattermost/mattermost-server/v6/utils/fileutils"
 )
 
 func TestCreateBot(t *testing.T) {
@@ -770,7 +774,6 @@
 	})
 }
 
-<<<<<<< HEAD
 func TestSetBotIconImage(t *testing.T) {
 	t.Run("invalid bot", func(t *testing.T) {
 		th := Setup(t).InitBasic()
@@ -935,8 +938,6 @@
 	})
 }
 
-=======
->>>>>>> 91c979e7
 func TestGetSystemBot(t *testing.T) {
 	t.Run("An error should be returned if there are no sysadmins in the instance", func(t *testing.T) {
 		th := Setup(t).InitBasic()
