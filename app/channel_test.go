--- conflicted
+++ resolved
@@ -1042,7 +1042,21 @@
 	})
 }
 
-<<<<<<< HEAD
+func TestGetNumberOfChannelsOnTeam(t *testing.T) {
+	th := Setup(t).InitBasic()
+	defer th.TearDown()
+
+	th.App.DeleteChannel(th.BasicChannel, th.BasicUser.Id)
+
+	count, err := th.App.GetNumberOfChannelsOnTeam(th.BasicTeam.Id, true)
+	require.Nil(t, err)
+	assert.Equal(t, 3, count)
+
+	count, err = th.App.GetNumberOfChannelsOnTeam(th.BasicTeam.Id, false)
+	require.Nil(t, err)
+	assert.Equal(t, 2, count)
+}
+
 func TestMarkChannelAsUnreadFromPost(t *testing.T) {
 	th := Setup(t).InitBasic()
 	defer th.TearDown()
@@ -1141,19 +1155,4 @@
 		assert.NotNil(t, err)
 		assert.Nil(t, response)
 	})
-=======
-func TestGetNumberOfChannelsOnTeam(t *testing.T) {
-	th := Setup(t).InitBasic()
-	defer th.TearDown()
-
-	th.App.DeleteChannel(th.BasicChannel, th.BasicUser.Id)
-
-	count, err := th.App.GetNumberOfChannelsOnTeam(th.BasicTeam.Id, true)
-	require.Nil(t, err)
-	assert.Equal(t, 3, count)
-
-	count, err = th.App.GetNumberOfChannelsOnTeam(th.BasicTeam.Id, false)
-	require.Nil(t, err)
-	assert.Equal(t, 2, count)
->>>>>>> 63552416
 }