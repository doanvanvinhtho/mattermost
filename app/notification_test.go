// Copyright (c) 2015-present Mattermost, Inc. All Rights Reserved.
// See LICENSE.txt for license information.

package app

import (
	"fmt"
	"os"
	"testing"

	"github.com/stretchr/testify/assert"
	"github.com/stretchr/testify/require"

	"github.com/mattermost/mattermost-server/v5/model"
	"github.com/mattermost/mattermost-server/v5/shared/i18n"
	"github.com/mattermost/mattermost-server/v5/utils"
)

func TestSendNotifications(t *testing.T) {
	th := Setup(t).InitBasic()
	defer th.TearDown()

	th.App.AddUserToChannel(th.BasicUser2, th.BasicChannel, false)

	post1, appErr := th.App.CreatePostMissingChannel(th.Context, &model.Post{
		UserId:    th.BasicUser.Id,
		ChannelId: th.BasicChannel.Id,
		Message:   "@" + th.BasicUser2.Username,
		Type:      model.POST_ADD_TO_CHANNEL,
		Props:     map[string]interface{}{model.POST_PROPS_ADDED_USER_ID: "junk"},
	}, true)
	require.Nil(t, appErr)

	mentions, err := th.App.SendNotifications(post1, th.BasicTeam, th.BasicChannel, th.BasicUser, nil, true)
	require.NoError(t, err)
	require.NotNil(t, mentions)
	require.True(t, utils.StringInSlice(th.BasicUser2.Id, mentions), "mentions", mentions)

	dm, appErr := th.App.GetOrCreateDirectChannel(th.Context, th.BasicUser.Id, th.BasicUser2.Id)
	require.Nil(t, appErr)

	post2, appErr := th.App.CreatePostMissingChannel(th.Context, &model.Post{
		UserId:    th.BasicUser.Id,
		ChannelId: dm.Id,
		Message:   "dm message",
	}, true)
	require.Nil(t, appErr)

	mentions, err = th.App.SendNotifications(post2, th.BasicTeam, dm, th.BasicUser, nil, true)
	require.NoError(t, err)
	require.NotNil(t, mentions)

	_, appErr = th.App.UpdateActive(th.Context, th.BasicUser2, false)
	require.Nil(t, appErr)
	appErr = th.App.Srv().InvalidateAllCaches()
	require.Nil(t, appErr)

	post3, appErr := th.App.CreatePostMissingChannel(th.Context, &model.Post{
		UserId:    th.BasicUser.Id,
		ChannelId: dm.Id,
		Message:   "dm message",
	}, true)
	require.Nil(t, appErr)

	mentions, err = th.App.SendNotifications(post3, th.BasicTeam, dm, th.BasicUser, nil, true)
	require.NoError(t, err)
	require.NotNil(t, mentions)

	th.BasicChannel.DeleteAt = 1
	mentions, err = th.App.SendNotifications(post1, th.BasicTeam, th.BasicChannel, th.BasicUser, nil, true)
	require.NoError(t, err)
	require.Empty(t, mentions)

	t.Run("replies to post created by OAuth bot should not notify user", func(t *testing.T) {
		th := Setup(t).InitBasic()
		defer th.TearDown()
		testUserNotNotified := func(t *testing.T, user *model.User) {
			rootPost := &model.Post{
				UserId:    user.Id,
				ChannelId: th.BasicChannel.Id,
				Message:   "a message",
				Props:     model.StringInterface{"from_webhook": "true", "override_username": "a bot"},
			}

			rootPost, appErr = th.App.CreatePostMissingChannel(th.Context, rootPost, false)
			require.Nil(t, appErr)

			childPost := &model.Post{
				UserId:    th.BasicUser2.Id,
				ChannelId: th.BasicChannel.Id,
				RootId:    rootPost.Id,
				Message:   "a reply",
			}
			childPost, appErr = th.App.CreatePostMissingChannel(th.Context, childPost, false)
			require.Nil(t, appErr)

			postList := model.PostList{
				Order: []string{rootPost.Id, childPost.Id},
				Posts: map[string]*model.Post{rootPost.Id: rootPost, childPost.Id: childPost},
			}
			mentions, err = th.App.SendNotifications(childPost, th.BasicTeam, th.BasicChannel, th.BasicUser2, &postList, true)
			require.NoError(t, err)
			require.False(t, utils.StringInSlice(user.Id, mentions))
		}

		th.BasicUser.NotifyProps[model.COMMENTS_NOTIFY_PROP] = model.COMMENTS_NOTIFY_ANY
		th.BasicUser, appErr = th.App.UpdateUser(th.BasicUser, false)
		require.Nil(t, appErr)
		t.Run("user wants notifications on all comments", func(t *testing.T) {
			testUserNotNotified(t, th.BasicUser)
		})

		th.BasicUser.NotifyProps[model.COMMENTS_NOTIFY_PROP] = model.COMMENTS_NOTIFY_ROOT
		th.BasicUser, appErr = th.App.UpdateUser(th.BasicUser, false)
		require.Nil(t, appErr)
		t.Run("user wants notifications on root comment", func(t *testing.T) {
			testUserNotNotified(t, th.BasicUser)
		})
	})
}

func TestSendNotificationsWithManyUsers(t *testing.T) {
	th := Setup(t).InitBasic()
	defer th.TearDown()

	users := []*model.User{}
	for i := 0; i < 10; i++ {
		user := th.CreateUser()
		th.LinkUserToTeam(user, th.BasicTeam)
		th.App.AddUserToChannel(user, th.BasicChannel, false)
		users = append(users, user)
	}

	_, appErr1 := th.App.CreatePostMissingChannel(th.Context, &model.Post{
		UserId:    th.BasicUser.Id,
		ChannelId: th.BasicChannel.Id,
		Message:   "@channel",
		Type:      model.POST_ADD_TO_CHANNEL,
		Props:     map[string]interface{}{model.POST_PROPS_ADDED_USER_ID: "junk"},
	}, true)
	require.Nil(t, appErr1)

	// Each user should have a mention count of exactly 1 in the DB at this point.
	t.Run("1-mention", func(t *testing.T) {
		for i, user := range users {
			t.Run(fmt.Sprintf("user-%d", i+1), func(t *testing.T) {
				channelUnread, appErr2 := th.Server.Store.Channel().GetChannelUnread(th.BasicChannel.Id, user.Id)
				require.NoError(t, appErr2)
				assert.Equal(t, int64(1), channelUnread.MentionCount)
			})
		}
	})

	_, appErr1 = th.App.CreatePostMissingChannel(th.Context, &model.Post{
		UserId:    th.BasicUser.Id,
		ChannelId: th.BasicChannel.Id,
		Message:   "@channel",
		Type:      model.POST_ADD_TO_CHANNEL,
		Props:     map[string]interface{}{model.POST_PROPS_ADDED_USER_ID: "junk"},
	}, true)
	require.Nil(t, appErr1)

	// Now each user should have a mention count of exactly 2 in the DB.
	t.Run("2-mentions", func(t *testing.T) {
		for i, user := range users {
			t.Run(fmt.Sprintf("user-%d", i+1), func(t *testing.T) {
				channelUnread, appErr2 := th.Server.Store.Channel().GetChannelUnread(th.BasicChannel.Id, user.Id)
				require.NoError(t, appErr2)
				assert.Equal(t, int64(2), channelUnread.MentionCount)
			})
		}
	})
}

func TestSendOutOfChannelMentions(t *testing.T) {
	th := Setup(t).InitBasic()
	defer th.TearDown()

	channel := th.BasicChannel

	user1 := th.BasicUser
	user2 := th.BasicUser2

	t.Run("should send ephemeral post when there is an out of channel mention", func(t *testing.T) {
		post := &model.Post{}
		potentialMentions := []string{user2.Username}

		sent, err := th.App.sendOutOfChannelMentions(user1, post, channel, potentialMentions)

		assert.NoError(t, err)
		assert.True(t, sent)
	})

	t.Run("should not send ephemeral post when there are no out of channel mentions", func(t *testing.T) {
		post := &model.Post{}
		potentialMentions := []string{"not a user"}

		sent, err := th.App.sendOutOfChannelMentions(user1, post, channel, potentialMentions)

		assert.NoError(t, err)
		assert.False(t, sent)
	})
}

func TestFilterOutOfChannelMentions(t *testing.T) {
	th := Setup(t).InitBasic()
	defer th.TearDown()

	channel := th.BasicChannel

	user1 := th.BasicUser
	user2 := th.BasicUser2
	user3 := th.CreateUser()
	guest := th.CreateGuest()
	user4 := th.CreateUser()
	guestAndUser4Channel := th.CreateChannel(th.BasicTeam)
	defer th.App.PermanentDeleteUser(th.Context, guest)
	th.LinkUserToTeam(user3, th.BasicTeam)
	th.LinkUserToTeam(user4, th.BasicTeam)
	th.LinkUserToTeam(guest, th.BasicTeam)
	th.App.AddUserToChannel(guest, channel, false)
	th.App.AddUserToChannel(user4, guestAndUser4Channel, false)
	th.App.AddUserToChannel(guest, guestAndUser4Channel, false)

	t.Run("should return users not in the channel", func(t *testing.T) {
		post := &model.Post{}
		potentialMentions := []string{user2.Username, user3.Username}

		outOfChannelUsers, outOfGroupUsers, err := th.App.filterOutOfChannelMentions(user1, post, channel, potentialMentions)

		assert.NoError(t, err)
		assert.Len(t, outOfChannelUsers, 2)
		assert.True(t, (outOfChannelUsers[0].Id == user2.Id || outOfChannelUsers[1].Id == user2.Id))
		assert.True(t, (outOfChannelUsers[0].Id == user3.Id || outOfChannelUsers[1].Id == user3.Id))
		assert.Nil(t, outOfGroupUsers)
	})

	t.Run("should return only visible users not in the channel (for guests)", func(t *testing.T) {
		post := &model.Post{}
		potentialMentions := []string{user2.Username, user3.Username, user4.Username}

		outOfChannelUsers, outOfGroupUsers, err := th.App.filterOutOfChannelMentions(guest, post, channel, potentialMentions)

		require.NoError(t, err)
		require.Len(t, outOfChannelUsers, 1)
		assert.Equal(t, user4.Id, outOfChannelUsers[0].Id)
		assert.Nil(t, outOfGroupUsers)
	})

	t.Run("should not return results for a system message", func(t *testing.T) {
		post := &model.Post{
			Type: model.POST_ADD_REMOVE,
		}
		potentialMentions := []string{user2.Username, user3.Username}

		outOfChannelUsers, outOfGroupUsers, err := th.App.filterOutOfChannelMentions(user1, post, channel, potentialMentions)

		assert.NoError(t, err)
		assert.Nil(t, outOfChannelUsers)
		assert.Nil(t, outOfGroupUsers)
	})

	t.Run("should not return results for a direct message", func(t *testing.T) {
		post := &model.Post{}
		directChannel := &model.Channel{
			Type: model.CHANNEL_DIRECT,
		}
		potentialMentions := []string{user2.Username, user3.Username}

		outOfChannelUsers, outOfGroupUsers, err := th.App.filterOutOfChannelMentions(user1, post, directChannel, potentialMentions)

		assert.NoError(t, err)
		assert.Nil(t, outOfChannelUsers)
		assert.Nil(t, outOfGroupUsers)
	})

	t.Run("should not return results for a group message", func(t *testing.T) {
		post := &model.Post{}
		groupChannel := &model.Channel{
			Type: model.CHANNEL_GROUP,
		}
		potentialMentions := []string{user2.Username, user3.Username}

		outOfChannelUsers, outOfGroupUsers, err := th.App.filterOutOfChannelMentions(user1, post, groupChannel, potentialMentions)

		assert.NoError(t, err)
		assert.Nil(t, outOfChannelUsers)
		assert.Nil(t, outOfGroupUsers)
	})

	t.Run("should not return inactive users", func(t *testing.T) {
		inactiveUser := th.CreateUser()
		inactiveUser, appErr := th.App.UpdateActive(th.Context, inactiveUser, false)
		require.Nil(t, appErr)

		post := &model.Post{}
		potentialMentions := []string{inactiveUser.Username}

		outOfChannelUsers, outOfGroupUsers, err := th.App.filterOutOfChannelMentions(user1, post, channel, potentialMentions)

		assert.NoError(t, err)
		assert.Nil(t, outOfChannelUsers)
		assert.Nil(t, outOfGroupUsers)
	})

	t.Run("should not return bot users", func(t *testing.T) {
		botUser := th.CreateUser()
		botUser.IsBot = true

		post := &model.Post{}
		potentialMentions := []string{botUser.Username}

		outOfChannelUsers, outOfGroupUsers, err := th.App.filterOutOfChannelMentions(user1, post, channel, potentialMentions)

		assert.NoError(t, err)
		assert.Nil(t, outOfChannelUsers)
		assert.Nil(t, outOfGroupUsers)
	})

	t.Run("should not return results for non-existent users", func(t *testing.T) {
		post := &model.Post{}
		potentialMentions := []string{"foo", "bar"}

		outOfChannelUsers, outOfGroupUsers, err := th.App.filterOutOfChannelMentions(user1, post, channel, potentialMentions)

		assert.NoError(t, err)
		assert.Nil(t, outOfChannelUsers)
		assert.Nil(t, outOfGroupUsers)
	})

	t.Run("should separate users not in the channel from users not in the group", func(t *testing.T) {
		nonChannelMember := th.CreateUser()
		th.LinkUserToTeam(nonChannelMember, th.BasicTeam)
		nonGroupMember := th.CreateUser()
		th.LinkUserToTeam(nonGroupMember, th.BasicTeam)

		group := th.CreateGroup()
		_, appErr := th.App.UpsertGroupMember(group.Id, th.BasicUser.Id)
		require.Nil(t, appErr)
		_, appErr = th.App.UpsertGroupMember(group.Id, nonChannelMember.Id)
		require.Nil(t, appErr)

		constrainedChannel := th.CreateChannel(th.BasicTeam)
		constrainedChannel.GroupConstrained = model.NewBool(true)
		constrainedChannel, appErr = th.App.UpdateChannel(constrainedChannel)
		require.Nil(t, appErr)

		_, appErr = th.App.UpsertGroupSyncable(&model.GroupSyncable{
			GroupId:    group.Id,
			Type:       model.GroupSyncableTypeChannel,
			SyncableId: constrainedChannel.Id,
		})
		require.Nil(t, appErr)

		post := &model.Post{}
		potentialMentions := []string{nonChannelMember.Username, nonGroupMember.Username}

		outOfChannelUsers, outOfGroupUsers, err := th.App.filterOutOfChannelMentions(user1, post, constrainedChannel, potentialMentions)

		assert.NoError(t, err)
		assert.Len(t, outOfChannelUsers, 1)
		assert.Equal(t, nonChannelMember.Id, outOfChannelUsers[0].Id)
		assert.Len(t, outOfGroupUsers, 1)
		assert.Equal(t, nonGroupMember.Id, outOfGroupUsers[0].Id)
	})
}

func TestGetExplicitMentions(t *testing.T) {
	id1 := model.NewId()
	id2 := model.NewId()
	id3 := model.NewId()

	for name, tc := range map[string]struct {
		Message     string
		Attachments []*model.SlackAttachment
		Keywords    map[string][]string
		Groups      map[string]*model.Group
		Expected    *ExplicitMentions
	}{
		"Nobody": {
			Message:  "this is a message",
			Keywords: map[string][]string{},
			Expected: &ExplicitMentions{},
		},
		"NonexistentUser": {
			Message: "this is a message for @user",
			Expected: &ExplicitMentions{
				OtherPotentialMentions: []string{"user"},
			},
		},
		"OnePerson": {
			Message:  "this is a message for @user",
			Keywords: map[string][]string{"@user": {id1}},
			Expected: &ExplicitMentions{
				Mentions: map[string]MentionType{
					id1: KeywordMention,
				},
			},
		},
		"OnePersonWithPeriodAtEndOfUsername": {
			Message:  "this is a message for @user.name.",
			Keywords: map[string][]string{"@user.name.": {id1}},
			Expected: &ExplicitMentions{
				Mentions: map[string]MentionType{
					id1: KeywordMention,
				},
			},
		},
		"OnePersonWithPeriodAtEndOfUsernameButNotSimilarName": {
			Message:  "this is a message for @user.name.",
			Keywords: map[string][]string{"@user.name.": {id1}, "@user.name": {id2}},
			Expected: &ExplicitMentions{
				Mentions: map[string]MentionType{
					id1: KeywordMention,
				},
			},
		},
		"OnePersonAtEndOfSentence": {
			Message:  "this is a message for @user.",
			Keywords: map[string][]string{"@user": {id1}},
			Expected: &ExplicitMentions{
				Mentions: map[string]MentionType{
					id1: KeywordMention,
				},
			},
		},
		"OnePersonWithoutAtMention": {
			Message:  "this is a message for @user",
			Keywords: map[string][]string{"this": {id1}},
			Expected: &ExplicitMentions{
				Mentions: map[string]MentionType{
					id1: KeywordMention,
				},
				OtherPotentialMentions: []string{"user"},
			},
		},
		"OnePersonWithPeriodAfter": {
			Message:  "this is a message for @user.",
			Keywords: map[string][]string{"@user": {id1}},
			Expected: &ExplicitMentions{
				Mentions: map[string]MentionType{
					id1: KeywordMention,
				},
			},
		},
		"OnePersonWithPeriodBefore": {
			Message:  "this is a message for .@user",
			Keywords: map[string][]string{"@user": {id1}},
			Expected: &ExplicitMentions{
				Mentions: map[string]MentionType{
					id1: KeywordMention,
				},
			},
		},
		"OnePersonWithColonAfter": {
			Message:  "this is a message for @user:",
			Keywords: map[string][]string{"@user": {id1}},
			Expected: &ExplicitMentions{
				Mentions: map[string]MentionType{
					id1: KeywordMention,
				},
			},
		},
		"OnePersonWithColonBefore": {
			Message:  "this is a message for :@user",
			Keywords: map[string][]string{"@user": {id1}},
			Expected: &ExplicitMentions{
				Mentions: map[string]MentionType{
					id1: KeywordMention,
				},
			},
		},
		"OnePersonWithHyphenAfter": {
			Message:  "this is a message for @user.",
			Keywords: map[string][]string{"@user": {id1}},
			Expected: &ExplicitMentions{
				Mentions: map[string]MentionType{
					id1: KeywordMention,
				},
			},
		},
		"OnePersonWithHyphenBefore": {
			Message:  "this is a message for -@user",
			Keywords: map[string][]string{"@user": {id1}},
			Expected: &ExplicitMentions{
				Mentions: map[string]MentionType{
					id1: KeywordMention,
				},
			},
		},
		"MultiplePeopleWithOneWord": {
			Message:  "this is a message for @user",
			Keywords: map[string][]string{"@user": {id1, id2}},
			Expected: &ExplicitMentions{
				Mentions: map[string]MentionType{
					id1: KeywordMention,
					id2: KeywordMention,
				},
			},
		},
		"OneOfMultiplePeople": {
			Message:  "this is a message for @user",
			Keywords: map[string][]string{"@user": {id1}, "@mention": {id2}},
			Expected: &ExplicitMentions{
				Mentions: map[string]MentionType{
					id1: KeywordMention,
				},
			},
		},
		"MultiplePeopleWithMultipleWords": {
			Message:  "this is an @mention for @user",
			Keywords: map[string][]string{"@user": {id1}, "@mention": {id2}},
			Expected: &ExplicitMentions{
				Mentions: map[string]MentionType{
					id1: KeywordMention,
					id2: KeywordMention,
				},
			},
		},
		"Channel": {
			Message:  "this is an message for @channel",
			Keywords: map[string][]string{"@channel": {id1, id2}},
			Expected: &ExplicitMentions{
				Mentions: map[string]MentionType{
					id1: ChannelMention,
					id2: ChannelMention,
				},
				ChannelMentioned: true,
			},
		},

		"ChannelWithColonAtEnd": {
			Message:  "this is a message for @channel:",
			Keywords: map[string][]string{"@channel": {id1, id2}},
			Expected: &ExplicitMentions{
				Mentions: map[string]MentionType{
					id1: ChannelMention,
					id2: ChannelMention,
				},
				ChannelMentioned: true,
			},
		},
		"CapitalizedChannel": {
			Message:  "this is an message for @cHaNNeL",
			Keywords: map[string][]string{"@channel": {id1, id2}},
			Expected: &ExplicitMentions{
				Mentions: map[string]MentionType{
					id1: ChannelMention,
					id2: ChannelMention,
				},
				ChannelMentioned: true,
			},
		},
		"All": {
			Message:  "this is an message for @all",
			Keywords: map[string][]string{"@all": {id1, id2}},
			Expected: &ExplicitMentions{
				Mentions: map[string]MentionType{
					id1: ChannelMention,
					id2: ChannelMention,
				},
				AllMentioned: true,
			},
		},
		"AllWithColonAtEnd": {
			Message:  "this is a message for @all:",
			Keywords: map[string][]string{"@all": {id1, id2}},
			Expected: &ExplicitMentions{
				Mentions: map[string]MentionType{
					id1: ChannelMention,
					id2: ChannelMention,
				},
				AllMentioned: true,
			},
		},
		"CapitalizedAll": {
			Message:  "this is an message for @ALL",
			Keywords: map[string][]string{"@all": {id1, id2}},
			Expected: &ExplicitMentions{
				Mentions: map[string]MentionType{
					id1: ChannelMention,
					id2: ChannelMention,
				},
				AllMentioned: true,
			},
		},
		"UserWithPeriod": {
			Message:  "user.period doesn't complicate things at all by including periods in their username",
			Keywords: map[string][]string{"user.period": {id1}, "user": {id2}},
			Expected: &ExplicitMentions{
				Mentions: map[string]MentionType{
					id1: KeywordMention,
				},
			},
		},
		"AtUserWithColonAtEnd": {
			Message:  "this is a message for @user:",
			Keywords: map[string][]string{"@user": {id1}},
			Expected: &ExplicitMentions{
				Mentions: map[string]MentionType{
					id1: KeywordMention,
				},
			},
		},
		"AtUserWithPeriodAtEndOfSentence": {
			Message:  "this is a message for @user.period.",
			Keywords: map[string][]string{"@user.period": {id1}},
			Expected: &ExplicitMentions{
				Mentions: map[string]MentionType{
					id1: KeywordMention,
				},
			},
		},
		"UserWithPeriodAtEndOfSentence": {
			Message:  "this is a message for user.period.",
			Keywords: map[string][]string{"user.period": {id1}},
			Expected: &ExplicitMentions{
				Mentions: map[string]MentionType{
					id1: KeywordMention,
				},
			},
		},
		"UserWithColonAtEnd": {
			Message:  "this is a message for user:",
			Keywords: map[string][]string{"user": {id1}},
			Expected: &ExplicitMentions{
				Mentions: map[string]MentionType{
					id1: KeywordMention,
				},
			},
		},
		"PotentialOutOfChannelUser": {
			Message:  "this is an message for @potential and @user",
			Keywords: map[string][]string{"@user": {id1}},
			Expected: &ExplicitMentions{
				Mentions: map[string]MentionType{
					id1: KeywordMention,
				},
				OtherPotentialMentions: []string{"potential"},
			},
		},
		"PotentialOutOfChannelUserWithPeriod": {
			Message: "this is an message for @potential.user",
			Expected: &ExplicitMentions{
				OtherPotentialMentions: []string{"potential.user"},
			},
		},
		"InlineCode": {
			Message:  "`this shouldn't mention @channel at all`",
			Keywords: map[string][]string{},
			Expected: &ExplicitMentions{},
		},
		"FencedCodeBlock": {
			Message:  "```\nthis shouldn't mention @channel at all\n```",
			Keywords: map[string][]string{},
			Expected: &ExplicitMentions{},
		},
		"Emphasis": {
			Message:  "*@aaa @bbb @ccc*",
			Keywords: map[string][]string{"@aaa": {id1}, "@bbb": {id2}, "@ccc": {id3}},
			Expected: &ExplicitMentions{
				Mentions: map[string]MentionType{
					id1: KeywordMention,
					id2: KeywordMention,
					id3: KeywordMention,
				},
			},
		},
		"StrongEmphasis": {
			Message:  "**@aaa @bbb @ccc**",
			Keywords: map[string][]string{"@aaa": {id1}, "@bbb": {id2}, "@ccc": {id3}},
			Expected: &ExplicitMentions{
				Mentions: map[string]MentionType{
					id1: KeywordMention,
					id2: KeywordMention,
					id3: KeywordMention,
				},
			},
		},
		"Strikethrough": {
			Message:  "~~@aaa @bbb @ccc~~",
			Keywords: map[string][]string{"@aaa": {id1}, "@bbb": {id2}, "@ccc": {id3}},
			Expected: &ExplicitMentions{
				Mentions: map[string]MentionType{
					id1: KeywordMention,
					id2: KeywordMention,
					id3: KeywordMention,
				},
			},
		},
		"Heading": {
			Message:  "### @aaa",
			Keywords: map[string][]string{"@aaa": {id1}, "@bbb": {id2}, "@ccc": {id3}},
			Expected: &ExplicitMentions{
				Mentions: map[string]MentionType{
					id1: KeywordMention,
				},
			},
		},
		"BlockQuote": {
			Message:  "> @aaa",
			Keywords: map[string][]string{"@aaa": {id1}, "@bbb": {id2}, "@ccc": {id3}},
			Expected: &ExplicitMentions{
				Mentions: map[string]MentionType{
					id1: KeywordMention,
				},
			},
		},
		"Emoji": {
			Message:  ":smile:",
			Keywords: map[string][]string{"smile": {id1}, "smiley": {id2}, "smiley_cat": {id3}},
			Expected: &ExplicitMentions{},
		},
		"NotEmoji": {
			Message:  "smile",
			Keywords: map[string][]string{"smile": {id1}, "smiley": {id2}, "smiley_cat": {id3}},
			Expected: &ExplicitMentions{
				Mentions: map[string]MentionType{
					id1: KeywordMention,
				},
			},
		},
		"UnclosedEmoji": {
			Message:  ":smile",
			Keywords: map[string][]string{"smile": {id1}, "smiley": {id2}, "smiley_cat": {id3}},
			Expected: &ExplicitMentions{
				Mentions: map[string]MentionType{
					id1: KeywordMention,
				},
			},
		},
		"UnopenedEmoji": {
			Message:  "smile:",
			Keywords: map[string][]string{"smile": {id1}, "smiley": {id2}, "smiley_cat": {id3}},
			Expected: &ExplicitMentions{
				Mentions: map[string]MentionType{
					id1: KeywordMention,
				},
			},
		},
		"IndentedCodeBlock": {
			Message:  "    this shouldn't mention @channel at all",
			Keywords: map[string][]string{},
			Expected: &ExplicitMentions{},
		},
		"LinkTitle": {
			Message:  `[foo](this "shouldn't mention @channel at all")`,
			Keywords: map[string][]string{},
			Expected: &ExplicitMentions{},
		},
		"MalformedInlineCode": {
			Message:  "`this should mention @channel``",
			Keywords: map[string][]string{},
			Expected: &ExplicitMentions{
				ChannelMentioned: true,
			},
		},
		"MultibyteCharacter": {
			Message:  "My name is 萌",
			Keywords: map[string][]string{"萌": {id1}},
			Expected: &ExplicitMentions{
				Mentions: map[string]MentionType{
					id1: KeywordMention,
				},
			},
		},
		"MultibyteCharacterAtBeginningOfSentence": {
			Message:  "이메일을 보내다.",
			Keywords: map[string][]string{"이메일": {id1}},
			Expected: &ExplicitMentions{
				Mentions: map[string]MentionType{
					id1: KeywordMention,
				},
			},
		},
		"MultibyteCharacterInPartOfSentence": {
			Message:  "我爱吃番茄炒饭",
			Keywords: map[string][]string{"番茄": {id1}},
			Expected: &ExplicitMentions{
				Mentions: map[string]MentionType{
					id1: KeywordMention,
				},
			},
		},
		"MultibyteCharacterAtEndOfSentence": {
			Message:  "こんにちは、世界",
			Keywords: map[string][]string{"世界": {id1}},
			Expected: &ExplicitMentions{
				Mentions: map[string]MentionType{
					id1: KeywordMention,
				},
			},
		},
		"MultibyteCharacterTwiceInSentence": {
			Message:  "石橋さんが石橋を渡る",
			Keywords: map[string][]string{"石橋": {id1}},
			Expected: &ExplicitMentions{
				Mentions: map[string]MentionType{
					id1: KeywordMention,
				},
			},
		},

		// The following tests cover cases where the message mentions @user.name, so we shouldn't assume that
		// the user might be intending to mention some @user that isn't in the channel.
		"Don't include potential mention that's part of an actual mention (without trailing period)": {
			Message:  "this is an message for @user.name",
			Keywords: map[string][]string{"@user.name": {id1}},
			Expected: &ExplicitMentions{
				Mentions: map[string]MentionType{
					id1: KeywordMention,
				},
			},
		},
		"Don't include potential mention that's part of an actual mention (with trailing period)": {
			Message:  "this is an message for @user.name.",
			Keywords: map[string][]string{"@user.name": {id1}},
			Expected: &ExplicitMentions{
				Mentions: map[string]MentionType{
					id1: KeywordMention,
				},
			},
		},
		"Don't include potential mention that's part of an actual mention (with multiple trailing periods)": {
			Message:  "this is an message for @user.name...",
			Keywords: map[string][]string{"@user.name": {id1}},
			Expected: &ExplicitMentions{
				Mentions: map[string]MentionType{
					id1: KeywordMention,
				},
			},
		},
		"Don't include potential mention that's part of an actual mention (containing and followed by multiple periods)": {
			Message:  "this is an message for @user...name...",
			Keywords: map[string][]string{"@user...name": {id1}},
			Expected: &ExplicitMentions{
				Mentions: map[string]MentionType{
					id1: KeywordMention,
				},
			},
		},
		"should include the mentions from attachment text and preText": {
			Message: "this is an message for @user1",
			Attachments: []*model.SlackAttachment{
				{
					Text:    "this is a message For @user2",
					Pretext: "this is a message for @here",
				},
			},
			Keywords: map[string][]string{"@user1": {id1}, "@user2": {id2}},
			Expected: &ExplicitMentions{
				Mentions: map[string]MentionType{
					id1: KeywordMention,
					id2: KeywordMention,
				},
				HereMentioned: true,
			},
		},
		"Name on keywords is a prefix of a mention": {
			Message:  "@other @test-two",
			Keywords: map[string][]string{"@test": {model.NewId()}},
			Expected: &ExplicitMentions{
				OtherPotentialMentions: []string{"other", "test-two"},
			},
		},
		"Name on mentions is a prefix of other mention": {
			Message:  "@other-one @other @other-two",
			Keywords: nil,
			Expected: &ExplicitMentions{
				OtherPotentialMentions: []string{"other-one", "other", "other-two"},
			},
		},
		"No groups": {
			Message: "@nothing",
			Groups:  map[string]*model.Group{},
			Expected: &ExplicitMentions{
				Mentions:               nil,
				OtherPotentialMentions: []string{"nothing"},
			},
		},
		"No matching groups": {
			Message: "@nothing",
			Groups:  map[string]*model.Group{"engineering": {Name: model.NewString("engineering")}},
			Expected: &ExplicitMentions{
				Mentions:               nil,
				GroupMentions:          nil,
				OtherPotentialMentions: []string{"nothing"},
			},
		},
		"matching group with no @": {
			Message: "engineering",
			Groups:  map[string]*model.Group{"engineering": {Name: model.NewString("engineering")}},
			Expected: &ExplicitMentions{
				Mentions:               nil,
				GroupMentions:          nil,
				OtherPotentialMentions: nil,
			},
		},
		"matching group with preceding @": {
			Message: "@engineering",
			Groups:  map[string]*model.Group{"engineering": {Name: model.NewString("engineering")}},
			Expected: &ExplicitMentions{
				Mentions: nil,
				GroupMentions: map[string]*model.Group{
					"engineering": {Name: model.NewString("engineering")},
				},
				OtherPotentialMentions: []string{"engineering"},
			},
		},
		"matching upper case group with preceding @": {
			Message: "@Engineering",
			Groups:  map[string]*model.Group{"engineering": {Name: model.NewString("engineering")}},
			Expected: &ExplicitMentions{
				Mentions: nil,
				GroupMentions: map[string]*model.Group{
					"engineering": {Name: model.NewString("engineering")},
				},
				OtherPotentialMentions: []string{"Engineering"},
			},
		},
	} {
		t.Run(name, func(t *testing.T) {
			post := &model.Post{
				Message: tc.Message,
				Props: model.StringInterface{
					"attachments": tc.Attachments,
				},
			}

			m := getExplicitMentions(post, tc.Keywords, tc.Groups)

			assert.EqualValues(t, tc.Expected, m)
		})
	}
}

func TestGetExplicitMentionsAtHere(t *testing.T) {
	t.Run("Boundary cases", func(t *testing.T) {
		// test all the boundary cases that we know can break up terms (and those that we know won't)
		cases := map[string]bool{
			"":          false,
			"here":      false,
			"@here":     true,
			" @here ":   true,
			"\n@here\n": true,
			"!@here!":   true,
			"#@here#":   true,
			"$@here$":   true,
			"%@here%":   true,
			"^@here^":   true,
			"&@here&":   true,
			"*@here*":   true,
			"(@here(":   true,
			")@here)":   true,
			"-@here-":   true,
			"_@here_":   true,
			"=@here=":   true,
			"+@here+":   true,
			"[@here[":   true,
			"{@here{":   true,
			"]@here]":   true,
			"}@here}":   true,
			"\\@here\\": true,
			"|@here|":   true,
			";@here;":   true,
			"@here:":    true,
			":@here:":   false, // This case shouldn't trigger a mention since it follows the format of reactions e.g. :word:
			"'@here'":   true,
			"\"@here\"": true,
			",@here,":   true,
			"<@here<":   true,
			".@here.":   true,
			">@here>":   true,
			"/@here/":   true,
			"?@here?":   true,
			"`@here`":   false, // This case shouldn't mention since it's a code block
			"~@here~":   true,
			"@HERE":     true,
			"@hERe":     true,
		}
		for message, shouldMention := range cases {
			post := &model.Post{Message: message}
			m := getExplicitMentions(post, nil, nil)
			require.False(t, m.HereMentioned && !shouldMention, "shouldn't have mentioned @here with \"%v\"")
			require.False(t, !m.HereMentioned && shouldMention, "should've mentioned @here with \"%v\"")
		}
	})

	t.Run("Mention @here and someone", func(t *testing.T) {
		id := model.NewId()
		m := getExplicitMentions(&model.Post{Message: "@here @user @potential"}, map[string][]string{"@user": {id}}, nil)
		require.True(t, m.HereMentioned, "should've mentioned @here with \"@here @user\"")
		require.Len(t, m.Mentions, 1)
		require.Equal(t, KeywordMention, m.Mentions[id], "should've mentioned @user with \"@here @user\"")
		require.Equal(t, len(m.OtherPotentialMentions), 1, "should've potential mentions for @potential")
		assert.Equal(t, "potential", m.OtherPotentialMentions[0])
	})

	t.Run("Username ending with period", func(t *testing.T) {
		id := model.NewId()
		m := getExplicitMentions(&model.Post{Message: "@potential. test"}, map[string][]string{"@user": {id}}, nil)
		require.Equal(t, len(m.OtherPotentialMentions), 1, "should've potential mentions for @potential")
		assert.Equal(t, "potential", m.OtherPotentialMentions[0])
	})
}

func TestAllowChannelMentions(t *testing.T) {
	th := Setup(t).InitBasic()
	defer th.TearDown()

	post := &model.Post{ChannelId: th.BasicChannel.Id, UserId: th.BasicUser.Id}

	t.Run("should return true for a regular post with few channel members", func(t *testing.T) {
		allowChannelMentions := th.App.allowChannelMentions(post, 5)
		assert.True(t, allowChannelMentions)
	})

	t.Run("should return false for a channel header post", func(t *testing.T) {
		headerChangePost := &model.Post{ChannelId: th.BasicChannel.Id, UserId: th.BasicUser.Id, Type: model.POST_HEADER_CHANGE}
		allowChannelMentions := th.App.allowChannelMentions(headerChangePost, 5)
		assert.False(t, allowChannelMentions)
	})

	t.Run("should return false for a channel purpose post", func(t *testing.T) {
		purposeChangePost := &model.Post{ChannelId: th.BasicChannel.Id, UserId: th.BasicUser.Id, Type: model.POST_PURPOSE_CHANGE}
		allowChannelMentions := th.App.allowChannelMentions(purposeChangePost, 5)
		assert.False(t, allowChannelMentions)
	})

	t.Run("should return false for a regular post with many channel members", func(t *testing.T) {
		allowChannelMentions := th.App.allowChannelMentions(post, int(*th.App.Config().TeamSettings.MaxNotificationsPerChannel)+1)
		assert.False(t, allowChannelMentions)
	})

	t.Run("should return false for a post where the post user does not have USE_CHANNEL_MENTIONS permission", func(t *testing.T) {
		defer th.AddPermissionToRole(model.PERMISSION_USE_CHANNEL_MENTIONS.Id, model.CHANNEL_USER_ROLE_ID)
		defer th.AddPermissionToRole(model.PERMISSION_USE_CHANNEL_MENTIONS.Id, model.CHANNEL_ADMIN_ROLE_ID)
		th.RemovePermissionFromRole(model.PERMISSION_USE_CHANNEL_MENTIONS.Id, model.CHANNEL_USER_ROLE_ID)
		th.RemovePermissionFromRole(model.PERMISSION_USE_CHANNEL_MENTIONS.Id, model.CHANNEL_ADMIN_ROLE_ID)
		allowChannelMentions := th.App.allowChannelMentions(post, 5)
		assert.False(t, allowChannelMentions)
	})
}

func TestAllowGroupMentions(t *testing.T) {
	th := Setup(t).InitBasic()
	defer th.TearDown()

	post := &model.Post{ChannelId: th.BasicChannel.Id, UserId: th.BasicUser.Id}

	t.Run("should return false without ldap groups license", func(t *testing.T) {
		allowGroupMentions := th.App.allowGroupMentions(post)
		assert.False(t, allowGroupMentions)
	})

	th.App.Srv().SetLicense(model.NewTestLicense("ldap_groups"))

	t.Run("should return true for a regular post with few channel members", func(t *testing.T) {
		allowGroupMentions := th.App.allowGroupMentions(post)
		assert.True(t, allowGroupMentions)
	})

	t.Run("should return false for a channel header post", func(t *testing.T) {
		headerChangePost := &model.Post{ChannelId: th.BasicChannel.Id, UserId: th.BasicUser.Id, Type: model.POST_HEADER_CHANGE}
		allowGroupMentions := th.App.allowGroupMentions(headerChangePost)
		assert.False(t, allowGroupMentions)
	})

	t.Run("should return false for a channel purpose post", func(t *testing.T) {
		purposeChangePost := &model.Post{ChannelId: th.BasicChannel.Id, UserId: th.BasicUser.Id, Type: model.POST_PURPOSE_CHANGE}
		allowGroupMentions := th.App.allowGroupMentions(purposeChangePost)
		assert.False(t, allowGroupMentions)
	})

	t.Run("should return false for a post where the post user does not have USE_GROUP_MENTIONS permission", func(t *testing.T) {
		defer func() {
			th.AddPermissionToRole(model.PERMISSION_USE_GROUP_MENTIONS.Id, model.CHANNEL_USER_ROLE_ID)
			th.AddPermissionToRole(model.PERMISSION_USE_GROUP_MENTIONS.Id, model.CHANNEL_ADMIN_ROLE_ID)
		}()
		th.RemovePermissionFromRole(model.PERMISSION_USE_GROUP_MENTIONS.Id, model.CHANNEL_USER_ROLE_ID)
		th.RemovePermissionFromRole(model.PERMISSION_USE_GROUP_MENTIONS.Id, model.CHANNEL_ADMIN_ROLE_ID)
		allowGroupMentions := th.App.allowGroupMentions(post)
		assert.False(t, allowGroupMentions)
	})
}

func TestGetMentionKeywords(t *testing.T) {
	th := Setup(t)
	defer th.TearDown()

	// user with username or custom mentions enabled
	user1 := &model.User{
		Id:        model.NewId(),
		FirstName: "First",
		Username:  "User",
		NotifyProps: map[string]string{
			"mention_keys": "User,@User,MENTION",
		},
	}

	channelMemberNotifyPropsMap1Off := map[string]model.StringMap{
		user1.Id: {
			"ignore_channel_mentions": model.IGNORE_CHANNEL_MENTIONS_OFF,
		},
	}

	profiles := map[string]*model.User{user1.Id: user1}
	mentions := th.App.getMentionKeywordsInChannel(profiles, true, channelMemberNotifyPropsMap1Off)
	require.Len(t, mentions, 3, "should've returned three mention keywords")

	ids, ok := mentions["user"]
	require.True(t, ok)
	require.Equal(t, user1.Id, ids[0], "should've returned mention key of user")
	ids, ok = mentions["@user"]
	require.True(t, ok)
	require.Equal(t, user1.Id, ids[0], "should've returned mention key of @user")
	ids, ok = mentions["mention"]
	require.True(t, ok)
	require.Equal(t, user1.Id, ids[0], "should've returned mention key of mention")

	// user with first name mention enabled
	user2 := &model.User{
		Id:        model.NewId(),
		FirstName: "First",
		Username:  "User",
		NotifyProps: map[string]string{
			"first_name": "true",
		},
	}

	channelMemberNotifyPropsMap2Off := map[string]model.StringMap{
		user2.Id: {
			"ignore_channel_mentions": model.IGNORE_CHANNEL_MENTIONS_OFF,
		},
	}

	profiles = map[string]*model.User{user2.Id: user2}
	mentions = th.App.getMentionKeywordsInChannel(profiles, true, channelMemberNotifyPropsMap2Off)
	require.Len(t, mentions, 2, "should've returned two mention keyword")

	ids, ok = mentions["First"]
	require.True(t, ok)
	require.Equal(t, user2.Id, ids[0], "should've returned mention key of First")

	// user with @channel/@all mentions enabled
	user3 := &model.User{
		Id:        model.NewId(),
		FirstName: "First",
		Username:  "User",
		NotifyProps: map[string]string{
			"channel": "true",
		},
	}

	// Channel-wide mentions are not ignored on channel level
	channelMemberNotifyPropsMap3Off := map[string]model.StringMap{
		user3.Id: {
			"ignore_channel_mentions": model.IGNORE_CHANNEL_MENTIONS_OFF,
		},
	}
	profiles = map[string]*model.User{user3.Id: user3}
	mentions = th.App.getMentionKeywordsInChannel(profiles, true, channelMemberNotifyPropsMap3Off)
	require.Len(t, mentions, 3, "should've returned three mention keywords")
	ids, ok = mentions["@channel"]
	require.True(t, ok)
	require.Equal(t, user3.Id, ids[0], "should've returned mention key of @channel")
	ids, ok = mentions["@all"]
	require.True(t, ok)
	require.Equal(t, user3.Id, ids[0], "should've returned mention key of @all")

	// Channel member notify props is set to default
	channelMemberNotifyPropsMapDefault := map[string]model.StringMap{
		user3.Id: {
			"ignore_channel_mentions": model.IGNORE_CHANNEL_MENTIONS_DEFAULT,
		},
	}
	profiles = map[string]*model.User{user3.Id: user3}
	mentions = th.App.getMentionKeywordsInChannel(profiles, true, channelMemberNotifyPropsMapDefault)
	require.Len(t, mentions, 3, "should've returned three mention keywords")
	ids, ok = mentions["@channel"]
	require.True(t, ok)
	require.Equal(t, user3.Id, ids[0], "should've returned mention key of @channel")
	ids, ok = mentions["@all"]
	require.True(t, ok)
	require.Equal(t, user3.Id, ids[0], "should've returned mention key of @all")

	// Channel member notify props is empty
	channelMemberNotifyPropsMapEmpty := map[string]model.StringMap{}
	profiles = map[string]*model.User{user3.Id: user3}
	mentions = th.App.getMentionKeywordsInChannel(profiles, true, channelMemberNotifyPropsMapEmpty)
	require.Len(t, mentions, 3, "should've returned three mention keywords")
	ids, ok = mentions["@channel"]
	require.True(t, ok)
	require.Equal(t, user3.Id, ids[0], "should've returned mention key of @channel")
	ids, ok = mentions["@all"]
	require.True(t, ok)
	require.Equal(t, user3.Id, ids[0], "should've returned mention key of @all")

	// Channel-wide mentions are ignored channel level
	channelMemberNotifyPropsMap3On := map[string]model.StringMap{
		user3.Id: {
			"ignore_channel_mentions": model.IGNORE_CHANNEL_MENTIONS_ON,
		},
	}
	mentions = th.App.getMentionKeywordsInChannel(profiles, true, channelMemberNotifyPropsMap3On)
	require.NotEmpty(t, mentions, "should've not returned any keywords")

	// user with all types of mentions enabled
	user4 := &model.User{
		Id:        model.NewId(),
		FirstName: "First",
		Username:  "User",
		NotifyProps: map[string]string{
			"mention_keys": "User,@User,MENTION",
			"first_name":   "true",
			"channel":      "true",
		},
	}

	// Channel-wide mentions are not ignored on channel level
	channelMemberNotifyPropsMap4Off := map[string]model.StringMap{
		user4.Id: {
			"ignore_channel_mentions": model.IGNORE_CHANNEL_MENTIONS_OFF,
		},
	}

	profiles = map[string]*model.User{user4.Id: user4}
	mentions = th.App.getMentionKeywordsInChannel(profiles, true, channelMemberNotifyPropsMap4Off)
	require.Len(t, mentions, 6, "should've returned six mention keywords")
	ids, ok = mentions["user"]
	require.True(t, ok)
	require.Equal(t, user4.Id, ids[0], "should've returned mention key of user")
	ids, ok = mentions["@user"]
	require.True(t, ok)
	require.Equal(t, user4.Id, ids[0], "should've returned mention key of @user")
	ids, ok = mentions["mention"]
	require.True(t, ok)
	require.Equal(t, user4.Id, ids[0], "should've returned mention key of mention")
	ids, ok = mentions["First"]
	require.True(t, ok)
	require.Equal(t, user4.Id, ids[0], "should've returned mention key of First")
	ids, ok = mentions["@channel"]
	require.True(t, ok)
	require.Equal(t, user4.Id, ids[0], "should've returned mention key of @channel")
	ids, ok = mentions["@all"]
	require.True(t, ok)
	require.Equal(t, user4.Id, ids[0], "should've returned mention key of @all")

	// Channel-wide mentions are ignored on channel level
	channelMemberNotifyPropsMap4On := map[string]model.StringMap{
		user4.Id: {
			"ignore_channel_mentions": model.IGNORE_CHANNEL_MENTIONS_ON,
		},
	}
	mentions = th.App.getMentionKeywordsInChannel(profiles, true, channelMemberNotifyPropsMap4On)
	require.Len(t, mentions, 4, "should've returned four mention keywords")
	ids, ok = mentions["user"]
	require.True(t, ok)
	require.Equal(t, user4.Id, ids[0], "should've returned mention key of user")
	ids, ok = mentions["@user"]
	require.True(t, ok)
	require.Equal(t, user4.Id, ids[0], "should've returned mention key of @user")
	ids, ok = mentions["mention"]
	require.True(t, ok)
	require.Equal(t, user4.Id, ids[0], "should've returned mention key of mention")
	ids, ok = mentions["First"]
	require.True(t, ok)
	require.Equal(t, user4.Id, ids[0], "should've returned mention key of First")
	dup_count := func(list []string) map[string]int {

		duplicate_frequency := make(map[string]int)

		for _, item := range list {
			// check if the item/element exist in the duplicate_frequency map

			_, exist := duplicate_frequency[item]

			if exist {
				duplicate_frequency[item] += 1 // increase counter by 1 if already in the map
			} else {
				duplicate_frequency[item] = 1 // else start counting from 1
			}
		}
		return duplicate_frequency
	}

	// multiple users but no more than MaxNotificationsPerChannel
	th.App.UpdateConfig(func(cfg *model.Config) { *cfg.TeamSettings.MaxNotificationsPerChannel = 4 })
	profiles = map[string]*model.User{
		user1.Id: user1,
		user2.Id: user2,
		user3.Id: user3,
		user4.Id: user4,
	}
	// Channel-wide mentions are not ignored on channel level for all users
	channelMemberNotifyPropsMap5Off := map[string]model.StringMap{
		user1.Id: {
			"ignore_channel_mentions": model.IGNORE_CHANNEL_MENTIONS_OFF,
		},
		user2.Id: {
			"ignore_channel_mentions": model.IGNORE_CHANNEL_MENTIONS_OFF,
		},
		user3.Id: {
			"ignore_channel_mentions": model.IGNORE_CHANNEL_MENTIONS_OFF,
		},
		user4.Id: {
			"ignore_channel_mentions": model.IGNORE_CHANNEL_MENTIONS_OFF,
		},
	}
	mentions = th.App.getMentionKeywordsInChannel(profiles, true, channelMemberNotifyPropsMap5Off)
	require.Len(t, mentions, 6, "should've returned six mention keywords")
	ids, ok = mentions["user"]
	require.True(t, ok)
	require.Len(t, ids, 2)
	require.False(t, ids[0] != user1.Id && ids[1] != user1.Id, "should've mentioned user1  with user")
	require.False(t, ids[0] != user4.Id && ids[1] != user4.Id, "should've mentioned user4  with user")
	idsMap := dup_count(mentions["@user"])
	require.True(t, ok)
	require.Len(t, idsMap, 4)
	require.Equal(t, idsMap[user1.Id], 2, "should've mentioned user1 with @user")
	require.Equal(t, idsMap[user4.Id], 2, "should've mentioned user4 with @user")

	ids, ok = mentions["mention"]
	require.True(t, ok)
	require.Len(t, ids, 2)
	require.False(t, ids[0] != user1.Id && ids[1] != user1.Id, "should've mentioned user1 with mention")
	require.False(t, ids[0] != user4.Id && ids[1] != user4.Id, "should've mentioned user4 with mention")
	ids, ok = mentions["First"]
	require.True(t, ok)
	require.Len(t, ids, 2)
	require.False(t, ids[0] != user2.Id && ids[1] != user2.Id, "should've mentioned user2 with First")
	require.False(t, ids[0] != user4.Id && ids[1] != user4.Id, "should've mentioned user4 with First")
	ids, ok = mentions["@channel"]
	require.True(t, ok)
	require.Len(t, ids, 2)
	require.False(t, ids[0] != user3.Id && ids[1] != user3.Id, "should've mentioned user3 with @channel")
	require.False(t, ids[0] != user4.Id && ids[1] != user4.Id, "should've mentioned user4 with @channel")
	ids, ok = mentions["@all"]
	require.True(t, ok)
	require.Len(t, ids, 2)
	require.False(t, ids[0] != user3.Id && ids[1] != user3.Id, "should've mentioned user3 with @all")
	require.False(t, ids[0] != user4.Id && ids[1] != user4.Id, "should've mentioned user4 with @all")

	// multiple users and more than MaxNotificationsPerChannel
	mentions = th.App.getMentionKeywordsInChannel(profiles, false, channelMemberNotifyPropsMap4Off)
	require.Len(t, mentions, 4, "should've returned four mention keywords")
	_, ok = mentions["@channel"]
	require.False(t, ok, "should not have mentioned any user with @channel")
	_, ok = mentions["@all"]
	require.False(t, ok, "should not have mentioned any user with @all")
	_, ok = mentions["@here"]
	require.False(t, ok, "should not have mentioned any user with @here")
	// no special mentions
	profiles = map[string]*model.User{
		user1.Id: user1,
	}
	mentions = th.App.getMentionKeywordsInChannel(profiles, false, channelMemberNotifyPropsMap4Off)
	require.Len(t, mentions, 3, "should've returned three mention keywords")
	ids, ok = mentions["user"]
	require.True(t, ok)
	require.Len(t, ids, 1)
	require.Equal(t, user1.Id, ids[0], "should've mentioned user1 with user")
	ids, ok = mentions["@user"]

	require.True(t, ok)
	require.Len(t, ids, 2)
	require.Equal(t, user1.Id, ids[0], "should've mentioned user1 twice with @user")
	require.Equal(t, user1.Id, ids[1], "should've mentioned user1 twice with @user")

	ids, ok = mentions["mention"]
	require.True(t, ok)
	require.Len(t, ids, 1)
	require.Equal(t, user1.Id, ids[0], "should've mentioned user1 with user")

	_, ok = mentions["First"]
	require.False(t, ok, "should not have mentioned user1 with First")
	_, ok = mentions["@channel"]
	require.False(t, ok, "should not have mentioned any user with @channel")
	_, ok = mentions["@all"]
	require.False(t, ok, "should not have mentioned any user with @all")
	_, ok = mentions["@here"]
	require.False(t, ok, "should not have mentioned any user with @here")

	// user with empty mention keys
	userNoMentionKeys := &model.User{
		Id:        model.NewId(),
		FirstName: "First",
		Username:  "User",
		NotifyProps: map[string]string{
			"mention_keys": ",",
		},
	}

	channelMemberNotifyPropsMapEmptyOff := map[string]model.StringMap{
		userNoMentionKeys.Id: {
			"ignore_channel_mentions": model.IGNORE_CHANNEL_MENTIONS_OFF,
		},
	}

	profiles = map[string]*model.User{userNoMentionKeys.Id: userNoMentionKeys}
	mentions = th.App.getMentionKeywordsInChannel(profiles, true, channelMemberNotifyPropsMapEmptyOff)
	assert.Equal(t, 1, len(mentions), "should've returned one metion keyword")
	ids, ok = mentions["@user"]
	assert.True(t, ok)
	assert.Equal(t, userNoMentionKeys.Id, ids[0], "should've returned mention key of @user")
}

func TestAddMentionKeywordsForUser(t *testing.T) {
	t.Run("should add @user", func(t *testing.T) {
		user := &model.User{
			Id:       model.NewId(),
			Username: "user",
		}
		channelNotifyProps := map[string]string{}

		keywords := map[string][]string{}
		addMentionKeywordsForUser(keywords, user, channelNotifyProps, nil, false)

		assert.Contains(t, keywords["@user"], user.Id)
	})

	t.Run("should add custom mention keywords", func(t *testing.T) {
		user := &model.User{
			Id:       model.NewId(),
			Username: "user",
			NotifyProps: map[string]string{
				model.MENTION_KEYS_NOTIFY_PROP: "apple,BANANA,OrAnGe",
			},
		}
		channelNotifyProps := map[string]string{}

		keywords := map[string][]string{}
		addMentionKeywordsForUser(keywords, user, channelNotifyProps, nil, false)

		assert.Contains(t, keywords["apple"], user.Id)
		assert.Contains(t, keywords["banana"], user.Id)
		assert.Contains(t, keywords["orange"], user.Id)
	})

	t.Run("should not add empty custom keywords", func(t *testing.T) {
		user := &model.User{
			Id:       model.NewId(),
			Username: "user",
			NotifyProps: map[string]string{
				model.MENTION_KEYS_NOTIFY_PROP: ",,",
			},
		}
		channelNotifyProps := map[string]string{}

		keywords := map[string][]string{}
		addMentionKeywordsForUser(keywords, user, channelNotifyProps, nil, false)

		assert.Nil(t, keywords[""])
	})

	t.Run("should add case sensitive first name if enabled", func(t *testing.T) {
		user := &model.User{
			Id:        model.NewId(),
			Username:  "user",
			FirstName: "William",
			LastName:  "Robert",
			NotifyProps: map[string]string{
				model.FIRST_NAME_NOTIFY_PROP: "true",
			},
		}
		channelNotifyProps := map[string]string{}

		keywords := map[string][]string{}
		addMentionKeywordsForUser(keywords, user, channelNotifyProps, nil, false)

		assert.Contains(t, keywords["William"], user.Id)
		assert.NotContains(t, keywords["william"], user.Id)
		assert.NotContains(t, keywords["Robert"], user.Id)
	})

	t.Run("should not add case sensitive first name if enabled but empty First Name", func(t *testing.T) {
		user := &model.User{
			Id:        model.NewId(),
			Username:  "user",
			FirstName: "",
			LastName:  "Robert",
			NotifyProps: map[string]string{
				model.FIRST_NAME_NOTIFY_PROP: "true",
			},
		}
		channelNotifyProps := map[string]string{}

		keywords := map[string][]string{}
		addMentionKeywordsForUser(keywords, user, channelNotifyProps, nil, false)

		assert.NotContains(t, keywords[""], user.Id)
	})

	t.Run("should not add case sensitive first name if disabled", func(t *testing.T) {
		user := &model.User{
			Id:        model.NewId(),
			Username:  "user",
			FirstName: "William",
			LastName:  "Robert",
			NotifyProps: map[string]string{
				model.FIRST_NAME_NOTIFY_PROP: "false",
			},
		}
		channelNotifyProps := map[string]string{}

		keywords := map[string][]string{}
		addMentionKeywordsForUser(keywords, user, channelNotifyProps, nil, false)

		assert.NotContains(t, keywords["William"], user.Id)
		assert.NotContains(t, keywords["william"], user.Id)
		assert.NotContains(t, keywords["Robert"], user.Id)
	})

	t.Run("should add @channel/@all/@here when allowed", func(t *testing.T) {
		user := &model.User{
			Id:       model.NewId(),
			Username: "user",
			NotifyProps: map[string]string{
				model.CHANNEL_MENTIONS_NOTIFY_PROP: "true",
			},
		}
		channelNotifyProps := map[string]string{}
		status := &model.Status{
			Status: model.STATUS_ONLINE,
		}

		keywords := map[string][]string{}
		addMentionKeywordsForUser(keywords, user, channelNotifyProps, status, true)

		assert.Contains(t, keywords["@channel"], user.Id)
		assert.Contains(t, keywords["@all"], user.Id)
		assert.Contains(t, keywords["@here"], user.Id)
	})

	t.Run("should not add @channel/@all/@here when not allowed", func(t *testing.T) {
		user := &model.User{
			Id:       model.NewId(),
			Username: "user",
			NotifyProps: map[string]string{
				model.CHANNEL_MENTIONS_NOTIFY_PROP: "true",
			},
		}
		channelNotifyProps := map[string]string{}
		status := &model.Status{
			Status: model.STATUS_ONLINE,
		}

		keywords := map[string][]string{}
		addMentionKeywordsForUser(keywords, user, channelNotifyProps, status, false)

		assert.NotContains(t, keywords["@channel"], user.Id)
		assert.NotContains(t, keywords["@all"], user.Id)
		assert.NotContains(t, keywords["@here"], user.Id)
	})

	t.Run("should not add @channel/@all/@here when disabled for user", func(t *testing.T) {
		user := &model.User{
			Id:       model.NewId(),
			Username: "user",
			NotifyProps: map[string]string{
				model.CHANNEL_MENTIONS_NOTIFY_PROP: "false",
			},
		}
		channelNotifyProps := map[string]string{}
		status := &model.Status{
			Status: model.STATUS_ONLINE,
		}

		keywords := map[string][]string{}
		addMentionKeywordsForUser(keywords, user, channelNotifyProps, status, true)

		assert.NotContains(t, keywords["@channel"], user.Id)
		assert.NotContains(t, keywords["@all"], user.Id)
		assert.NotContains(t, keywords["@here"], user.Id)
	})

	t.Run("should not add @channel/@all/@here when disabled for channel", func(t *testing.T) {
		user := &model.User{
			Id:       model.NewId(),
			Username: "user",
			NotifyProps: map[string]string{
				model.CHANNEL_MENTIONS_NOTIFY_PROP: "true",
			},
		}
		channelNotifyProps := map[string]string{
			model.IGNORE_CHANNEL_MENTIONS_NOTIFY_PROP: model.IGNORE_CHANNEL_MENTIONS_ON,
		}
		status := &model.Status{
			Status: model.STATUS_ONLINE,
		}

		keywords := map[string][]string{}
		addMentionKeywordsForUser(keywords, user, channelNotifyProps, status, true)

		assert.NotContains(t, keywords["@channel"], user.Id)
		assert.NotContains(t, keywords["@all"], user.Id)
		assert.NotContains(t, keywords["@here"], user.Id)
	})

	t.Run("should not add @channel/@all/@here when channel is muted and channel mention setting is not updated by user", func(t *testing.T) {
		user := &model.User{
			Id:       model.NewId(),
			Username: "user",
			NotifyProps: map[string]string{
				model.CHANNEL_MENTIONS_NOTIFY_PROP: "true",
			},
		}
		channelNotifyProps := map[string]string{
			model.MARK_UNREAD_NOTIFY_PROP:             model.USER_NOTIFY_MENTION,
			model.IGNORE_CHANNEL_MENTIONS_NOTIFY_PROP: model.IGNORE_CHANNEL_MENTIONS_DEFAULT,
		}
		status := &model.Status{
			Status: model.STATUS_ONLINE,
		}

		keywords := map[string][]string{}
		addMentionKeywordsForUser(keywords, user, channelNotifyProps, status, true)

		assert.NotContains(t, keywords["@channel"], user.Id)
		assert.NotContains(t, keywords["@all"], user.Id)
		assert.NotContains(t, keywords["@here"], user.Id)
	})

	t.Run("should not add @here when when user is not online", func(t *testing.T) {
		user := &model.User{
			Id:       model.NewId(),
			Username: "user",
			NotifyProps: map[string]string{
				model.CHANNEL_MENTIONS_NOTIFY_PROP: "true",
			},
		}
		channelNotifyProps := map[string]string{}
		status := &model.Status{
			Status: model.STATUS_AWAY,
		}

		keywords := map[string][]string{}
		addMentionKeywordsForUser(keywords, user, channelNotifyProps, status, true)

		assert.Contains(t, keywords["@channel"], user.Id)
		assert.Contains(t, keywords["@all"], user.Id)
		assert.NotContains(t, keywords["@here"], user.Id)
	})

	t.Run("should add for multiple users", func(t *testing.T) {
		user1 := &model.User{
			Id:       model.NewId(),
			Username: "user1",
			NotifyProps: map[string]string{
				model.CHANNEL_MENTIONS_NOTIFY_PROP: "true",
			},
		}
		user2 := &model.User{
			Id:       model.NewId(),
			Username: "user2",
			NotifyProps: map[string]string{
				model.CHANNEL_MENTIONS_NOTIFY_PROP: "true",
			},
		}

		keywords := map[string][]string{}
		addMentionKeywordsForUser(keywords, user1, map[string]string{}, nil, true)
		addMentionKeywordsForUser(keywords, user2, map[string]string{}, nil, true)

		assert.Contains(t, keywords["@user1"], user1.Id)
		assert.Contains(t, keywords["@user2"], user2.Id)
		assert.Contains(t, keywords["@all"], user1.Id)
		assert.Contains(t, keywords["@all"], user2.Id)
	})
}

func TestGetMentionsEnabledFields(t *testing.T) {

	attachmentWithTextAndPreText := model.SlackAttachment{
		Text:    "@here with mentions",
		Pretext: "@Channel some comment for the channel",
	}

	attachmentWithOutPreText := model.SlackAttachment{
		Text: "some text",
	}
	attachments := []*model.SlackAttachment{
		&attachmentWithTextAndPreText,
		&attachmentWithOutPreText,
	}

	post := &model.Post{
		Message: "This is the message",
		Props: model.StringInterface{
			"attachments": attachments,
		},
	}
	expectedFields := []string{
		"This is the message",
		"@Channel some comment for the channel",
		"@here with mentions",
		"some text"}

	mentionEnabledFields := getMentionsEnabledFields(post)

	assert.EqualValues(t, 4, len(mentionEnabledFields))
	assert.EqualValues(t, expectedFields, mentionEnabledFields)
}

func TestPostNotificationGetChannelName(t *testing.T) {
	sender := &model.User{Id: model.NewId(), Username: "sender", FirstName: "Sender", LastName: "Sender", Nickname: "Sender"}
	recipient := &model.User{Id: model.NewId(), Username: "recipient", FirstName: "Recipient", LastName: "Recipient", Nickname: "Recipient"}
	otherUser := &model.User{Id: model.NewId(), Username: "other", FirstName: "Other", LastName: "Other", Nickname: "Other"}
	profileMap := map[string]*model.User{
		sender.Id:    sender,
		recipient.Id: recipient,
		otherUser.Id: otherUser,
	}

	for name, testCase := range map[string]struct {
		channel     *model.Channel
		nameFormat  string
		recipientId string
		expected    string
	}{
		"regular channel": {
			channel:  &model.Channel{Type: model.CHANNEL_OPEN, Name: "channel", DisplayName: "My Channel"},
			expected: "My Channel",
		},
		"direct channel, unspecified": {
			channel:  &model.Channel{Type: model.CHANNEL_DIRECT},
			expected: "@sender",
		},
		"direct channel, username": {
			channel:    &model.Channel{Type: model.CHANNEL_DIRECT},
			nameFormat: model.SHOW_USERNAME,
			expected:   "@sender",
		},
		"direct channel, full name": {
			channel:    &model.Channel{Type: model.CHANNEL_DIRECT},
			nameFormat: model.SHOW_FULLNAME,
			expected:   "Sender Sender",
		},
		"direct channel, nickname": {
			channel:    &model.Channel{Type: model.CHANNEL_DIRECT},
			nameFormat: model.SHOW_NICKNAME_FULLNAME,
			expected:   "Sender",
		},
		"group channel, unspecified": {
			channel:  &model.Channel{Type: model.CHANNEL_GROUP},
			expected: "other, sender",
		},
		"group channel, username": {
			channel:    &model.Channel{Type: model.CHANNEL_GROUP},
			nameFormat: model.SHOW_USERNAME,
			expected:   "other, sender",
		},
		"group channel, full name": {
			channel:    &model.Channel{Type: model.CHANNEL_GROUP},
			nameFormat: model.SHOW_FULLNAME,
			expected:   "Other Other, Sender Sender",
		},
		"group channel, nickname": {
			channel:    &model.Channel{Type: model.CHANNEL_GROUP},
			nameFormat: model.SHOW_NICKNAME_FULLNAME,
			expected:   "Other, Sender",
		},
		"group channel, not excluding current user": {
			channel:     &model.Channel{Type: model.CHANNEL_GROUP},
			nameFormat:  model.SHOW_NICKNAME_FULLNAME,
			expected:    "Other, Sender",
			recipientId: "",
		},
	} {
		t.Run(name, func(t *testing.T) {
			notification := &PostNotification{
				Channel:    testCase.channel,
				Sender:     sender,
				ProfileMap: profileMap,
			}

			recipientId := recipient.Id
			if testCase.recipientId != "" {
				recipientId = testCase.recipientId
			}

			assert.Equal(t, testCase.expected, notification.GetChannelName(testCase.nameFormat, recipientId))
		})
	}
}

func TestPostNotificationGetSenderName(t *testing.T) {
	th := Setup(t)
	defer th.TearDown()

	defaultChannel := &model.Channel{Type: model.CHANNEL_OPEN}
	defaultPost := &model.Post{Props: model.StringInterface{}}
	sender := &model.User{Id: model.NewId(), Username: "sender", FirstName: "Sender", LastName: "Sender", Nickname: "Sender"}

	overriddenPost := &model.Post{
		Props: model.StringInterface{
			"override_username": "Overridden",
			"from_webhook":      "true",
		},
	}

	overriddenPost2 := &model.Post{
		Props: model.StringInterface{
			"override_username": nil,
			"from_webhook":      "true",
		},
	}

	overriddenPost3 := &model.Post{
		Props: model.StringInterface{
			"override_username": 10,
			"from_webhook":      "true",
		},
	}

	for name, testCase := range map[string]struct {
		channel        *model.Channel
		post           *model.Post
		nameFormat     string
		allowOverrides bool
		expected       string
	}{
		"name format unspecified": {
			expected: "@" + sender.Username,
		},
		"name format username": {
			nameFormat: model.SHOW_USERNAME,
			expected:   "@" + sender.Username,
		},
		"name format full name": {
			nameFormat: model.SHOW_FULLNAME,
			expected:   sender.FirstName + " " + sender.LastName,
		},
		"name format nickname": {
			nameFormat: model.SHOW_NICKNAME_FULLNAME,
			expected:   sender.Nickname,
		},
		"system message": {
			post:     &model.Post{Type: model.POST_SYSTEM_MESSAGE_PREFIX + "custom"},
			expected: i18n.T("system.message.name"),
		},
		"overridden username": {
			post:           overriddenPost,
			allowOverrides: true,
			expected:       overriddenPost.GetProp("override_username").(string),
		},
		"overridden username, direct channel": {
			channel:        &model.Channel{Type: model.CHANNEL_DIRECT},
			post:           overriddenPost,
			allowOverrides: true,
			expected:       "@" + sender.Username,
		},
		"overridden username, overrides disabled": {
			post:           overriddenPost,
			allowOverrides: false,
			expected:       "@" + sender.Username,
		},
		"nil override_username": {
			post:           overriddenPost2,
			allowOverrides: true,
			expected:       "@" + sender.Username,
		},
		"integer override_username": {
			post:           overriddenPost3,
			allowOverrides: true,
			expected:       "@" + sender.Username,
		},
	} {
		t.Run(name, func(t *testing.T) {
			channel := defaultChannel
			if testCase.channel != nil {
				channel = testCase.channel
			}

			post := defaultPost
			if testCase.post != nil {
				post = testCase.post
			}

			notification := &PostNotification{
				Channel: channel,
				Post:    post,
				Sender:  sender,
			}

			assert.Equal(t, testCase.expected, notification.GetSenderName(testCase.nameFormat, testCase.allowOverrides))
		})
	}
}

func TestIsKeywordMultibyte(t *testing.T) {
	id1 := model.NewId()

	for name, tc := range map[string]struct {
		Message     string
		Attachments []*model.SlackAttachment
		Keywords    map[string][]string
		Groups      map[string]*model.Group
		Expected    *ExplicitMentions
	}{
		"MultibyteCharacter": {
			Message:  "My name is 萌",
			Keywords: map[string][]string{"萌": {id1}},
			Expected: &ExplicitMentions{
				Mentions: map[string]MentionType{
					id1: KeywordMention,
				},
			},
		},
		"MultibyteCharacterWithNoUser": {
			Message:  "My name is 萌",
			Keywords: map[string][]string{"萌": {}},
			Expected: &ExplicitMentions{
				Mentions: nil,
			},
		},
		"MultibyteCharacterAtBeginningOfSentence": {
			Message:  "이메일을 보내다.",
			Keywords: map[string][]string{"이메일": {id1}},
			Expected: &ExplicitMentions{
				Mentions: map[string]MentionType{
					id1: KeywordMention,
				},
			},
		},
		"MultibyteCharacterAtBeginningOfSentenceWithNoUser": {
			Message:  "이메일을 보내다.",
			Keywords: map[string][]string{"이메일": {}},
			Expected: &ExplicitMentions{
				Mentions: nil,
			},
		},
		"MultibyteCharacterInPartOfSentence": {
			Message:  "我爱吃番茄炒饭",
			Keywords: map[string][]string{"番茄": {id1}},
			Expected: &ExplicitMentions{
				Mentions: map[string]MentionType{
					id1: KeywordMention,
				},
			},
		},
		"MultibyteCharacterInPartOfSentenceWithNoUser": {
			Message:  "我爱吃番茄炒饭",
			Keywords: map[string][]string{"番茄": {}},
			Expected: &ExplicitMentions{
				Mentions: nil,
			},
		},
		"MultibyteCharacterAtEndOfSentence": {
			Message:  "こんにちは、世界",
			Keywords: map[string][]string{"世界": {id1}},
			Expected: &ExplicitMentions{
				Mentions: map[string]MentionType{
					id1: KeywordMention,
				},
			},
		},
		"MultibyteCharacterAtEndOfSentenceWithNoUser": {
			Message:  "こんにちは、世界",
			Keywords: map[string][]string{"世界": {}},
			Expected: &ExplicitMentions{
				Mentions: nil,
			},
		},
		"MultibyteCharacterTwiceInSentence": {
			Message:  "石橋さんが石橋を渡る",
			Keywords: map[string][]string{"石橋": {id1}},
			Expected: &ExplicitMentions{
				Mentions: map[string]MentionType{
					id1: KeywordMention,
				},
			},
		},
		"MultibyteCharacterTwiceInSentenceWithNoUser": {
			Message:  "石橋さんが石橋を渡る",
			Keywords: map[string][]string{"石橋": {}},
			Expected: &ExplicitMentions{
				Mentions: nil,
			},
		},
	} {
		t.Run(name, func(t *testing.T) {
			post := &model.Post{
				Message: tc.Message,
				Props: model.StringInterface{
					"attachments": tc.Attachments,
				},
			}

			m := getExplicitMentions(post, tc.Keywords, tc.Groups)
			assert.EqualValues(t, tc.Expected, m)
		})
	}
}

func TestAddMention(t *testing.T) {
	t.Run("should initialize Mentions and store new mentions", func(t *testing.T) {
		m := &ExplicitMentions{}

		userID1 := model.NewId()
		userID2 := model.NewId()

		m.addMention(userID1, KeywordMention)
		m.addMention(userID2, CommentMention)

		assert.Equal(t, map[string]MentionType{
			userID1: KeywordMention,
			userID2: CommentMention,
		}, m.Mentions)
	})

	t.Run("should replace existing mentions with higher priority ones", func(t *testing.T) {
		m := &ExplicitMentions{}

		userID1 := model.NewId()
		userID2 := model.NewId()

		m.addMention(userID1, ThreadMention)
		m.addMention(userID2, DMMention)

		m.addMention(userID1, ChannelMention)
		m.addMention(userID2, KeywordMention)

		assert.Equal(t, map[string]MentionType{
			userID1: ChannelMention,
			userID2: KeywordMention,
		}, m.Mentions)
	})

	t.Run("should not replace high priority mentions with low priority ones", func(t *testing.T) {
		m := &ExplicitMentions{}

		userID1 := model.NewId()
		userID2 := model.NewId()

		m.addMention(userID1, KeywordMention)
		m.addMention(userID2, CommentMention)

		m.addMention(userID1, DMMention)
		m.addMention(userID2, ThreadMention)

		assert.Equal(t, map[string]MentionType{
			userID1: KeywordMention,
			userID2: CommentMention,
		}, m.Mentions)
	})
}

func TestCheckForMentionUsers(t *testing.T) {
	id1 := model.NewId()
	id2 := model.NewId()

	for name, tc := range map[string]struct {
		Word        string
		Attachments []*model.SlackAttachment
		Keywords    map[string][]string
		Expected    *ExplicitMentions
	}{
		"Nobody": {
			Word:     "nothing",
			Keywords: map[string][]string{},
			Expected: &ExplicitMentions{},
		},
		"UppercaseUser1": {
			Word:     "@User",
			Keywords: map[string][]string{"@user": {id1}},
			Expected: &ExplicitMentions{
				Mentions: map[string]MentionType{
					id1: KeywordMention,
				},
			},
		},
		"LowercaseUser1": {
			Word:     "@user",
			Keywords: map[string][]string{"@user": {id1}},
			Expected: &ExplicitMentions{
				Mentions: map[string]MentionType{
					id1: KeywordMention,
				},
			},
		},
		"LowercaseUser2": {
			Word:     "@user2",
			Keywords: map[string][]string{"@user2": {id2}},
			Expected: &ExplicitMentions{
				Mentions: map[string]MentionType{
					id2: KeywordMention,
				},
			},
		},
		"UppercaseUser2": {
			Word:     "@UsEr2",
			Keywords: map[string][]string{"@user2": {id2}},
			Expected: &ExplicitMentions{
				Mentions: map[string]MentionType{
					id2: KeywordMention,
				},
			},
		},
		"HereMention": {
			Word: "@here",
			Expected: &ExplicitMentions{
				HereMentioned: true,
			},
		},
		"ChannelMention": {
			Word: "@channel",
			Expected: &ExplicitMentions{
				ChannelMentioned: true,
			},
		},
		"AllMention": {
			Word: "@all",
			Expected: &ExplicitMentions{
				AllMentioned: true,
			},
		},
		"UppercaseHere": {
			Word: "@HeRe",
			Expected: &ExplicitMentions{
				HereMentioned: true,
			},
		},
		"UppercaseChannel": {
			Word: "@ChaNNel",
			Expected: &ExplicitMentions{
				ChannelMentioned: true,
			},
		},
		"UppercaseAll": {
			Word: "@ALL",
			Expected: &ExplicitMentions{
				AllMentioned: true,
			},
		},
	} {
		t.Run(name, func(t *testing.T) {

			e := &ExplicitMentions{}
			e.checkForMention(tc.Word, tc.Keywords, nil)

			assert.EqualValues(t, tc.Expected, e)
		})
	}
}

func TestAddGroupMention(t *testing.T) {
	for name, tc := range map[string]struct {
		Word     string
		Groups   map[string]*model.Group
		Expected bool
	}{
		"No groups": {
			Word:     "nothing",
			Groups:   map[string]*model.Group{},
			Expected: false,
		},
		"No matching groups": {
			Word:     "nothing",
			Groups:   map[string]*model.Group{"engineering": {Name: model.NewString("engineering")}, "developers": {Name: model.NewString("developers")}},
			Expected: false,
		},
		"matching group with no @": {
			Word:     "engineering",
			Groups:   map[string]*model.Group{"engineering": {Name: model.NewString("engineering")}, "developers": {Name: model.NewString("developers")}},
			Expected: false,
		},
		"matching group with preceding @": {
			Word:     "@engineering",
			Groups:   map[string]*model.Group{"engineering": {Name: model.NewString("engineering")}, "developers": {Name: model.NewString("developers")}},
			Expected: true,
		},
		"matching upper case group with preceding @": {
			Word:     "@Engineering",
			Groups:   map[string]*model.Group{"engineering": {Name: model.NewString("engineering")}, "developers": {Name: model.NewString("developers")}},
			Expected: true,
		},
	} {
		t.Run(name, func(t *testing.T) {
			e := &ExplicitMentions{}
			groupFound := e.addGroupMention(tc.Word, tc.Groups)

			if groupFound {
				require.Equal(t, len(e.GroupMentions), 1)
			}

			require.Equal(t, tc.Expected, groupFound)
		})
	}
}

func TestProcessText(t *testing.T) {
	id1 := model.NewId()

	for name, tc := range map[string]struct {
		Text     string
		Keywords map[string][]string
		Groups   map[string]*model.Group
		Expected *ExplicitMentions
	}{
		"Mention user in text": {
			Text:     "hello user @user1",
			Keywords: map[string][]string{"@user1": {id1}},
			Groups:   map[string]*model.Group{"engineering": {Name: model.NewString("engineering")}, "developers": {Name: model.NewString("developers")}},
			Expected: &ExplicitMentions{
				Mentions: map[string]MentionType{
					id1: KeywordMention,
				},
			},
		},
		"Mention user after ending a sentence with full stop": {
			Text:     "hello user.@user1",
			Keywords: map[string][]string{"@user1": {id1}},
			Groups:   map[string]*model.Group{"engineering": {Name: model.NewString("engineering")}, "developers": {Name: model.NewString("developers")}},
			Expected: &ExplicitMentions{
				Mentions: map[string]MentionType{
					id1: KeywordMention,
				},
			},
		},
		"Mention user after hyphen": {
			Text:     "hello user-@user1",
			Keywords: map[string][]string{"@user1": {id1}},
			Expected: &ExplicitMentions{
				Mentions: map[string]MentionType{
					id1: KeywordMention,
				},
			},
		},
		"Mention user after colon": {
			Text:     "hello user:@user1",
			Keywords: map[string][]string{"@user1": {id1}},
			Groups:   map[string]*model.Group{"engineering": {Name: model.NewString("engineering")}, "developers": {Name: model.NewString("developers")}},
			Expected: &ExplicitMentions{
				Mentions: map[string]MentionType{
					id1: KeywordMention,
				},
			},
		},
		"Mention here after colon": {
			Text:     "hello all:@here",
			Keywords: map[string][]string{},
			Groups:   map[string]*model.Group{"engineering": {Name: model.NewString("engineering")}, "developers": {Name: model.NewString("developers")}},
			Expected: &ExplicitMentions{
				HereMentioned: true,
			},
		},
		"Mention all after hyphen": {
			Text:     "hello all-@all",
			Keywords: map[string][]string{},
			Groups:   map[string]*model.Group{"engineering": {Name: model.NewString("engineering")}, "developers": {Name: model.NewString("developers")}},
			Expected: &ExplicitMentions{
				AllMentioned: true,
			},
		},
		"Mention channel after full stop": {
			Text:     "hello channel.@channel",
			Keywords: map[string][]string{},
			Groups:   map[string]*model.Group{"engineering": {Name: model.NewString("engineering")}, "developers": {Name: model.NewString("developers")}},
			Expected: &ExplicitMentions{
				ChannelMentioned: true,
			},
		},
		"Mention other pontential users or system calls": {
			Text:     "hello @potentialuser and @otherpotentialuser",
			Keywords: map[string][]string{},
			Groups:   map[string]*model.Group{"engineering": {Name: model.NewString("engineering")}, "developers": {Name: model.NewString("developers")}},
			Expected: &ExplicitMentions{
				OtherPotentialMentions: []string{"potentialuser", "otherpotentialuser"},
			},
		},
		"Mention a real user and another potential user": {
			Text:     "@user1, you can use @systembot to get help",
			Keywords: map[string][]string{"@user1": {id1}},
			Groups:   map[string]*model.Group{"engineering": {Name: model.NewString("engineering")}, "developers": {Name: model.NewString("developers")}},
			Expected: &ExplicitMentions{
				Mentions: map[string]MentionType{
					id1: KeywordMention,
				},
				OtherPotentialMentions: []string{"systembot"},
			},
		},
		"Mention a group": {
			Text:     "@engineering",
			Keywords: map[string][]string{"@user1": {id1}},
			Groups:   map[string]*model.Group{"engineering": {Name: model.NewString("engineering")}, "developers": {Name: model.NewString("developers")}},
			Expected: &ExplicitMentions{
				GroupMentions:          map[string]*model.Group{"engineering": {Name: model.NewString("engineering")}},
				OtherPotentialMentions: []string{"engineering"},
			},
		},
		"Mention a real user and another potential user and a group": {
			Text:     "@engineering @user1, you can use @systembot to get help from",
			Keywords: map[string][]string{"@user1": {id1}},
			Groups:   map[string]*model.Group{"engineering": {Name: model.NewString("engineering")}, "developers": {Name: model.NewString("developers")}},
			Expected: &ExplicitMentions{
				Mentions: map[string]MentionType{
					id1: KeywordMention,
				},
				GroupMentions:          map[string]*model.Group{"engineering": {Name: model.NewString("engineering")}},
				OtherPotentialMentions: []string{"engineering", "systembot"},
			},
		},
	} {
		t.Run(name, func(t *testing.T) {
			e := &ExplicitMentions{}
			e.processText(tc.Text, tc.Keywords, tc.Groups)

			assert.EqualValues(t, tc.Expected, e)
		})
	}
}

func TestGetNotificationNameFormat(t *testing.T) {
	th := Setup(t).InitBasic()
	defer th.TearDown()

	t.Run("show full name on", func(t *testing.T) {
		th.App.UpdateConfig(func(cfg *model.Config) {
			*cfg.PrivacySettings.ShowFullName = true
			*cfg.TeamSettings.TeammateNameDisplay = model.SHOW_FULLNAME
		})

		assert.Equal(t, model.SHOW_FULLNAME, th.App.GetNotificationNameFormat(th.BasicUser))
	})

	t.Run("show full name off", func(t *testing.T) {
		th.App.UpdateConfig(func(cfg *model.Config) {
			*cfg.PrivacySettings.ShowFullName = false
			*cfg.TeamSettings.TeammateNameDisplay = model.SHOW_FULLNAME
		})

		assert.Equal(t, model.SHOW_USERNAME, th.App.GetNotificationNameFormat(th.BasicUser))
	})
}

func TestUserAllowsEmail(t *testing.T) {
	th := Setup(t)
	defer th.TearDown()

	t.Run("should return true", func(t *testing.T) {
		user := th.CreateUser()

		th.App.SetStatusOffline(user.Id, true)

		channelMemberNotificationProps := model.StringMap{
			model.EMAIL_NOTIFY_PROP:       model.CHANNEL_NOTIFY_DEFAULT,
			model.MARK_UNREAD_NOTIFY_PROP: model.CHANNEL_MARK_UNREAD_ALL,
		}

		assert.True(t, th.App.userAllowsEmail(user, channelMemberNotificationProps, &model.Post{Type: "some-post-type"}))
	})

	t.Run("should return false in case the status is ONLINE", func(t *testing.T) {
		user := th.CreateUser()

		th.App.SetStatusOnline(user.Id, true)

		channelMemberNotificationProps := model.StringMap{
			model.EMAIL_NOTIFY_PROP:       model.CHANNEL_NOTIFY_DEFAULT,
			model.MARK_UNREAD_NOTIFY_PROP: model.CHANNEL_MARK_UNREAD_ALL,
		}

		assert.False(t, th.App.userAllowsEmail(user, channelMemberNotificationProps, &model.Post{Type: "some-post-type"}))
	})

	t.Run("should return false in case the EMAIL_NOTIFY_PROP is false", func(t *testing.T) {
		user := th.CreateUser()

		th.App.SetStatusOffline(user.Id, true)

		channelMemberNotificationProps := model.StringMap{
			model.EMAIL_NOTIFY_PROP:       "false",
			model.MARK_UNREAD_NOTIFY_PROP: model.CHANNEL_MARK_UNREAD_ALL,
		}

		assert.False(t, th.App.userAllowsEmail(user, channelMemberNotificationProps, &model.Post{Type: "some-post-type"}))
	})

	t.Run("should return false in case the MARK_UNREAD_NOTIFY_PROP is CHANNEL_MARK_UNREAD_MENTION", func(t *testing.T) {
		user := th.CreateUser()

		th.App.SetStatusOffline(user.Id, true)

		channelMemberNotificationProps := model.StringMap{
			model.EMAIL_NOTIFY_PROP:       model.CHANNEL_NOTIFY_DEFAULT,
			model.MARK_UNREAD_NOTIFY_PROP: model.CHANNEL_MARK_UNREAD_MENTION,
		}

		assert.False(t, th.App.userAllowsEmail(user, channelMemberNotificationProps, &model.Post{Type: "some-post-type"}))
	})

	t.Run("should return false in case the Post type is POST_AUTO_RESPONDER", func(t *testing.T) {
		user := th.CreateUser()

		th.App.SetStatusOffline(user.Id, true)

		channelMemberNotificationProps := model.StringMap{
			model.EMAIL_NOTIFY_PROP:       model.CHANNEL_NOTIFY_DEFAULT,
			model.MARK_UNREAD_NOTIFY_PROP: model.CHANNEL_MARK_UNREAD_ALL,
		}

		assert.False(t, th.App.userAllowsEmail(user, channelMemberNotificationProps, &model.Post{Type: model.POST_AUTO_RESPONDER}))
	})

	t.Run("should return false in case the status is STATUS_OUT_OF_OFFICE", func(t *testing.T) {
		user := th.CreateUser()

		th.App.SetStatusOutOfOffice(user.Id)

		channelMemberNotificationProps := model.StringMap{
			model.EMAIL_NOTIFY_PROP:       model.CHANNEL_NOTIFY_DEFAULT,
			model.MARK_UNREAD_NOTIFY_PROP: model.CHANNEL_MARK_UNREAD_ALL,
		}

		assert.False(t, th.App.userAllowsEmail(user, channelMemberNotificationProps, &model.Post{Type: model.POST_AUTO_RESPONDER}))
	})

	t.Run("should return false in case the status is STATUS_ONLINE", func(t *testing.T) {
		user := th.CreateUser()

		th.App.SetStatusDoNotDisturb(user.Id)

		channelMemberNotificationProps := model.StringMap{
			model.EMAIL_NOTIFY_PROP:       model.CHANNEL_NOTIFY_DEFAULT,
			model.MARK_UNREAD_NOTIFY_PROP: model.CHANNEL_MARK_UNREAD_ALL,
		}

		assert.False(t, th.App.userAllowsEmail(user, channelMemberNotificationProps, &model.Post{Type: model.POST_AUTO_RESPONDER}))
	})

}

func TestInsertGroupMentions(t *testing.T) {
	th := Setup(t).InitBasic()
	defer th.TearDown()

	team := th.BasicTeam
	channel := th.BasicChannel
	group := th.CreateGroup()
	group.DisplayName = "engineering"
	group.Name = model.NewString("engineering")
	group, err := th.App.UpdateGroup(group)
	require.Nil(t, err)

	groupChannelMember := th.CreateUser()
	th.LinkUserToTeam(groupChannelMember, team)
	th.App.AddUserToChannel(groupChannelMember, channel, false)
	_, err = th.App.UpsertGroupMember(group.Id, groupChannelMember.Id)
	require.Nil(t, err)

	nonGroupChannelMember := th.CreateUser()
	th.LinkUserToTeam(nonGroupChannelMember, team)
	th.App.AddUserToChannel(nonGroupChannelMember, channel, false)

	nonChannelGroupMember := th.CreateUser()
	th.LinkUserToTeam(nonChannelGroupMember, team)
	_, err = th.App.UpsertGroupMember(group.Id, nonChannelGroupMember.Id)
	require.Nil(t, err)

	groupWithNoMembers := th.CreateGroup()
	groupWithNoMembers.DisplayName = "marketing"
	groupWithNoMembers.Name = model.NewString("marketing")
	groupWithNoMembers, err = th.App.UpdateGroup(groupWithNoMembers)
	require.Nil(t, err)

	profileMap := map[string]*model.User{groupChannelMember.Id: groupChannelMember, nonGroupChannelMember.Id: nonGroupChannelMember}

	t.Run("should add expected mentions for users part of the mentioned group", func(t *testing.T) {
		mentions := &ExplicitMentions{}
		usersMentioned, err := th.App.insertGroupMentions(group, channel, profileMap, mentions)
		require.Nil(t, err)
		require.Equal(t, usersMentioned, true)

		// Ensure group member that is also a channel member is added to the mentions list.
		require.Equal(t, len(mentions.Mentions), 1)
		_, found := mentions.Mentions[groupChannelMember.Id]
		require.Equal(t, found, true)

		// Ensure group member that is not a channel member is added to the other potential mentions list.
		require.Equal(t, len(mentions.OtherPotentialMentions), 1)
		require.Equal(t, mentions.OtherPotentialMentions[0], nonChannelGroupMember.Username)
	})

	t.Run("should add no expected or potential mentions if the group has no users ", func(t *testing.T) {
		mentions := &ExplicitMentions{}
		usersMentioned, err := th.App.insertGroupMentions(groupWithNoMembers, channel, profileMap, mentions)
		require.Nil(t, err)
		require.Equal(t, usersMentioned, false)

		// Ensure no mentions are added for a group with no users
		require.Equal(t, len(mentions.Mentions), 0)
		require.Equal(t, len(mentions.OtherPotentialMentions), 0)
	})

	t.Run("should keep existing mentions", func(t *testing.T) {
		mentions := &ExplicitMentions{}
		th.App.insertGroupMentions(group, channel, profileMap, mentions)
		th.App.insertGroupMentions(groupWithNoMembers, channel, profileMap, mentions)

		// Ensure mentions from group are kept after running with groupWithNoMembers
		require.Equal(t, len(mentions.Mentions), 1)
		require.Equal(t, len(mentions.OtherPotentialMentions), 1)
	})

	t.Run("should return true if no members mentioned while in group or direct message channel", func(t *testing.T) {
		mentions := &ExplicitMentions{}
		emptyProfileMap := make(map[string]*model.User)

		groupChannel := &model.Channel{Type: model.CHANNEL_GROUP}
		usersMentioned, _ := th.App.insertGroupMentions(group, groupChannel, emptyProfileMap, mentions)
		// Ensure group channel with no group members mentioned always returns true
		require.Equal(t, usersMentioned, true)
		require.Equal(t, len(mentions.Mentions), 0)

		directChannel := &model.Channel{Type: model.CHANNEL_DIRECT}
		usersMentioned, _ = th.App.insertGroupMentions(group, directChannel, emptyProfileMap, mentions)
		// Ensure direct channel with no group members mentioned always returns true
		require.Equal(t, usersMentioned, true)
		require.Equal(t, len(mentions.Mentions), 0)
	})

	t.Run("should add mentions for members while in group channel", func(t *testing.T) {
		groupChannel, err := th.App.CreateGroupChannel([]string{groupChannelMember.Id, nonGroupChannelMember.Id, th.BasicUser.Id}, groupChannelMember.Id)
		require.Nil(t, err)

		mentions := &ExplicitMentions{}
		th.App.insertGroupMentions(group, groupChannel, profileMap, mentions)

		require.Equal(t, len(mentions.Mentions), 1)
		_, found := mentions.Mentions[groupChannelMember.Id]
		require.Equal(t, found, true)
	})
}

func TestGetGroupsAllowedForReferenceInChannel(t *testing.T) {
	th := Setup(t).InitBasic()
	defer th.TearDown()

	var err *model.AppError

	team := th.BasicTeam
	channel := th.BasicChannel
	group1 := th.CreateGroup()

	t.Run("should return empty map when no groups with allow reference", func(t *testing.T) {
		groupsMap, nErr := th.App.getGroupsAllowedForReferenceInChannel(channel, team)
		require.NoError(t, nErr)
		require.Len(t, groupsMap, 0)
	})

	group1.AllowReference = true
	group1, err = th.App.UpdateGroup(group1)
	require.Nil(t, err)

	group2 := th.CreateGroup()
	t.Run("should only return groups with allow reference", func(t *testing.T) {
		groupsMap, nErr := th.App.getGroupsAllowedForReferenceInChannel(channel, team)
		require.NoError(t, nErr)
		require.Len(t, groupsMap, 1)
		require.Nil(t, groupsMap[*group2.Name])
		require.Equal(t, groupsMap[*group1.Name], group1)
	})

	group2.AllowReference = true
	group2, err = th.App.UpdateGroup(group2)
	require.Nil(t, err)

	// Sync first group to constrained channel
	constrainedChannel := th.CreateChannel(th.BasicTeam)
	constrainedChannel.GroupConstrained = model.NewBool(true)
	constrainedChannel, err = th.App.UpdateChannel(constrainedChannel)
	require.Nil(t, err)
	_, err = th.App.UpsertGroupSyncable(&model.GroupSyncable{
		GroupId:    group1.Id,
		Type:       model.GroupSyncableTypeChannel,
		SyncableId: constrainedChannel.Id,
	})
	require.Nil(t, err)

	t.Run("should return only groups synced to channel if channel is group constrained", func(t *testing.T) {
		groupsMap, nErr := th.App.getGroupsAllowedForReferenceInChannel(constrainedChannel, team)
		require.NoError(t, nErr)
		require.Len(t, groupsMap, 1)
		require.Nil(t, groupsMap[*group2.Name])
		require.Equal(t, groupsMap[*group1.Name], group1)
	})

	// Create a third group not synced with a team or channel
	group3 := th.CreateGroup()
	group3.AllowReference = true
	group3, err = th.App.UpdateGroup(group3)
	require.Nil(t, err)

	// Sync group2 to the team
	team.GroupConstrained = model.NewBool(true)
	team, err = th.App.UpdateTeam(team)
	require.Nil(t, err)
	_, err = th.App.UpsertGroupSyncable(&model.GroupSyncable{
		GroupId:    group2.Id,
		Type:       model.GroupSyncableTypeTeam,
		SyncableId: team.Id,
	})
	require.Nil(t, err)

	t.Run("should return union of groups synced to team and any channels if team is group constrained", func(t *testing.T) {
		groupsMap, nErr := th.App.getGroupsAllowedForReferenceInChannel(channel, team)
		require.NoError(t, nErr)
		require.Len(t, groupsMap, 2)
		require.Nil(t, groupsMap[*group3.Name])
		require.Equal(t, groupsMap[*group2.Name], group2)
		require.Equal(t, groupsMap[*group1.Name], group1)
	})

	t.Run("should return only subset of groups synced to channel for group constrained channel when team is also group constrained", func(t *testing.T) {
		groupsMap, nErr := th.App.getGroupsAllowedForReferenceInChannel(constrainedChannel, team)
		require.NoError(t, nErr)
		require.Len(t, groupsMap, 1)
		require.Nil(t, groupsMap[*group3.Name])
		require.Nil(t, groupsMap[*group2.Name])
		require.Equal(t, groupsMap[*group1.Name], group1)
	})

	team.GroupConstrained = model.NewBool(false)
	team, err = th.App.UpdateTeam(team)
	require.Nil(t, err)

	t.Run("should return all groups when team and channel are not group constrained", func(t *testing.T) {
		groupsMap, nErr := th.App.getGroupsAllowedForReferenceInChannel(channel, team)
		require.NoError(t, nErr)
		require.Len(t, groupsMap, 3)
		require.Equal(t, groupsMap[*group1.Name], group1)
		require.Equal(t, groupsMap[*group2.Name], group2)
		require.Equal(t, groupsMap[*group3.Name], group3)
	})
}

func TestReplyPostNotificationsWithCRT(t *testing.T) {
	t.Run("Reply posts only shows badges for explicit mentions in collapsed threads", func(t *testing.T) {
		th := Setup(t).InitBasic()
		defer th.TearDown()

		u1 := th.BasicUser
		u2 := th.BasicUser2
		c1 := th.BasicChannel
		th.AddUserToChannel(u2, c1)

		// Enable "Trigger notifications on messages in
		// reply threads that I start or participate in"
		// for the second user
		oldValue := th.BasicUser2.NotifyProps[model.COMMENTS_NOTIFY_PROP]
		newNotifyProps := th.BasicUser2.NotifyProps
		newNotifyProps[model.COMMENTS_NOTIFY_PROP] = model.COMMENTS_NOTIFY_ANY
		u2, appErr := th.App.PatchUser(th.BasicUser2.Id, &model.UserPatch{NotifyProps: newNotifyProps}, false)
		require.Nil(t, appErr)
		require.Equal(t, model.COMMENTS_NOTIFY_ANY, u2.NotifyProps[model.COMMENTS_NOTIFY_PROP])
		defer func() {
			newNotifyProps := th.BasicUser2.NotifyProps
			newNotifyProps[model.COMMENTS_NOTIFY_PROP] = oldValue
			_, nAppErr := th.App.PatchUser(th.BasicUser2.Id, &model.UserPatch{NotifyProps: newNotifyProps}, false)
			require.Nil(t, nAppErr)
		}()

		// Enable CRT
		os.Setenv("MM_FEATUREFLAGS_COLLAPSEDTHREADS", "true")
		defer os.Unsetenv("MM_FEATUREFLAGS_COLLAPSEDTHREADS")
		th.App.UpdateConfig(func(cfg *model.Config) {
			*cfg.ServiceSettings.ThreadAutoFollow = true
			*cfg.ServiceSettings.CollapsedThreads = model.COLLAPSED_THREADS_DEFAULT_ON
		})

		rootPost := &model.Post{
			ChannelId: c1.Id,
			Message:   "root post by user1",
			UserId:    u1.Id,
		}
		rpost, appErr := th.App.CreatePost(th.Context, rootPost, c1, false, true)
		require.Nil(t, appErr)

		replyPost1 := &model.Post{
			ChannelId: c1.Id,
			Message:   "reply post by user2",
			UserId:    u2.Id,
			RootId:    rpost.Id,
		}
		_, appErr = th.App.CreatePost(th.Context, replyPost1, c1, false, true)
		require.Nil(t, appErr)

		replyPost2 := &model.Post{
			ChannelId: c1.Id,
			Message:   "reply post by user1",
			UserId:    u1.Id,
			RootId:    rpost.Id,
		}
		_, appErr = th.App.CreatePost(th.Context, replyPost2, c1, false, true)
		require.Nil(t, appErr)

		threadMembership, appErr := th.App.GetThreadMembershipForUser(u2.Id, rpost.Id)
		require.Nil(t, appErr)
		thread, appErr := th.App.GetThreadForUser(c1.TeamId, threadMembership, false)
		require.Nil(t, appErr)
		// Then: with notifications set to "all" we should
		// not see a mention badge
		require.Equal(t, int64(0), thread.UnreadMentions)
		// Then: last post is still marked as unread
		require.Equal(t, int64(1), thread.UnreadReplies)
	})
<<<<<<< HEAD
=======

	t.Run("Replies to post created by webhook should not auto-follow webhook creator", func(t *testing.T) {
		th := Setup(t).InitBasic()
		defer th.TearDown()

		th.App.UpdateConfig(func(cfg *model.Config) {
			*cfg.ServiceSettings.ThreadAutoFollow = true
			*cfg.ServiceSettings.CollapsedThreads = model.COLLAPSED_THREADS_DEFAULT_ON
		})

		user := th.BasicUser

		rootPost := &model.Post{
			UserId:    user.Id,
			ChannelId: th.BasicChannel.Id,
			Message:   "a message",
			Props:     model.StringInterface{"from_webhook": "true", "override_username": "a bot"},
		}

		rootPost, appErr := th.App.CreatePostMissingChannel(th.Context, rootPost, false)
		require.Nil(t, appErr)

		childPost := &model.Post{
			UserId:    th.BasicUser2.Id,
			ChannelId: th.BasicChannel.Id,
			RootId:    rootPost.Id,
			Message:   "a reply",
		}
		childPost, appErr = th.App.CreatePostMissingChannel(th.Context, childPost, false)
		require.Nil(t, appErr)

		postList := model.PostList{
			Order: []string{rootPost.Id, childPost.Id},
			Posts: map[string]*model.Post{rootPost.Id: rootPost, childPost.Id: childPost},
		}
		mentions, err := th.App.SendNotifications(childPost, th.BasicTeam, th.BasicChannel, th.BasicUser2, &postList, true)
		require.NoError(t, err)
		assert.False(t, utils.StringInSlice(user.Id, mentions))

		membership, err := th.App.GetThreadMembershipForUser(user.Id, rootPost.Id)
		assert.Error(t, err)
		assert.Nil(t, membership)
	})
>>>>>>> bf88d605
}<|MERGE_RESOLUTION|>--- conflicted
+++ resolved
@@ -2705,8 +2705,6 @@
 		// Then: last post is still marked as unread
 		require.Equal(t, int64(1), thread.UnreadReplies)
 	})
-<<<<<<< HEAD
-=======
 
 	t.Run("Replies to post created by webhook should not auto-follow webhook creator", func(t *testing.T) {
 		th := Setup(t).InitBasic()
@@ -2750,5 +2748,4 @@
 		assert.Error(t, err)
 		assert.Nil(t, membership)
 	})
->>>>>>> bf88d605
 }