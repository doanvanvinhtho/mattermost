--- conflicted
+++ resolved
@@ -449,7 +449,6 @@
 }
 
 // PermanentDeleteBot permanently deletes a bot and its corresponding user.
-<<<<<<< HEAD
 func (a *App) PermanentDeleteBot(c *request.Context, botUserId string) *model.AppError {
 	user, err := a.GetUser(botUserId)
 	if err != nil {
@@ -462,21 +461,6 @@
 
 	if err := a.PermanentDeleteUser(c, user); err != nil {
 		return model.NewAppError("PermanentDeleteBot", "app.user.permanent_delete.app_error", nil, err.Error(), http.StatusInternalServerError)
-=======
-func (a *App) PermanentDeleteBot(botUserId string) *model.AppError {
-	if err := a.Srv().Store().Bot().PermanentDelete(botUserId); err != nil {
-		var invErr *store.ErrInvalidInput
-		switch {
-		case errors.As(err, &invErr):
-			return model.NewAppError("PermanentDeleteBot", "app.bot.permenent_delete.bad_id", map[string]any{"user_id": invErr.Value}, "", http.StatusBadRequest).Wrap(err)
-		default: // last fallback in case it doesn't map to an existing app error.
-			return model.NewAppError("PatchBot", "app.bot.permanent_delete.internal_error", nil, "", http.StatusInternalServerError).Wrap(err)
-		}
-	}
-
-	if err := a.Srv().Store().User().PermanentDelete(botUserId); err != nil {
-		return model.NewAppError("PermanentDeleteBot", "app.user.permanent_delete.app_error", nil, "", http.StatusInternalServerError).Wrap(err)
->>>>>>> 91c979e7
 	}
 
 	return nil
