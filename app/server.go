// Copyright (c) 2015-present Mattermost, Inc. All Rights Reserved.
// See LICENSE.txt for license information.

package app

import (
	"bytes"
	"context"
	"crypto/tls"
	"encoding/json"
	"fmt"
	"hash/maphash"
	"html/template"
	"io/ioutil"
	"net"
	"net/http"
	"net/http/pprof"
	"net/url"
	"os"
	"os/exec"
	"path"
	"runtime"
	"strings"
	"sync"
	"sync/atomic"
	"syscall"
	"time"

	"gopkg.in/yaml.v2"

	"github.com/getsentry/sentry-go"
	sentryhttp "github.com/getsentry/sentry-go/http"
	"github.com/gorilla/handlers"
	"github.com/gorilla/mux"
	"github.com/pkg/errors"
	"github.com/rs/cors"
	"golang.org/x/crypto/acme/autocert"

	"github.com/mattermost/mattermost-server/v6/app/email"
	"github.com/mattermost/mattermost-server/v6/app/featureflag"
	"github.com/mattermost/mattermost-server/v6/app/imaging"
	"github.com/mattermost/mattermost-server/v6/app/request"
	"github.com/mattermost/mattermost-server/v6/audit"
	"github.com/mattermost/mattermost-server/v6/config"
	"github.com/mattermost/mattermost-server/v6/einterfaces"
	"github.com/mattermost/mattermost-server/v6/jobs"
	"github.com/mattermost/mattermost-server/v6/model"
	"github.com/mattermost/mattermost-server/v6/plugin"
	"github.com/mattermost/mattermost-server/v6/services/awsmeter"
	"github.com/mattermost/mattermost-server/v6/services/cache"
	"github.com/mattermost/mattermost-server/v6/services/httpservice"
	"github.com/mattermost/mattermost-server/v6/services/imageproxy"
	"github.com/mattermost/mattermost-server/v6/services/remotecluster"
	"github.com/mattermost/mattermost-server/v6/services/searchengine"
	"github.com/mattermost/mattermost-server/v6/services/searchengine/bleveengine"
	"github.com/mattermost/mattermost-server/v6/services/sharedchannel"
	"github.com/mattermost/mattermost-server/v6/services/telemetry"
	"github.com/mattermost/mattermost-server/v6/services/timezones"
	"github.com/mattermost/mattermost-server/v6/services/tracing"
	"github.com/mattermost/mattermost-server/v6/services/upgrader"
	"github.com/mattermost/mattermost-server/v6/services/users"
	"github.com/mattermost/mattermost-server/v6/shared/filestore"
	"github.com/mattermost/mattermost-server/v6/shared/i18n"
	"github.com/mattermost/mattermost-server/v6/shared/mail"
	"github.com/mattermost/mattermost-server/v6/shared/mlog"
	"github.com/mattermost/mattermost-server/v6/shared/templates"
	"github.com/mattermost/mattermost-server/v6/store"
	"github.com/mattermost/mattermost-server/v6/store/localcachelayer"
	"github.com/mattermost/mattermost-server/v6/store/retrylayer"
	"github.com/mattermost/mattermost-server/v6/store/searchlayer"
	"github.com/mattermost/mattermost-server/v6/store/sqlstore"
	"github.com/mattermost/mattermost-server/v6/store/timerlayer"
	"github.com/mattermost/mattermost-server/v6/utils"
)

// declaring this as var to allow overriding in tests
var SentryDSN = "placeholder_sentry_dsn"

type Server struct {
	sqlStore        *sqlstore.SqlStore
	Store           store.Store
	WebSocketRouter *WebSocketRouter

	// RootRouter is the starting point for all HTTP requests to the server.
	RootRouter *mux.Router

	// LocalRouter is the starting point for all the local UNIX socket
	// requests to the server
	LocalRouter *mux.Router

	// Router is the starting point for all web, api4 and ws requests to the server. It differs
	// from RootRouter only if the SiteURL contains a /subpath.
	Router *mux.Router

	Server      *http.Server
	ListenAddr  *net.TCPAddr
	RateLimiter *RateLimiter
	Busy        *Busy

	localModeServer *http.Server

	metricsServer *http.Server
	metricsRouter *mux.Router
	metricsLock   sync.Mutex

	didFinishListen chan struct{}

	goroutineCount      int32
	goroutineExitSignal chan struct{}

	PluginsEnvironment     *plugin.Environment
	PluginConfigListenerId string
	PluginsLock            sync.RWMutex

	EmailService *email.Service

	hubs     []*Hub
	hashSeed maphash.Seed

	PushNotificationsHub   PushNotificationsHub
	pushNotificationClient *http.Client // TODO: move this to it's own package

	runEssentialJobs bool
	Jobs             *jobs.JobServer

	clusterLeaderListeners sync.Map

	licenseValue       atomic.Value
	clientLicenseValue atomic.Value
	licenseListeners   map[string]func(*model.License, *model.License)

	timezones *timezones.Timezones

	newStore func() (store.Store, error)

	htmlTemplateWatcher     *templates.Container
	seenPendingPostIdsCache cache.Cache
	statusCache             cache.Cache
	configListenerId        string
	licenseListenerId       string
	clusterLeaderListenerId string
	searchConfigListenerId  string
	searchLicenseListenerId string
	loggerLicenseListenerId string
	configStore             *config.Store
	postActionCookieSecret  []byte

	pluginCommands     []*PluginCommand
	pluginCommandsLock sync.RWMutex

	asymmetricSigningKey atomic.Value
	clientConfig         atomic.Value
	clientConfigHash     atomic.Value
	limitedClientConfig  atomic.Value

	telemetryService *telemetry.TelemetryService
	userService      *users.UserService

	serviceMux           sync.RWMutex
	remoteClusterService remotecluster.RemoteClusterServiceIFace
	sharedChannelService SharedChannelServiceIFace

	phase2PermissionsMigrationComplete bool

	httpService httpservice.HTTPService

	ImageProxy *imageproxy.ImageProxy

	Audit            *audit.Audit
	Log              *mlog.Logger
	NotificationsLog *mlog.Logger

	joinCluster       bool
	startMetrics      bool
	startSearchEngine bool
	skipPostInit      bool

	SearchEngine *searchengine.Broker

	AccountMigration einterfaces.AccountMigrationInterface
	Cluster          einterfaces.ClusterInterface
	Compliance       einterfaces.ComplianceInterface
	DataRetention    einterfaces.DataRetentionInterface
	Ldap             einterfaces.LdapInterface
	MessageExport    einterfaces.MessageExportInterface
	Cloud            einterfaces.CloudInterface
	Metrics          einterfaces.MetricsInterface
	Notification     einterfaces.NotificationInterface
	Saml             einterfaces.SamlInterface
	LicenseManager   einterfaces.LicenseInterface

	CacheProvider cache.Provider

	tracer *tracing.Tracer

	// These are used to prevent concurrent upload requests
	// for a given upload session which could cause inconsistencies
	// and data corruption.
	uploadLockMapMut sync.Mutex
	uploadLockMap    map[string]bool

	featureFlagSynchronizer      *featureflag.Synchronizer
	featureFlagStop              chan struct{}
	featureFlagStopped           chan struct{}
	featureFlagSynchronizerMutex sync.Mutex

	imgDecoder *imaging.Decoder
	imgEncoder *imaging.Encoder

	dndTaskMut sync.Mutex
	dndTask    *model.ScheduledTask
}

func NewServer(options ...Option) (*Server, error) {
	rootRouter := mux.NewRouter()
	localRouter := mux.NewRouter()

	s := &Server{
		goroutineExitSignal: make(chan struct{}, 1),
		RootRouter:          rootRouter,
		LocalRouter:         localRouter,
		licenseListeners:    map[string]func(*model.License, *model.License){},
		hashSeed:            maphash.MakeSeed(),
		uploadLockMap:       map[string]bool{},
	}

	for _, option := range options {
		if err := option(s); err != nil {
			return nil, errors.Wrap(err, "failed to apply option")
		}
	}

	if s.configStore == nil {
		innerStore, err := config.NewFileStore("config.json")
		if err != nil {
			return nil, errors.Wrap(err, "failed to load config")
		}
		configStore, err := config.NewStoreFromBacking(innerStore, nil, false)
		if err != nil {
			return nil, errors.Wrap(err, "failed to load config")
		}

		s.configStore = configStore
	}

	if err := s.initLogging(); err != nil {
		mlog.Error("Could not initiate logging", mlog.Err(err))
	}

	var imgErr error
	s.imgDecoder, imgErr = imaging.NewDecoder(imaging.DecoderOptions{
		ConcurrencyLevel: runtime.NumCPU(),
	})
	if imgErr != nil {
		return nil, errors.Wrap(imgErr, "failed to create image decoder")
	}
	s.imgEncoder, imgErr = imaging.NewEncoder(imaging.EncoderOptions{
		ConcurrencyLevel: runtime.NumCPU(),
	})
	if imgErr != nil {
		return nil, errors.Wrap(imgErr, "failed to create image encoder")
	}

	// This is called after initLogging() to avoid a race condition.
	mlog.Info("Server is initializing...", mlog.String("go_version", runtime.Version()))

	// It is important to initialize the hub only after the global logger is set
	// to avoid race conditions while logging from inside the hub.
	app := New(ServerConnector(s))
	app.HubStart()

	if *s.Config().LogSettings.EnableDiagnostics && *s.Config().LogSettings.EnableSentry {
		if strings.Contains(SentryDSN, "placeholder") {
			mlog.Warn("Sentry reporting is enabled, but SENTRY_DSN is not set. Disabling reporting.")
		} else {
			if err := sentry.Init(sentry.ClientOptions{
				Dsn:              SentryDSN,
				Release:          model.BuildHash,
				AttachStacktrace: true,
				BeforeSend: func(event *sentry.Event, hint *sentry.EventHint) *sentry.Event {
					// sanitize data sent to sentry to reduce exposure of PII
					if event.Request != nil {
						event.Request.Cookies = ""
						event.Request.QueryString = ""
						event.Request.Headers = nil
						event.Request.Data = ""
					}
					return event
				},
			}); err != nil {
				mlog.Warn("Sentry could not be initiated, probably bad DSN?", mlog.Err(err))
			}
		}
	}

	if *s.Config().ServiceSettings.EnableOpenTracing {
		tracer, err := tracing.New()
		if err != nil {
			return nil, err
		}
		s.tracer = tracer
	}

	s.httpService = httpservice.MakeHTTPService(s)
	s.pushNotificationClient = s.httpService.MakeClient(true)

	s.ImageProxy = imageproxy.MakeImageProxy(s, s.HTTPService(), s.Log)

	if err := utils.TranslationsPreInit(); err != nil {
		return nil, errors.Wrapf(err, "unable to load Mattermost translation files")
	}
	model.AppErrorInit(i18n.T)

	searchEngine := searchengine.NewBroker(s.Config(), s.Jobs)
	bleveEngine := bleveengine.NewBleveEngine(s.Config(), s.Jobs)
	if err := bleveEngine.Start(); err != nil {
		return nil, err
	}
	searchEngine.RegisterBleveEngine(bleveEngine)
	s.SearchEngine = searchEngine

	// at the moment we only have this implementation
	// in the future the cache provider will be built based on the loaded config
	s.CacheProvider = cache.NewProvider()
	if err := s.CacheProvider.Connect(); err != nil {
		return nil, errors.Wrapf(err, "Unable to connect to cache provider")
	}

	var err error
	if s.seenPendingPostIdsCache, err = s.CacheProvider.NewCache(&cache.CacheOptions{
		Size: PendingPostIDsCacheSize,
	}); err != nil {
		return nil, errors.Wrap(err, "Unable to create pending post ids cache")
	}
	if s.statusCache, err = s.CacheProvider.NewCache(&cache.CacheOptions{
		Size:           model.StatusCacheSize,
		Striped:        true,
		StripedBuckets: maxInt(runtime.NumCPU()-1, 1),
	}); err != nil {
		return nil, errors.Wrap(err, "Unable to create status cache")
	}

	s.createPushNotificationsHub()

	if err2 := i18n.InitTranslations(*s.Config().LocalizationSettings.DefaultServerLocale, *s.Config().LocalizationSettings.DefaultClientLocale); err2 != nil {
		return nil, errors.Wrapf(err2, "unable to load Mattermost translation files")
	}

	s.initEnterprise()

	if s.newStore == nil {
		s.newStore = func() (store.Store, error) {
			s.sqlStore = sqlstore.New(s.Config().SqlSettings, s.Metrics)

			lcl, err2 := localcachelayer.NewLocalCacheLayer(
				retrylayer.New(s.sqlStore),
				s.Metrics,
				s.Cluster,
				s.CacheProvider,
			)
			if err2 != nil {
				return nil, errors.Wrap(err2, "cannot create local cache layer")
			}

			searchStore := searchlayer.NewSearchLayer(
				lcl,
				s.SearchEngine,
				s.Config(),
			)

			s.AddConfigListener(func(prevCfg, cfg *model.Config) {
				searchStore.UpdateConfig(cfg)
			})

			s.sqlStore.UpdateLicense(s.License())
			s.AddLicenseListener(func(oldLicense, newLicense *model.License) {
				s.sqlStore.UpdateLicense(newLicense)
			})

			return timerlayer.New(
				searchStore,
				s.Metrics,
			), nil
		}
	}

	templatesDir, ok := templates.GetTemplateDirectory()
	if !ok {
		return nil, errors.New("Failed find server templates in \"templates\" directory or MM_SERVER_PATH")
<<<<<<< HEAD
	}
	htmlTemplateWatcher, errorsChan, err2 := templates.NewWithWatcher(templatesDir)
	if err2 != nil {
		return nil, errors.Wrap(err2, "cannot initialize server templates")
	}
=======
	}
	htmlTemplateWatcher, errorsChan, err2 := templates.NewWithWatcher(templatesDir)
	if err2 != nil {
		return nil, errors.Wrap(err2, "cannot initialize server templates")
	}
>>>>>>> 3595a229
	s.Go(func() {
		for err2 := range errorsChan {
			mlog.Warn("Server templates error", mlog.Err(err2))
		}
	})
	s.htmlTemplateWatcher = htmlTemplateWatcher

	s.Store, err = s.newStore()
	if err != nil {
		return nil, errors.Wrap(err, "cannot create store")
	}

	s.userService, err = users.New(users.ServiceConfig{
		UserStore:    s.Store.User(),
		SessionStore: s.Store.Session(),
		OAuthStore:   s.Store.OAuth(),
		ConfigFn:     s.Config,
		Metrics:      s.Metrics,
		Cluster:      s.Cluster,
		LicenseFn:    s.License,
	})
	if err != nil {
		return nil, errors.Wrapf(err, "unable to create users service")
	}

	s.configListenerId = s.AddConfigListener(func(_, _ *model.Config) {
		s.configOrLicenseListener()

		message := model.NewWebSocketEvent(model.WebsocketEventConfigChanged, "", "", "", nil)

		message.Add("config", s.ClientConfigWithComputed())
		s.Go(func() {
			s.Publish(message)
		})
	})
	s.licenseListenerId = s.AddLicenseListener(func(oldLicense, newLicense *model.License) {
		s.configOrLicenseListener()

		message := model.NewWebSocketEvent(model.WebsocketEventLicenseChanged, "", "", "", nil)
		message.Add("license", s.GetSanitizedClientLicense())
		s.Go(func() {
			s.Publish(message)
		})

	})

	// This enterprise init should happen after the store is set
	// but we don't want to move the s.initEnterprise() call because
	// we had side-effects with that in the past and needs further
	// investigation
	if cloudInterface != nil {
		s.Cloud = cloudInterface(s)
	}

	s.telemetryService = telemetry.New(s, s.Store, s.SearchEngine, s.Log)

	emailService, err := email.NewService(email.ServiceConfig{
		ConfigFn:           s.Config,
		LicenseFn:          s.License,
		GoFn:               s.Go,
		TemplatesContainer: s.TemplatesContainer(),
		UserService:        s.userService,
		Store:              s.GetStore(),
	})
	if err != nil {
		return nil, errors.Wrapf(err, "unable to initialize email service")
	}
	s.EmailService = emailService

	if model.BuildEnterpriseReady == "true" {
		s.LoadLicense()
	}

	s.setupFeatureFlags()

	s.initJobs()

	s.clusterLeaderListenerId = s.AddClusterLeaderChangedListener(func() {
		mlog.Info("Cluster leader changed. Determining if job schedulers should be running:", mlog.Bool("isLeader", s.IsLeader()))
		if s.Jobs != nil {
			s.Jobs.HandleClusterLeaderChange(s.IsLeader())
		}
		s.setupFeatureFlags()
	})

	if s.joinCluster && s.Cluster != nil {
		s.registerClusterHandlers()
		s.Cluster.StartInterNodeCommunication()
	}

	if err = s.ensureAsymmetricSigningKey(); err != nil {
		return nil, errors.Wrapf(err, "unable to ensure asymmetric signing key")
	}

	if err = s.ensurePostActionCookieSecret(); err != nil {
		return nil, errors.Wrapf(err, "unable to ensure PostAction cookie secret")
	}

	if err = s.ensureInstallationDate(); err != nil {
		return nil, errors.Wrapf(err, "unable to ensure installation date")
	}

	if err = s.ensureFirstServerRunTimestamp(); err != nil {
		return nil, errors.Wrapf(err, "unable to ensure first run timestamp")
	}

	s.regenerateClientConfig()

	subpath, err := utils.GetSubpathFromConfig(s.Config())
	if err != nil {
		return nil, errors.Wrap(err, "failed to parse SiteURL subpath")
	}
	s.Router = s.RootRouter.PathPrefix(subpath).Subrouter()

	pluginsRoute := s.Router.PathPrefix("/plugins/{plugin_id:[A-Za-z0-9\\_\\-\\.]+}").Subrouter()
	pluginsRoute.HandleFunc("", s.ServePluginRequest)
	pluginsRoute.HandleFunc("/public/{public_file:.*}", s.ServePluginPublicRequest)
	pluginsRoute.HandleFunc("/{anything:.*}", s.ServePluginRequest)

	// If configured with a subpath, redirect 404s at the root back into the subpath.
	if subpath != "/" {
		s.RootRouter.NotFoundHandler = http.HandlerFunc(func(w http.ResponseWriter, r *http.Request) {
			r.URL.Path = path.Join(subpath, r.URL.Path)
			http.Redirect(w, r, r.URL.String(), http.StatusFound)
		})
	}

	s.WebSocketRouter = &WebSocketRouter{
		handlers: make(map[string]webSocketHandler),
		app:      app,
	}

	mailConfig := s.MailServiceConfig()

	if nErr := mail.TestConnection(mailConfig); nErr != nil {
		mlog.Error("Mail server connection test is failed", mlog.Err(nErr))
	}

	if _, err = url.ParseRequestURI(*s.Config().ServiceSettings.SiteURL); err != nil {
		mlog.Error("SiteURL must be set. Some features will operate incorrectly if the SiteURL is not set. See documentation for details: http://about.mattermost.com/default-site-url")
	}

	backend, appErr := s.FileBackend()
	if appErr != nil {
		mlog.Error("Problem with file storage settings", mlog.Err(appErr))
	} else {
		nErr := backend.TestConnection()
		if nErr != nil {
			if _, ok := nErr.(*filestore.S3FileBackendNoBucketError); ok {
				nErr = backend.(*filestore.S3FileBackend).MakeBucket()
			}
			if nErr != nil {
				mlog.Error("Problem with file storage settings", mlog.Err(nErr))
			}
		}
	}

	s.timezones = timezones.New()
	// Start email batching because it's not like the other jobs
	s.AddConfigListener(func(_, _ *model.Config) {
		s.EmailService.InitEmailBatching()
	})

	// Start plugin health check job
	pluginsEnvironment := s.PluginsEnvironment
	if pluginsEnvironment != nil {
		pluginsEnvironment.InitPluginHealthCheckJob(*s.Config().PluginSettings.Enable && *s.Config().PluginSettings.EnableHealthCheck)
	}
	s.AddConfigListener(func(_, c *model.Config) {
		s.PluginsLock.RLock()
		pluginsEnvironment := s.PluginsEnvironment
		s.PluginsLock.RUnlock()
		if pluginsEnvironment != nil {
			pluginsEnvironment.InitPluginHealthCheckJob(*s.Config().PluginSettings.Enable && *c.PluginSettings.EnableHealthCheck)
		}
	})

	logCurrentVersion := fmt.Sprintf("Current version is %v (%v/%v/%v/%v)", model.CurrentVersion, model.BuildNumber, model.BuildDate, model.BuildHash, model.BuildHashEnterprise)
	mlog.Info(
		logCurrentVersion,
		mlog.String("current_version", model.CurrentVersion),
		mlog.String("build_number", model.BuildNumber),
		mlog.String("build_date", model.BuildDate),
		mlog.String("build_hash", model.BuildHash),
		mlog.String("build_hash_enterprise", model.BuildHashEnterprise),
	)
	if model.BuildEnterpriseReady == "true" {
		mlog.Info("Enterprise Build", mlog.Bool("enterprise_build", true))
	} else {
		mlog.Info("Team Edition Build", mlog.Bool("enterprise_build", false))
	}

	pwd, _ := os.Getwd()
	mlog.Info("Printing current working", mlog.String("directory", pwd))
	mlog.Info("Loaded config", mlog.String("source", s.configStore.String()))

	s.checkPushNotificationServerURL()

	s.ReloadConfig()

	license := s.License()
	allowAdvancedLogging := license != nil && *license.Features.AdvancedLogging

	if s.Audit == nil {
		s.Audit = &audit.Audit{}
		s.Audit.Init(audit.DefMaxQueueSize)
		if err = s.configureAudit(s.Audit, allowAdvancedLogging); err != nil {
			mlog.Error("Error configuring audit", mlog.Err(err))
		}
	}

	s.removeUnlicensedLogTargets(license)
	s.enableLoggingMetrics()

	s.loggerLicenseListenerId = s.AddLicenseListener(func(oldLicense, newLicense *model.License) {
		s.removeUnlicensedLogTargets(newLicense)
		s.enableLoggingMetrics()
	})

	// Enable developer settings if this is a "dev" build
	if model.BuildNumber == "dev" {
		s.UpdateConfig(func(cfg *model.Config) { *cfg.ServiceSettings.EnableDeveloper = true })
	}

	if err = s.Store.Status().ResetAll(); err != nil {
		mlog.Error("Error to reset the server status.", mlog.Err(err))
	}

	if s.startMetrics {
		s.SetupMetricsServer()
	}

	s.AddLicenseListener(func(oldLicense, newLicense *model.License) {
		if (oldLicense == nil && newLicense == nil) || !s.startMetrics {
			return
		}

		if oldLicense != nil && newLicense != nil && *oldLicense.Features.Metrics == *newLicense.Features.Metrics {
			return
		}

		s.SetupMetricsServer()
	})

	s.SearchEngine.UpdateConfig(s.Config())
	searchConfigListenerId, searchLicenseListenerId := s.StartSearchEngine()
	s.searchConfigListenerId = searchConfigListenerId
	s.searchLicenseListenerId = searchLicenseListenerId

	// if enabled - perform initial product notices fetch
	if *s.Config().AnnouncementSettings.AdminNoticesEnabled || *s.Config().AnnouncementSettings.UserNoticesEnabled {
		go func() {
			if err := app.UpdateProductNotices(); err != nil {
				mlog.Warn("Failied to perform initial product notices fetch", mlog.Err(err))
			}
		}()
	}

	if s.skipPostInit {
		return s, nil
	}

	c := request.EmptyContext()
	s.AddConfigListener(func(oldConfig *model.Config, newConfig *model.Config) {
		if *oldConfig.GuestAccountsSettings.Enable && !*newConfig.GuestAccountsSettings.Enable {
			if appErr := app.DeactivateGuests(c); appErr != nil {
				mlog.Error("Unable to deactivate guest accounts", mlog.Err(appErr))
			}
		}
	})

	// Disable active guest accounts on first run if guest accounts are disabled
	if !*s.Config().GuestAccountsSettings.Enable {
		if appErr := app.DeactivateGuests(c); appErr != nil {
			mlog.Error("Unable to deactivate guest accounts", mlog.Err(appErr))
		}
	}

	if s.runEssentialJobs {
		s.Go(func() {
			s.runLicenseExpirationCheckJob()
			runCheckAdminSupportStatusJob(app, c)
			runDNDStatusExpireJob(app)
		})
		s.runJobs()
	}

	s.doAppMigrations()

	s.initPostMetadata()

	s.initPlugins(c, *s.Config().PluginSettings.Directory, *s.Config().PluginSettings.ClientDirectory)
	s.AddConfigListener(func(prevCfg, cfg *model.Config) {
		if *cfg.PluginSettings.Enable {
			s.initPlugins(c, *cfg.PluginSettings.Directory, *s.Config().PluginSettings.ClientDirectory)
		} else {
			s.ShutDownPlugins()
		}
	})
	s.AddConfigListener(func(oldCfg, newCfg *model.Config) {
		if !oldCfg.FeatureFlags.TimedDND && newCfg.FeatureFlags.TimedDND {
			runDNDStatusExpireJob(app)
		}
		if oldCfg.FeatureFlags.TimedDND && !newCfg.FeatureFlags.TimedDND {
			stopDNDStatusExpireJob(app)
		}
	})

	return s, nil
}

func (s *Server) SetupMetricsServer() {
	if !*s.Config().MetricsSettings.Enable {
		return
	}

	s.StopMetricsServer()

	if err := s.InitMetricsRouter(); err != nil {
		mlog.Error("Error initiating metrics router.", mlog.Err(err))
	}

	if s.Metrics != nil {
		s.Metrics.Register()
	}

	s.startMetricsServer()
}

func maxInt(a, b int) int {
	if a > b {
		return a
	}
	return b
}

func (s *Server) runJobs() {
	s.Go(func() {
		runSecurityJob(s)
	})
	s.Go(func() {
		firstRun, err := s.getFirstServerRunTimestamp()
		if err != nil {
			mlog.Warn("Fetching time of first server run failed. Setting to 'now'.")
			s.ensureFirstServerRunTimestamp()
			firstRun = utils.MillisFromTime(time.Now())
		}
		s.telemetryService.RunTelemetryJob(firstRun)
	})
	s.Go(func() {
		runSessionCleanupJob(s)
	})
	s.Go(func() {
		runTokenCleanupJob(s)
	})
	s.Go(func() {
		runCommandWebhookCleanupJob(s)
	})

	if complianceI := s.Compliance; complianceI != nil {
		complianceI.StartComplianceDailyJob()
	}

	if *s.Config().JobSettings.RunJobs && s.Jobs != nil {
		if err := s.Jobs.StartWorkers(); err != nil {
			mlog.Error("Failed to start job server workers", mlog.Err(err))
		}
	}
	if *s.Config().JobSettings.RunScheduler && s.Jobs != nil {
		if err := s.Jobs.StartSchedulers(); err != nil {
			mlog.Error("Failed to start job server schedulers", mlog.Err(err))
		}
	}

	if *s.Config().ServiceSettings.EnableAWSMetering {
		runReportToAWSMeterJob(s)
	}
}

// Global app options that should be applied to apps created by this server
func (s *Server) AppOptions() []AppOption {
	return []AppOption{
		ServerConnector(s),
	}
}

// Return Database type (postgres or mysql) and current version of Mattermost
func (s *Server) DatabaseTypeAndMattermostVersion() (string, string) {
	mattermostVersion, _ := s.Store.System().GetByName("Version")
	return *s.Config().SqlSettings.DriverName, mattermostVersion.Value
}

// initLogging initializes and configures the logger(s). This may be called more than once.
func (s *Server) initLogging() error {
	var err error
	// create the app logger if needed
	if s.Log == nil {
		s.Log, err = mlog.NewLogger()
		if err != nil {
			return err
		}
	}

	// create notification logger if needed
	if s.NotificationsLog == nil {
		l, err := mlog.NewLogger()
		if err != nil {
			return err
		}
		s.NotificationsLog = l.With(mlog.String("logSource", "notifications"))
	}

	if err := s.configureLogger("logging", s.Log, &s.Config().LogSettings, s.configStore, config.GetLogFileLocation); err != nil {
		// if the config is locked then a unit test has already configured and locked the logger; not an error.
		if !errors.Is(err, mlog.ErrConfigurationLock) {
			// revert to default logger if the config is invalid
			mlog.InitGlobalLogger(nil)
			return err
		}
	}

	// Redirect default Go logger to app logger.
	s.Log.RedirectStdLog(mlog.LvlStdLog)

	// Use the app logger as the global logger (eventually remove all instances of global logging).
	mlog.InitGlobalLogger(s.Log)

	notificationLogSettings := config.GetLogSettingsFromNotificationsLogSettings(&s.Config().NotificationLogSettings)
	if err := s.configureLogger("notification logging", s.NotificationsLog, notificationLogSettings, s.configStore, config.GetNotificationsLogFileLocation); err != nil {
		if !errors.Is(err, mlog.ErrConfigurationLock) {
			mlog.Error("Error configuring notification logger", mlog.Err(err))
			return err
		}
	}
	return nil
}

// configureLogger applies the specified configuration to a logger.
func (s *Server) configureLogger(name string, logger *mlog.Logger, logSettings *model.LogSettings, configStore *config.Store, getPath func(string) string) error {
	// Advanced logging is E20 only, however logging must be initialized before the license
	// file is loaded.  If no valid E20 license exists then advanced logging will be
	// shutdown once license is loaded/checked.
	var err error
	dsn := *logSettings.AdvancedLoggingConfig
	var logConfigSrc config.LogConfigSrc
	if dsn != "" {
		logConfigSrc, err = config.NewLogConfigSrc(dsn, configStore)
		if err != nil {
			return fmt.Errorf("invalid config source for %s, %w", name, err)
		}
		mlog.Info("Loaded configuration for "+name, mlog.String("source", dsn))
	}

	cfg, err := config.MloggerConfigFromLoggerConfig(logSettings, logConfigSrc, getPath)
	if err != nil {
		return fmt.Errorf("invalid config source for %s, %w", name, err)
	}

	if err := logger.ConfigureTargets(cfg); err != nil {
		return fmt.Errorf("invalid config for %s, %w", name, err)
	}
	return nil
}

// removeUnlicensedLogTargets removes any unlicensed log target types.
func (s *Server) removeUnlicensedLogTargets(license *model.License) {
	if license != nil && *license.Features.AdvancedLogging {
		// advanced logging enabled via license; no need to remove any targets
		return
	}

	timeoutCtx, cancelCtx := context.WithTimeout(context.Background(), time.Second*10)
	defer cancelCtx()

	s.Log.RemoveTargets(timeoutCtx, func(ti mlog.TargetInfo) bool {
		return ti.Type != "*targets.Writer" && ti.Type != "*targets.File"
	})

	s.NotificationsLog.RemoveTargets(timeoutCtx, func(ti mlog.TargetInfo) bool {
		return ti.Type != "*targets.Writer" && ti.Type != "*targets.File"
	})
}

func (s *Server) startInterClusterServices(license *model.License, app *App) error {
	if license == nil {
		mlog.Debug("No license provided; Remote Cluster services disabled")
		return nil
	}

	// Remote Cluster service

	// License check
	if !*license.Features.RemoteClusterService {
		mlog.Debug("License does not have Remote Cluster services enabled")
		return nil
	}

	// Config check
	if !*s.Config().ExperimentalSettings.EnableRemoteClusterService {
		mlog.Debug("Remote Cluster Service disabled via config")
		return nil
	}

	var err error

	rcs, err := remotecluster.NewRemoteClusterService(s)
	if err != nil {
		return err
	}

	if err = rcs.Start(); err != nil {
		return err
	}

	s.serviceMux.Lock()
	s.remoteClusterService = rcs
	s.serviceMux.Unlock()

	// Shared Channels service

	// License check
	if !*license.Features.SharedChannels {
		mlog.Debug("License does not have shared channels enabled")
		return nil
	}

	// Config check
	if !*s.Config().ExperimentalSettings.EnableSharedChannels {
		mlog.Debug("Shared Channels Service disabled via config")
		return nil
	}

	scs, err := sharedchannel.NewSharedChannelService(s, app)
	if err != nil {
		return err
	}

	if err = scs.Start(); err != nil {
		return err
	}

	s.serviceMux.Lock()
	s.sharedChannelService = scs
	s.serviceMux.Unlock()

	return nil
}

func (s *Server) enableLoggingMetrics() {
	if s.Metrics == nil {
		return
	}

	s.Log.SetMetricsCollector(s.Metrics.GetLoggerMetricsCollector(), mlog.DefaultMetricsUpdateFreqMillis)

	// logging config needs to be reloaded when metrics collector is added or changed.
	if err := s.initLogging(); err != nil {
		mlog.Error("Error re-configuring logging for metrics")
		return
	}

	mlog.Debug("Logging metrics enabled")
}

const TimeToWaitForConnectionsToCloseOnServerShutdown = time.Second

func (s *Server) StopHTTPServer() {
	if s.Server != nil {
		ctx, cancel := context.WithTimeout(context.Background(), TimeToWaitForConnectionsToCloseOnServerShutdown)
		defer cancel()
		didShutdown := false
		for s.didFinishListen != nil && !didShutdown {
			if err := s.Server.Shutdown(ctx); err != nil {
				mlog.Warn("Unable to shutdown server", mlog.Err(err))
			}
			timer := time.NewTimer(time.Millisecond * 50)
			select {
			case <-s.didFinishListen:
				didShutdown = true
			case <-timer.C:
			}
			timer.Stop()
		}
		s.Server.Close()
		s.Server = nil
	}
}

func (s *Server) Shutdown() {
	mlog.Info("Stopping Server...")

	defer sentry.Flush(2 * time.Second)

	s.HubStop()
	s.ShutDownPlugins()
	s.RemoveLicenseListener(s.licenseListenerId)
	s.RemoveLicenseListener(s.loggerLicenseListenerId)
	s.RemoveClusterLeaderChangedListener(s.clusterLeaderListenerId)

	if s.tracer != nil {
		if err := s.tracer.Close(); err != nil {
			mlog.Warn("Unable to cleanly shutdown opentracing client", mlog.Err(err))
		}
	}

	err := s.telemetryService.Shutdown()
	if err != nil {
		mlog.Warn("Unable to cleanly shutdown telemetry client", mlog.Err(err))
	}

	s.serviceMux.RLock()
	if s.sharedChannelService != nil {
		if err = s.sharedChannelService.Shutdown(); err != nil {
			mlog.Error("Error shutting down shared channel services", mlog.Err(err))
		}
	}
	if s.remoteClusterService != nil {
		if err = s.remoteClusterService.Shutdown(); err != nil {
			mlog.Error("Error shutting down intercluster services", mlog.Err(err))
		}
	}
	s.serviceMux.RUnlock()

	s.StopHTTPServer()
	s.stopLocalModeServer()
	// Push notification hub needs to be shutdown after HTTP server
	// to prevent stray requests from generating a push notification after it's shut down.
	s.StopPushNotificationsHubWorkers()
	s.htmlTemplateWatcher.Close()

	s.WaitForGoroutines()

	s.RemoveConfigListener(s.configListenerId)
	s.stopSearchEngine()

	s.Audit.Shutdown()

	s.stopFeatureFlagUpdateJob()

	s.configStore.Close()

	if s.Cluster != nil {
		s.Cluster.StopInterNodeCommunication()
	}

	s.StopMetricsServer()

	// This must be done after the cluster is stopped.
	if s.Jobs != nil {
		// For simplicity we don't check if workers and schedulers are active
		// before stopping them as both calls essentially become no-ops
		// if nothing is running.
		if err = s.Jobs.StopWorkers(); err != nil && !errors.Is(err, jobs.ErrWorkersNotRunning) {
			mlog.Warn("Failed to stop job server workers", mlog.Err(err))
		}
		if err = s.Jobs.StopSchedulers(); err != nil && !errors.Is(err, jobs.ErrSchedulersNotRunning) {
			mlog.Warn("Failed to stop job server schedulers", mlog.Err(err))
		}
	}

	if s.Store != nil {
		s.Store.Close()
	}

	if s.CacheProvider != nil {
		if err = s.CacheProvider.Close(); err != nil {
			mlog.Warn("Unable to cleanly shutdown cache", mlog.Err(err))
		}
	}

	s.dndTaskMut.Lock()
	if s.dndTask != nil {
		s.dndTask.Cancel()
	}
	s.dndTaskMut.Unlock()

	mlog.Info("Server stopped")

	// shutdown main and notification loggers which will flush any remaining log records.
	timeoutCtx, timeoutCancel := context.WithTimeout(context.Background(), time.Second*15)
	defer timeoutCancel()
	if err = s.NotificationsLog.ShutdownWithTimeout(timeoutCtx); err != nil {
		fmt.Fprintf(os.Stderr, "Error shutting down notification logger: %v", err)
	}
	if err = s.Log.ShutdownWithTimeout(timeoutCtx); err != nil {
		fmt.Fprintf(os.Stderr, "Error shutting down main logger: %v", err)
	}
}

func (s *Server) Restart() error {
	percentage, err := s.UpgradeToE0Status()
	if err != nil || percentage != 100 {
		return errors.Wrap(err, "unable to restart because the system has not been upgraded")
	}
	s.Shutdown()

	argv0, err := exec.LookPath(os.Args[0])
	if err != nil {
		return err
	}

	if _, err = os.Stat(argv0); err != nil {
		return err
	}

	mlog.Info("Restarting server")
	return syscall.Exec(argv0, os.Args, os.Environ())
}

func (s *Server) isUpgradedFromTE() bool {
	val, err := s.Store.System().GetByName(model.SystemUpgradedFromTeId)
	if err != nil {
		return false
	}
	return val.Value == "true"
}

func (s *Server) CanIUpgradeToE0() error {
	return upgrader.CanIUpgradeToE0()
}

func (s *Server) UpgradeToE0() error {
	if err := upgrader.UpgradeToE0(); err != nil {
		return err
	}
	upgradedFromTE := &model.System{Name: model.SystemUpgradedFromTeId, Value: "true"}
	s.Store.System().Save(upgradedFromTE)
	return nil
}

func (s *Server) UpgradeToE0Status() (int64, error) {
	return upgrader.UpgradeToE0Status()
}

// Go creates a goroutine, but maintains a record of it to ensure that execution completes before
// the server is shutdown.
func (s *Server) Go(f func()) {
	atomic.AddInt32(&s.goroutineCount, 1)

	go func() {
		f()

		atomic.AddInt32(&s.goroutineCount, -1)
		select {
		case s.goroutineExitSignal <- struct{}{}:
		default:
		}
	}()
}

// WaitForGoroutines blocks until all goroutines created by App.Go exit.
func (s *Server) WaitForGoroutines() {
	for atomic.LoadInt32(&s.goroutineCount) != 0 {
		<-s.goroutineExitSignal
	}
}

var corsAllowedMethods = []string{
	"POST",
	"GET",
	"OPTIONS",
	"PUT",
	"PATCH",
	"DELETE",
}

// golang.org/x/crypto/acme/autocert/autocert.go
func handleHTTPRedirect(w http.ResponseWriter, r *http.Request) {
	if r.Method != "GET" && r.Method != "HEAD" {
		http.Error(w, "Use HTTPS", http.StatusBadRequest)
		return
	}
	target := "https://" + stripPort(r.Host) + r.URL.RequestURI()
	http.Redirect(w, r, target, http.StatusFound)
}

// golang.org/x/crypto/acme/autocert/autocert.go
func stripPort(hostport string) string {
	host, _, err := net.SplitHostPort(hostport)
	if err != nil {
		return hostport
	}
	return net.JoinHostPort(host, "443")
}

func (s *Server) Start() error {
	mlog.Info("Starting Server...")

	var handler http.Handler = s.RootRouter

	if *s.Config().LogSettings.EnableDiagnostics && *s.Config().LogSettings.EnableSentry && !strings.Contains(SentryDSN, "placeholder") {
		sentryHandler := sentryhttp.New(sentryhttp.Options{
			Repanic: true,
		})
		handler = sentryHandler.Handle(handler)
	}

	if allowedOrigins := *s.Config().ServiceSettings.AllowCorsFrom; allowedOrigins != "" {
		exposedCorsHeaders := *s.Config().ServiceSettings.CorsExposedHeaders
		allowCredentials := *s.Config().ServiceSettings.CorsAllowCredentials
		debug := *s.Config().ServiceSettings.CorsDebug
		corsWrapper := cors.New(cors.Options{
			AllowedOrigins:   strings.Fields(allowedOrigins),
			AllowedMethods:   corsAllowedMethods,
			AllowedHeaders:   []string{"*"},
			ExposedHeaders:   strings.Fields(exposedCorsHeaders),
			MaxAge:           86400,
			AllowCredentials: allowCredentials,
			Debug:            debug,
		})

		// If we have debugging of CORS turned on then forward messages to logs
		if debug {
			corsWrapper.Log = s.Log.With(mlog.String("source", "cors")).StdLogger(mlog.LvlDebug)
		}

		handler = corsWrapper.Handler(handler)
	}

	if *s.Config().RateLimitSettings.Enable {
		mlog.Info("RateLimiter is enabled")

		rateLimiter, err := NewRateLimiter(&s.Config().RateLimitSettings, s.Config().ServiceSettings.TrustedProxyIPHeader)
		if err != nil {
			return err
		}

		s.RateLimiter = rateLimiter
		handler = rateLimiter.RateLimitHandler(handler)
	}
	s.Busy = NewBusy(s.Cluster)

	// Creating a logger for logging errors from http.Server at error level
	errStdLog := s.Log.With(mlog.String("source", "httpserver")).StdLogger(mlog.LvlError)

	s.Server = &http.Server{
		Handler:      handler,
		ReadTimeout:  time.Duration(*s.Config().ServiceSettings.ReadTimeout) * time.Second,
		WriteTimeout: time.Duration(*s.Config().ServiceSettings.WriteTimeout) * time.Second,
		IdleTimeout:  time.Duration(*s.Config().ServiceSettings.IdleTimeout) * time.Second,
		ErrorLog:     errStdLog,
	}

	addr := *s.Config().ServiceSettings.ListenAddress
	if addr == "" {
		if *s.Config().ServiceSettings.ConnectionSecurity == model.ConnSecurityTLS {
			addr = ":https"
		} else {
			addr = ":http"
		}
	}

	listener, err := net.Listen("tcp", addr)
	if err != nil {
		return errors.Wrapf(err, i18n.T("api.server.start_server.starting.critical"), err)
	}
	s.ListenAddr = listener.Addr().(*net.TCPAddr)

	logListeningPort := fmt.Sprintf("Server is listening on %v", listener.Addr().String())
	mlog.Info(logListeningPort, mlog.String("address", listener.Addr().String()))

	m := &autocert.Manager{
		Cache:  autocert.DirCache(*s.Config().ServiceSettings.LetsEncryptCertificateCacheFile),
		Prompt: autocert.AcceptTOS,
	}

	if *s.Config().ServiceSettings.Forward80To443 {
		if host, port, err := net.SplitHostPort(addr); err != nil {
			mlog.Error("Unable to setup forwarding", mlog.Err(err))
		} else if port != "443" {
			return fmt.Errorf(i18n.T("api.server.start_server.forward80to443.enabled_but_listening_on_wrong_port"), port)
		} else {
			httpListenAddress := net.JoinHostPort(host, "http")

			if *s.Config().ServiceSettings.UseLetsEncrypt {
				server := &http.Server{
					Addr:     httpListenAddress,
					Handler:  m.HTTPHandler(nil),
					ErrorLog: s.Log.With(mlog.String("source", "le_forwarder_server")).StdLogger(mlog.LvlError),
				}
				go server.ListenAndServe()
			} else {
				go func() {
					redirectListener, err := net.Listen("tcp", httpListenAddress)
					if err != nil {
						mlog.Error("Unable to setup forwarding", mlog.Err(err))
						return
					}
					defer redirectListener.Close()

					server := &http.Server{
						Handler:  http.HandlerFunc(handleHTTPRedirect),
						ErrorLog: s.Log.With(mlog.String("source", "forwarder_server")).StdLogger(mlog.LvlError),
					}
					server.Serve(redirectListener)
				}()
			}
		}
	} else if *s.Config().ServiceSettings.UseLetsEncrypt {
		return errors.New(i18n.T("api.server.start_server.forward80to443.disabled_while_using_lets_encrypt"))
	}

	s.didFinishListen = make(chan struct{})
	go func() {
		var err error
		if *s.Config().ServiceSettings.ConnectionSecurity == model.ConnSecurityTLS {

			tlsConfig := &tls.Config{
				PreferServerCipherSuites: true,
				CurvePreferences:         []tls.CurveID{tls.CurveP521, tls.CurveP384, tls.CurveP256},
			}

			switch *s.Config().ServiceSettings.TLSMinVer {
			case "1.0":
				tlsConfig.MinVersion = tls.VersionTLS10
			case "1.1":
				tlsConfig.MinVersion = tls.VersionTLS11
			default:
				tlsConfig.MinVersion = tls.VersionTLS12
			}

			defaultCiphers := []uint16{
				tls.TLS_ECDHE_ECDSA_WITH_AES_128_GCM_SHA256,
				tls.TLS_ECDHE_ECDSA_WITH_AES_256_GCM_SHA384,
				tls.TLS_ECDHE_RSA_WITH_AES_128_GCM_SHA256,
				tls.TLS_ECDHE_RSA_WITH_AES_256_GCM_SHA384,
				tls.TLS_RSA_WITH_AES_128_GCM_SHA256,
				tls.TLS_RSA_WITH_AES_256_GCM_SHA384,
			}

			if len(s.Config().ServiceSettings.TLSOverwriteCiphers) == 0 {
				tlsConfig.CipherSuites = defaultCiphers
			} else {
				var cipherSuites []uint16
				for _, cipher := range s.Config().ServiceSettings.TLSOverwriteCiphers {
					value, ok := model.ServerTLSSupportedCiphers[cipher]

					if !ok {
						mlog.Warn("Unsupported cipher passed", mlog.String("cipher", cipher))
						continue
					}

					cipherSuites = append(cipherSuites, value)
				}

				if len(cipherSuites) == 0 {
					mlog.Warn("No supported ciphers passed, fallback to default cipher suite")
					cipherSuites = defaultCiphers
				}

				tlsConfig.CipherSuites = cipherSuites
			}

			certFile := ""
			keyFile := ""

			if *s.Config().ServiceSettings.UseLetsEncrypt {
				tlsConfig.GetCertificate = m.GetCertificate
				tlsConfig.NextProtos = append(tlsConfig.NextProtos, "h2")
			} else {
				certFile = *s.Config().ServiceSettings.TLSCertFile
				keyFile = *s.Config().ServiceSettings.TLSKeyFile
			}

			s.Server.TLSConfig = tlsConfig
			err = s.Server.ServeTLS(listener, certFile, keyFile)
		} else {
			err = s.Server.Serve(listener)
		}

		if err != nil && err != http.ErrServerClosed {
			mlog.Critical("Error starting server", mlog.Err(err))
			time.Sleep(time.Second)
		}

		close(s.didFinishListen)
	}()

	if *s.Config().ServiceSettings.EnableLocalMode {
		if err := s.startLocalModeServer(); err != nil {
			mlog.Critical(err.Error())
		}
	}

	if err := s.startInterClusterServices(s.License(), s.WebSocketRouter.app); err != nil {
		mlog.Error("Error starting inter-cluster services", mlog.Err(err))
	}

	return nil
}

func (s *Server) startLocalModeServer() error {
	s.localModeServer = &http.Server{
		Handler: s.LocalRouter,
	}

	socket := *s.configStore.Get().ServiceSettings.LocalModeSocketLocation
	if err := os.RemoveAll(socket); err != nil {
		return errors.Wrapf(err, i18n.T("api.server.start_server.starting.critical"), err)
	}

	unixListener, err := net.Listen("unix", socket)
	if err != nil {
		return errors.Wrapf(err, i18n.T("api.server.start_server.starting.critical"), err)
	}
	if err = os.Chmod(socket, 0600); err != nil {
		return errors.Wrapf(err, i18n.T("api.server.start_server.starting.critical"), err)
	}

	go func() {
		err = s.localModeServer.Serve(unixListener)
		if err != nil && err != http.ErrServerClosed {
			mlog.Critical("Error starting unix socket server", mlog.Err(err))
		}
	}()
	return nil
}

func (s *Server) stopLocalModeServer() {
	if s.localModeServer != nil {
		s.localModeServer.Close()
	}
}

func (a *App) OriginChecker() func(*http.Request) bool {
	if allowed := *a.Config().ServiceSettings.AllowCorsFrom; allowed != "" {
		if allowed != "*" {
			siteURL, err := url.Parse(*a.Config().ServiceSettings.SiteURL)
			if err == nil {
				siteURL.Path = ""
				allowed += " " + siteURL.String()
			}
		}

		return utils.OriginChecker(allowed)
	}
	return nil
}

func (s *Server) checkPushNotificationServerURL() {
	notificationServer := *s.Config().EmailSettings.PushNotificationServer
	if strings.HasPrefix(notificationServer, "http://") {
		mlog.Warn("Your push notification server is configured with HTTP. For improved security, update to HTTPS in your configuration.")
	}
}

func runSecurityJob(s *Server) {
	doSecurity(s)
	model.CreateRecurringTask("Security", func() {
		doSecurity(s)
	}, time.Hour*4)
}

func runTokenCleanupJob(s *Server) {
	doTokenCleanup(s)
	model.CreateRecurringTask("Token Cleanup", func() {
		doTokenCleanup(s)
	}, time.Hour*1)
}

func runCommandWebhookCleanupJob(s *Server) {
	doCommandWebhookCleanup(s)
	model.CreateRecurringTask("Command Hook Cleanup", func() {
		doCommandWebhookCleanup(s)
	}, time.Hour*1)
}

func runSessionCleanupJob(s *Server) {
	doSessionCleanup(s)
	model.CreateRecurringTask("Session Cleanup", func() {
		doSessionCleanup(s)
	}, time.Hour*24)
}

func (s *Server) runLicenseExpirationCheckJob() {
	s.doLicenseExpirationCheck()
	model.CreateRecurringTask("License Expiration Check", func() {
		s.doLicenseExpirationCheck()
	}, time.Hour*24)
}

func runReportToAWSMeterJob(s *Server) {
	model.CreateRecurringTask("Collect and send usage report to AWS Metering Service", func() {
		doReportUsageToAWSMeteringService(s)
	}, time.Hour*model.AwsMeteringReportInterval)
}

func doReportUsageToAWSMeteringService(s *Server) {
	awsMeter := awsmeter.New(s.Store, s.Config())
	if awsMeter == nil {
		mlog.Error("Cannot obtain instance of AWS Metering Service.")
		return
	}

	dimensions := []string{model.AwsMeteringDimensionUsageHrs}
	reports := awsMeter.GetUserCategoryUsage(dimensions, time.Now().UTC(), time.Now().Add(-model.AwsMeteringReportInterval*time.Hour).UTC())
	awsMeter.ReportUserCategoryUsage(reports)
}

func runCheckAdminSupportStatusJob(a *App, c *request.Context) {
	model.CreateRecurringTask("Check Admin Support Status Job", func() {
		doCheckAdminSupportStatus(a, c)
	}, time.Hour*model.WarnMetricJobInterval)
}

func doSecurity(s *Server) {
	s.DoSecurityUpdateCheck()
}

func doTokenCleanup(s *Server) {
	s.Store.Token().Cleanup()
}

func doCommandWebhookCleanup(s *Server) {
	s.Store.CommandWebhook().Cleanup()
}

const (
	sessionsCleanupBatchSize = 1000
)

func doSessionCleanup(s *Server) {
<<<<<<< HEAD
	s.Store.Session().Cleanup(model.GetMillis(), SessionsCleanupBatchSize)
=======
	mlog.Debug("Cleaning up session store.")
	err := s.Store.Session().Cleanup(model.GetMillis(), sessionsCleanupBatchSize)
	if err != nil {
		mlog.Warn("Error while cleaning up sessions", mlog.Err(err))
	}
>>>>>>> 3595a229
}

func doCheckAdminSupportStatus(a *App, c *request.Context) {
	isE0Edition := model.BuildEnterpriseReady == "true"

	if strings.TrimSpace(*a.Config().SupportSettings.SupportEmail) == model.SupportSettingsDefaultSupportEmail {
		if err := a.notifyAdminsOfWarnMetricStatus(c, model.SystemMetricSupportEmailNotConfigured, isE0Edition); err != nil {
			mlog.Error("Failed to send notifications to admin users.", mlog.Err(err))
		}
	}
}

func (s *Server) StopMetricsServer() {
	s.metricsLock.Lock()
	defer s.metricsLock.Unlock()

	if s.metricsServer != nil {
		ctx, cancel := context.WithTimeout(context.Background(), TimeToWaitForConnectionsToCloseOnServerShutdown)
		defer cancel()

		s.metricsServer.Shutdown(ctx)
		s.Log.Info("Metrics and profiling server is stopping")
	}
}

func (s *Server) HandleMetrics(route string, h http.Handler) {
	if s.metricsRouter != nil {
		s.metricsRouter.Handle(route, h)
	}
}

func (s *Server) InitMetricsRouter() error {
	s.metricsRouter = mux.NewRouter()
	runtime.SetBlockProfileRate(*s.Config().MetricsSettings.BlockProfileRate)

	metricsPage := `
			<html>
				<body>{{if .}}
					<div><a href="/metrics">Metrics</a></div>{{end}}
					<div><a href="/debug/pprof/">Profiling Root</a></div>
					<div><a href="/debug/pprof/cmdline">Profiling Command Line</a></div>
					<div><a href="/debug/pprof/symbol">Profiling Symbols</a></div>
					<div><a href="/debug/pprof/goroutine">Profiling Goroutines</a></div>
					<div><a href="/debug/pprof/heap">Profiling Heap</a></div>
					<div><a href="/debug/pprof/threadcreate">Profiling Threads</a></div>
					<div><a href="/debug/pprof/block">Profiling Blocking</a></div>
					<div><a href="/debug/pprof/trace">Profiling Execution Trace</a></div>
					<div><a href="/debug/pprof/profile">Profiling CPU</a></div>
				</body>
			</html>
		`
	metricsPageTmpl, err := template.New("page").Parse(metricsPage)
	if err != nil {
		return errors.Wrap(err, "failed to create template")
	}

	rootHandler := func(w http.ResponseWriter, r *http.Request) {
		metricsPageTmpl.Execute(w, s.Metrics != nil)
	}

	s.metricsRouter.HandleFunc("/", rootHandler)
	s.metricsRouter.StrictSlash(true)

	s.metricsRouter.Handle("/debug", http.RedirectHandler("/", http.StatusMovedPermanently))
	s.metricsRouter.HandleFunc("/debug/pprof/", pprof.Index)
	s.metricsRouter.HandleFunc("/debug/pprof/cmdline", pprof.Cmdline)
	s.metricsRouter.HandleFunc("/debug/pprof/profile", pprof.Profile)
	s.metricsRouter.HandleFunc("/debug/pprof/symbol", pprof.Symbol)
	s.metricsRouter.HandleFunc("/debug/pprof/trace", pprof.Trace)

	// Manually add support for paths linked to by index page at /debug/pprof/
	s.metricsRouter.Handle("/debug/pprof/goroutine", pprof.Handler("goroutine"))
	s.metricsRouter.Handle("/debug/pprof/heap", pprof.Handler("heap"))
	s.metricsRouter.Handle("/debug/pprof/threadcreate", pprof.Handler("threadcreate"))
	s.metricsRouter.Handle("/debug/pprof/block", pprof.Handler("block"))

	return nil
}

func (s *Server) startMetricsServer() {
	var notify chan struct{}
	s.metricsLock.Lock()
	defer func() {
		if notify != nil {
			<-notify
		}
		s.metricsLock.Unlock()
	}()

	l, err := net.Listen("tcp", *s.Config().MetricsSettings.ListenAddress)
	if err != nil {
		mlog.Error(err.Error())
		return
	}

	notify = make(chan struct{})
	s.metricsServer = &http.Server{
		Handler:      handlers.RecoveryHandler(handlers.PrintRecoveryStack(true))(s.metricsRouter),
		ReadTimeout:  time.Duration(*s.Config().ServiceSettings.ReadTimeout) * time.Second,
		WriteTimeout: time.Duration(*s.Config().ServiceSettings.WriteTimeout) * time.Second,
	}

	go func() {
		close(notify)
		if err := s.metricsServer.Serve(l); err != nil && err != http.ErrServerClosed {
			mlog.Critical(err.Error())
		}
	}()

	s.Log.Info("Metrics and profiling server is started", mlog.String("address", l.Addr().String()))
}

func (s *Server) sendLicenseUpForRenewalEmail(users map[string]*model.User, license *model.License) *model.AppError {
	key := model.LicenseUpForRenewalEmailSent + license.Id
	if _, err := s.Store.System().GetByName(key); err == nil {
		// return early because the key already exists and that means we already executed the code below to send email successfully
		return nil
	}

	daysToExpiration := license.DaysToExpiration()

	renewalLink, appErr := s.GenerateLicenseRenewalLink()
	if appErr != nil {
		return model.NewAppError("s.sendLicenseUpForRenewalEmail", "api.server.license_up_for_renewal.error_generating_link", nil, appErr.Error(), http.StatusInternalServerError)
	}

	// we want to at least have one email sent out to an admin
	countNotOks := 0

	for _, user := range users {
		name := user.FirstName
		if name == "" {
			name = user.Username
		}
		if err := s.EmailService.SendLicenseUpForRenewalEmail(user.Email, name, user.Locale, *s.Config().ServiceSettings.SiteURL, renewalLink, daysToExpiration); err != nil {
			mlog.Error("Error sending license up for renewal email to", mlog.String("user_email", user.Email), mlog.Err(err))
			countNotOks++
		}
	}

	// if not even one admin got an email, we consider that this operation errored
	if countNotOks == len(users) {
		return model.NewAppError("s.sendLicenseUpForRenewalEmail", "api.server.license_up_for_renewal.error_sending_email", nil, "", http.StatusInternalServerError)
	}

	system := model.System{
		Name:  key,
		Value: "true",
	}

	if err := s.Store.System().Save(&system); err != nil {
		mlog.Debug("Failed to mark license up for renewal email sending as completed.", mlog.Err(err))
	}

	return nil
}

func (s *Server) doLicenseExpirationCheck() {
	s.LoadLicense()
	license := s.License()

	if license == nil {
		mlog.Debug("License cannot be found.")
		return
	}

	users, err := s.Store.User().GetSystemAdminProfiles()
	if err != nil {
		mlog.Error("Failed to get system admins for license expired message from Mattermost.")
		return
	}

	if license.IsWithinExpirationPeriod() {
		appErr := s.sendLicenseUpForRenewalEmail(users, license)
		if appErr != nil {
			mlog.Debug(appErr.Error())
		}
	}

	if !license.IsPastGracePeriod() {
		mlog.Debug("License is not past the grace period.")
		return
	}

	//send email to admin(s)
	for _, user := range users {
		user := user
		if user.Email == "" {
			mlog.Error("Invalid system admin email.", mlog.String("user_email", user.Email))
			continue
		}

		mlog.Debug("Sending license expired email.", mlog.String("user_email", user.Email))
		s.Go(func() {
			if err := s.SendRemoveExpiredLicenseEmail(user.Email, user.Locale, *s.Config().ServiceSettings.SiteURL); err != nil {
				mlog.Error("Error while sending the license expired email.", mlog.String("user_email", user.Email), mlog.Err(err))
			}
		})
	}

	//remove the license
	s.RemoveLicense()
}

// SendRemoveExpiredLicenseEmail formats an email and uses the email service to send the email to user with link pointing to CWS
// to renew the user license
func (s *Server) SendRemoveExpiredLicenseEmail(email string, locale, siteURL string) *model.AppError {
	renewalLink, err := s.GenerateLicenseRenewalLink()
	if err != nil {
		return err
	}

	if err := s.EmailService.SendRemoveExpiredLicenseEmail(renewalLink, email, locale, siteURL); err != nil {
		return model.NewAppError("SendRemoveExpiredLicenseEmail", "api.license.remove_expired_license.failed.error", nil, err.Error(), http.StatusInternalServerError)
	}

	return nil
}

func (s *Server) StartSearchEngine() (string, string) {
	if s.SearchEngine.ElasticsearchEngine != nil && s.SearchEngine.ElasticsearchEngine.IsActive() {
		s.Go(func() {
			if err := s.SearchEngine.ElasticsearchEngine.Start(); err != nil {
				s.Log.Error(err.Error())
			}
		})
	}

	configListenerId := s.AddConfigListener(func(oldConfig *model.Config, newConfig *model.Config) {
		if s.SearchEngine == nil {
			return
		}
		s.SearchEngine.UpdateConfig(newConfig)

		if s.SearchEngine.ElasticsearchEngine != nil && !*oldConfig.ElasticsearchSettings.EnableIndexing && *newConfig.ElasticsearchSettings.EnableIndexing {
			s.Go(func() {
				if err := s.SearchEngine.ElasticsearchEngine.Start(); err != nil {
					mlog.Error(err.Error())
				}
			})
		} else if s.SearchEngine.ElasticsearchEngine != nil && *oldConfig.ElasticsearchSettings.EnableIndexing && !*newConfig.ElasticsearchSettings.EnableIndexing {
			s.Go(func() {
				if err := s.SearchEngine.ElasticsearchEngine.Stop(); err != nil {
					mlog.Error(err.Error())
				}
			})
		} else if s.SearchEngine.ElasticsearchEngine != nil && *oldConfig.ElasticsearchSettings.Password != *newConfig.ElasticsearchSettings.Password || *oldConfig.ElasticsearchSettings.Username != *newConfig.ElasticsearchSettings.Username || *oldConfig.ElasticsearchSettings.ConnectionURL != *newConfig.ElasticsearchSettings.ConnectionURL || *oldConfig.ElasticsearchSettings.Sniff != *newConfig.ElasticsearchSettings.Sniff {
			s.Go(func() {
				if *oldConfig.ElasticsearchSettings.EnableIndexing {
					if err := s.SearchEngine.ElasticsearchEngine.Stop(); err != nil {
						mlog.Error(err.Error())
					}
					if err := s.SearchEngine.ElasticsearchEngine.Start(); err != nil {
						mlog.Error(err.Error())
					}
				}
			})
		}
	})

	licenseListenerId := s.AddLicenseListener(func(oldLicense, newLicense *model.License) {
		if s.SearchEngine == nil {
			return
		}
		if oldLicense == nil && newLicense != nil {
			if s.SearchEngine.ElasticsearchEngine != nil && s.SearchEngine.ElasticsearchEngine.IsActive() {
				s.Go(func() {
					if err := s.SearchEngine.ElasticsearchEngine.Start(); err != nil {
						mlog.Error(err.Error())
					}
				})
			}
		} else if oldLicense != nil && newLicense == nil {
			if s.SearchEngine.ElasticsearchEngine != nil {
				s.Go(func() {
					if err := s.SearchEngine.ElasticsearchEngine.Stop(); err != nil {
						mlog.Error(err.Error())
					}
				})
			}
		}
	})

	return configListenerId, licenseListenerId
}

func (s *Server) stopSearchEngine() {
	s.RemoveConfigListener(s.searchConfigListenerId)
	s.RemoveLicenseListener(s.searchLicenseListenerId)
	if s.SearchEngine != nil && s.SearchEngine.ElasticsearchEngine != nil && s.SearchEngine.ElasticsearchEngine.IsActive() {
		s.SearchEngine.ElasticsearchEngine.Stop()
	}
	if s.SearchEngine != nil && s.SearchEngine.BleveEngine != nil && s.SearchEngine.BleveEngine.IsActive() {
		s.SearchEngine.BleveEngine.Stop()
	}
}

func (s *Server) FileBackend() (filestore.FileBackend, *model.AppError) {
	license := s.License()
	backend, err := filestore.NewFileBackend(s.Config().FileSettings.ToFileBackendSettings(license != nil && *license.Features.Compliance))
	if err != nil {
		return nil, model.NewAppError("FileBackend", "api.file.no_driver.app_error", nil, err.Error(), http.StatusInternalServerError)
	}
	return backend, nil
}

func (s *Server) TotalWebsocketConnections() int {
	// This method is only called after the hub is initialized.
	// Therefore, no mutex is needed to protect s.hubs.
	count := int64(0)
	for _, hub := range s.hubs {
		count = count + atomic.LoadInt64(&hub.connectionCount)
	}

	return int(count)
}

func (s *Server) ClusterHealthScore() int {
	return s.Cluster.HealthScore()
}

func (s *Server) configOrLicenseListener() {
	s.regenerateClientConfig()
}

func (s *Server) ClientConfigHash() string {
	return s.clientConfigHash.Load().(string)
}

func (s *Server) initJobs() {
	s.Jobs = jobs.NewJobServer(s, s.Store, s.Metrics)
	if jobsDataRetentionJobInterface != nil {
		s.Jobs.DataRetentionJob = jobsDataRetentionJobInterface(s)
	}
	if jobsMessageExportJobInterface != nil {
		s.Jobs.MessageExportJob = jobsMessageExportJobInterface(s)
	}
	if jobsElasticsearchAggregatorInterface != nil {
		s.Jobs.ElasticsearchAggregator = jobsElasticsearchAggregatorInterface(s)
	}
	if jobsElasticsearchIndexerInterface != nil {
		s.Jobs.ElasticsearchIndexer = jobsElasticsearchIndexerInterface(s)
	}
	if jobsBleveIndexerInterface != nil {
		s.Jobs.BleveIndexer = jobsBleveIndexerInterface(s)
	}
	if jobsMigrationsInterface != nil {
		s.Jobs.Migrations = jobsMigrationsInterface(s)
	}
	if jobsLdapSyncInterface != nil {
		s.Jobs.LdapSync = jobsLdapSyncInterface(s)
	}
	if jobsPluginsInterface != nil {
		s.Jobs.Plugins = jobsPluginsInterface(s)
	}
	if jobsExpiryNotifyInterface != nil {
		s.Jobs.ExpiryNotify = jobsExpiryNotifyInterface(s)
	}
	if productNoticesJobInterface != nil {
		s.Jobs.ProductNotices = productNoticesJobInterface(s)
	}
	if jobsImportProcessInterface != nil {
		s.Jobs.ImportProcess = jobsImportProcessInterface(s)
	}
	if jobsImportDeleteInterface != nil {
		s.Jobs.ImportDelete = jobsImportDeleteInterface(s)
	}
	if jobsExportDeleteInterface != nil {
		s.Jobs.ExportDelete = jobsExportDeleteInterface(s)
	}

	if jobsExportProcessInterface != nil {
		s.Jobs.ExportProcess = jobsExportProcessInterface(s)
	}

	if jobsExportProcessInterface != nil {
		s.Jobs.ExportProcess = jobsExportProcessInterface(s)
	}

	if jobsActiveUsersInterface != nil {
		s.Jobs.ActiveUsers = jobsActiveUsersInterface(s)
	}

	if jobsCloudInterface != nil {
		s.Jobs.Cloud = jobsCloudInterface(s)
	}

	if jobsResendInvitationEmailInterface != nil {
		s.Jobs.ResendInvitationEmails = jobsResendInvitationEmailInterface(s)
	}

	if jobsExtractContentInterface != nil {
		s.Jobs.ExtractContent = jobsExtractContentInterface(s)
	}

	s.Jobs.InitWorkers()
	s.Jobs.InitSchedulers()
}

func (s *Server) TelemetryId() string {
	if s.telemetryService == nil {
		return ""
	}
	return s.telemetryService.TelemetryID
}

func (s *Server) HTTPService() httpservice.HTTPService {
	return s.httpService
}

func (s *Server) SetLog(l *mlog.Logger) {
	s.Log = l
}

func (s *Server) GetLogger() mlog.LoggerIFace {
	return s.Log
}

// GetStore returns the server's Store. Exposing via a method
// allows interfaces to be created with subsets of server APIs.
func (s *Server) GetStore() store.Store {
	return s.Store
}

// GetRemoteClusterService returns the `RemoteClusterService` instantiated by the server.
// May be nil if the service is not enabled via license.
func (s *Server) GetRemoteClusterService() remotecluster.RemoteClusterServiceIFace {
	s.serviceMux.RLock()
	defer s.serviceMux.RUnlock()
	return s.remoteClusterService
}

// GetSharedChannelSyncService returns the `SharedChannelSyncService` instantiated by the server.
// May be nil if the service is not enabled via license.
func (s *Server) GetSharedChannelSyncService() SharedChannelServiceIFace {
	s.serviceMux.RLock()
	defer s.serviceMux.RUnlock()
	return s.sharedChannelService
}

// GetMetrics returns the server's Metrics interface. Exposing via a method
// allows interfaces to be created with subsets of server APIs.
func (s *Server) GetMetrics() einterfaces.MetricsInterface {
	return s.Metrics
}

// SetRemoteClusterService sets the `RemoteClusterService` to be used by the server.
// For testing only.
func (s *Server) SetRemoteClusterService(remoteClusterService remotecluster.RemoteClusterServiceIFace) {
	s.serviceMux.Lock()
	defer s.serviceMux.Unlock()
	s.remoteClusterService = remoteClusterService
}

// SetSharedChannelSyncService sets the `SharedChannelSyncService` to be used by the server.
// For testing only.
func (s *Server) SetSharedChannelSyncService(sharedChannelService SharedChannelServiceIFace) {
	s.serviceMux.Lock()
	defer s.serviceMux.Unlock()
	s.sharedChannelService = sharedChannelService
}

func (a *App) GenerateSupportPacket() []model.FileData {
	// If any errors we come across within this function, we will log it in a warning.txt file so that we know why certain files did not get produced if any
	var warnings []string

	// Creating an array of files that we are going to be adding to our zip file
	fileDatas := []model.FileData{}

	// A array of the functions that we can iterate through since they all have the same return value
	functions := []func() (*model.FileData, string){
		a.generateSupportPacketYaml,
		a.createPluginsFile,
		a.createSanitizedConfigFile,
		a.getMattermostLog,
		a.getNotificationsLog,
	}

	for _, fn := range functions {
		fileData, warning := fn()

		if fileData != nil {
			fileDatas = append(fileDatas, *fileData)
		} else {
			warnings = append(warnings, warning)
		}
	}

	// Adding a warning.txt file to the fileDatas if any warning
	if len(warnings) > 0 {
		finalWarning := strings.Join(warnings, "\n")
		fileDatas = append(fileDatas, model.FileData{
			Filename: "warning.txt",
			Body:     []byte(finalWarning),
		})
	}

	return fileDatas
}

func (a *App) getNotificationsLog() (*model.FileData, string) {
	var warning string

	// Getting notifications.log
	if *a.Srv().Config().NotificationLogSettings.EnableFile {
		// notifications.log
		notificationsLog := config.GetNotificationsLogFileLocation(*a.Srv().Config().LogSettings.FileLocation)

		notificationsLogFileData, notificationsLogFileDataErr := ioutil.ReadFile(notificationsLog)

		if notificationsLogFileDataErr == nil {
			fileData := model.FileData{
				Filename: "notifications.log",
				Body:     notificationsLogFileData,
			}
			return &fileData, ""
		}

		warning = fmt.Sprintf("ioutil.ReadFile(notificationsLog) Error: %s", notificationsLogFileDataErr.Error())

	} else {
		warning = "Unable to retrieve notifications.log because LogSettings: EnableFile is false in config.json"
	}

	return nil, warning
}

func (a *App) getMattermostLog() (*model.FileData, string) {
	var warning string

	// Getting mattermost.log
	if *a.Srv().Config().LogSettings.EnableFile {
		// mattermost.log
		mattermostLog := config.GetLogFileLocation(*a.Srv().Config().LogSettings.FileLocation)

		mattermostLogFileData, mattermostLogFileDataErr := ioutil.ReadFile(mattermostLog)

		if mattermostLogFileDataErr == nil {
			fileData := model.FileData{
				Filename: "mattermost.log",
				Body:     mattermostLogFileData,
			}
			return &fileData, ""
		}
		warning = fmt.Sprintf("ioutil.ReadFile(mattermostLog) Error: %s", mattermostLogFileDataErr.Error())

	} else {
		warning = "Unable to retrieve mattermost.log because LogSettings: EnableFile is false in config.json"
	}

	return nil, warning
}

func (a *App) createSanitizedConfigFile() (*model.FileData, string) {
	// Getting sanitized config, prettifying it, and then adding it to our file data array
	sanitizedConfigPrettyJSON, err := json.MarshalIndent(a.GetSanitizedConfig(), "", "    ")
	if err == nil {
		fileData := model.FileData{
			Filename: "sanitized_config.json",
			Body:     sanitizedConfigPrettyJSON,
		}
		return &fileData, ""
	}

	warning := fmt.Sprintf("json.MarshalIndent(c.App.GetSanitizedConfig()) Error: %s", err.Error())
	return nil, warning
}

func (a *App) createPluginsFile() (*model.FileData, string) {
	var warning string

	// Getting the plugins installed on the server, prettify it, and then add them to the file data array
	pluginsResponse, appErr := a.GetPlugins()
	if appErr == nil {
		pluginsPrettyJSON, err := json.MarshalIndent(pluginsResponse, "", "    ")
		if err == nil {
			fileData := model.FileData{
				Filename: "plugins.json",
				Body:     pluginsPrettyJSON,
			}

			return &fileData, ""
		}

		warning = fmt.Sprintf("json.MarshalIndent(pluginsResponse) Error: %s", err.Error())
	} else {
		warning = fmt.Sprintf("c.App.GetPlugins() Error: %s", appErr.Error())
	}

	return nil, warning
}

func (a *App) generateSupportPacketYaml() (*model.FileData, string) {
	// Here we are getting information regarding Elastic Search
	var elasticServerVersion string
	var elasticServerPlugins []string
	if a.Srv().SearchEngine.ElasticsearchEngine != nil {
		elasticServerVersion = a.Srv().SearchEngine.ElasticsearchEngine.GetFullVersion()
		elasticServerPlugins = a.Srv().SearchEngine.ElasticsearchEngine.GetPlugins()
	}

	// Here we are getting information regarding LDAP
	ldapInterface := a.Srv().Ldap
	var vendorName, vendorVersion string
	if ldapInterface != nil {
		vendorName, vendorVersion = ldapInterface.GetVendorNameAndVendorVersion()
	}

	// Here we are getting information regarding the database (mysql/postgres + current Mattermost version)
	databaseType, databaseVersion := a.Srv().DatabaseTypeAndMattermostVersion()

	// Creating the struct for support packet yaml file
	supportPacket := model.SupportPacket{
		ServerOS:             runtime.GOOS,
		ServerArchitecture:   runtime.GOARCH,
		DatabaseType:         databaseType,
		DatabaseVersion:      databaseVersion,
		LdapVendorName:       vendorName,
		LdapVendorVersion:    vendorVersion,
		ElasticServerVersion: elasticServerVersion,
		ElasticServerPlugins: elasticServerPlugins,
	}

	// Marshal to a Yaml File
	supportPacketYaml, err := yaml.Marshal(&supportPacket)
	if err == nil {
		fileData := model.FileData{
			Filename: "support_packet.yaml",
			Body:     supportPacketYaml,
		}
		return &fileData, ""
	}

	warning := fmt.Sprintf("yaml.Marshal(&supportPacket) Error: %s", err.Error())
	return nil, warning
}

func (s *Server) GetProfileImage(user *model.User) ([]byte, bool, *model.AppError) {
	if *s.Config().FileSettings.DriverName == "" {
		img, appErr := s.GetDefaultProfileImage(user)
		if appErr != nil {
			return nil, false, appErr
		}
		return img, false, nil
	}

	path := "users/" + user.Id + "/profile.png"

	data, err := s.ReadFile(path)
	if err != nil {
		img, appErr := s.GetDefaultProfileImage(user)
		if appErr != nil {
			return nil, false, appErr
		}

		if user.LastPictureUpdate == 0 {
			if _, err := s.writeFile(bytes.NewReader(img), path); err != nil {
				return nil, false, err
			}
		}
		return img, true, nil
	}

	return data, false, nil
}

func (s *Server) GetDefaultProfileImage(user *model.User) ([]byte, *model.AppError) {
	img, err := s.userService.GetDefaultProfileImage(user)
	if err != nil {
		switch {
		case errors.Is(err, users.DefaultFontError):
			return nil, model.NewAppError("GetDefaultProfileImage", "api.user.create_profile_image.default_font.app_error", nil, err.Error(), http.StatusInternalServerError)
		case errors.Is(err, users.UserInitialsError):
			return nil, model.NewAppError("GetDefaultProfileImage", "api.user.create_profile_image.initial.app_error", nil, err.Error(), http.StatusInternalServerError)
		default:
			return nil, model.NewAppError("GetDefaultProfileImage", "api.user.create_profile_image.encode.app_error", nil, err.Error(), http.StatusInternalServerError)
		}
	}

	return img, nil
}

func (s *Server) ReadFile(path string) ([]byte, *model.AppError) {
	backend, err := s.FileBackend()
	if err != nil {
		return nil, err
	}
	result, nErr := backend.ReadFile(path)
	if nErr != nil {
		return nil, model.NewAppError("ReadFile", "api.file.read_file.app_error", nil, nErr.Error(), http.StatusInternalServerError)
	}
	return result, nil
}

// func (s *Server) WriteFile(fr io.Reader, path string) (int64, *model.AppError) {
// 	backend, err := s.FileBackend()
// 	if err != nil {
// 		return 0, err
// 	}

// 	result, nErr := backend.WriteFile(fr, path)
// 	if nErr != nil {
// 		return result, model.NewAppError("WriteFile", "api.file.write_file.app_error", nil, nErr.Error(), http.StatusInternalServerError)
// 	}
// 	return result, nil
// }

func createDNDStatusExpirationRecurringTask(a *App) {
	a.srv.dndTaskMut.Lock()
	a.srv.dndTask = model.CreateRecurringTaskFromNextIntervalTime("Unset DND Statuses", a.UpdateDNDStatusOfUsers, 5*time.Minute)
	a.srv.dndTaskMut.Unlock()
}

func cancelDNDStatusExpirationRecurringTask(a *App) {
	a.srv.dndTaskMut.Lock()
	if a.srv.dndTask != nil {
		a.srv.dndTask.Cancel()
		a.srv.dndTask = nil
	}
	a.srv.dndTaskMut.Unlock()
}

func runDNDStatusExpireJob(a *App) {
	if !a.Config().FeatureFlags.TimedDND {
		return
	}
	if a.IsLeader() {
		createDNDStatusExpirationRecurringTask(a)
	}
	a.srv.AddClusterLeaderChangedListener(func() {
		mlog.Info("Cluster leader changed. Determining if unset DNS status task should be running", mlog.Bool("isLeader", a.IsLeader()))
		if a.IsLeader() {
			createDNDStatusExpirationRecurringTask(a)
		} else {
			cancelDNDStatusExpirationRecurringTask(a)
		}
	})
}

func stopDNDStatusExpireJob(a *App) {
	if a.IsLeader() {
		cancelDNDStatusExpirationRecurringTask(a)
	}
}<|MERGE_RESOLUTION|>--- conflicted
+++ resolved
@@ -387,19 +387,11 @@
 	templatesDir, ok := templates.GetTemplateDirectory()
 	if !ok {
 		return nil, errors.New("Failed find server templates in \"templates\" directory or MM_SERVER_PATH")
-<<<<<<< HEAD
 	}
 	htmlTemplateWatcher, errorsChan, err2 := templates.NewWithWatcher(templatesDir)
 	if err2 != nil {
 		return nil, errors.Wrap(err2, "cannot initialize server templates")
 	}
-=======
-	}
-	htmlTemplateWatcher, errorsChan, err2 := templates.NewWithWatcher(templatesDir)
-	if err2 != nil {
-		return nil, errors.Wrap(err2, "cannot initialize server templates")
-	}
->>>>>>> 3595a229
 	s.Go(func() {
 		for err2 := range errorsChan {
 			mlog.Warn("Server templates error", mlog.Err(err2))
@@ -1522,15 +1514,11 @@
 )
 
 func doSessionCleanup(s *Server) {
-<<<<<<< HEAD
-	s.Store.Session().Cleanup(model.GetMillis(), SessionsCleanupBatchSize)
-=======
 	mlog.Debug("Cleaning up session store.")
 	err := s.Store.Session().Cleanup(model.GetMillis(), sessionsCleanupBatchSize)
 	if err != nil {
 		mlog.Warn("Error while cleaning up sessions", mlog.Err(err))
 	}
->>>>>>> 3595a229
 }
 
 func doCheckAdminSupportStatus(a *App, c *request.Context) {
