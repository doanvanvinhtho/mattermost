--- conflicted
+++ resolved
@@ -1065,7 +1065,6 @@
 	return nil
 }
 
-<<<<<<< HEAD
 func (api *PluginAPI) SendNotification(notification actionitem.ExternalNotification) error {
 	return api.app.RecieveNotification(notification)
 }
@@ -1076,7 +1075,8 @@
 
 func (api *PluginAPI) RegisterActionItemType(actionItemType actionitem.Type) error {
 	return api.app.RegisterActionItemType(actionItemType)
-=======
+}
+
 // PublishPluginClusterEvent broadcasts a plugin event to all other running instances of
 // the calling plugin.
 func (api *PluginAPI) PublishPluginClusterEvent(ev model.PluginClusterEvent,
@@ -1106,5 +1106,4 @@
 	}
 
 	return nil
->>>>>>> e414efac
 }