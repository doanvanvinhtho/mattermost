// Copyright (c) 2015-present Mattermost, Inc. All Rights Reserved.
// See LICENSE.txt for license information.

package app

import (
	"bytes"
	"context"
	"encoding/json"
	"errors"
	"fmt"
	"io"
	"mime/multipart"
	"net/http"
	"strconv"
	"strings"

	"github.com/mattermost/mattermost-server/v5/app/imaging"
	"github.com/mattermost/mattermost-server/v5/app/request"
	"github.com/mattermost/mattermost-server/v5/einterfaces"
	"github.com/mattermost/mattermost-server/v5/model"
	"github.com/mattermost/mattermost-server/v5/plugin"
	"github.com/mattermost/mattermost-server/v5/services/users"
	"github.com/mattermost/mattermost-server/v5/shared/i18n"
	"github.com/mattermost/mattermost-server/v5/shared/mfa"
	"github.com/mattermost/mattermost-server/v5/shared/mlog"
	"github.com/mattermost/mattermost-server/v5/store"
)

const (
	TokenTypePasswordRecovery  = "password_recovery"
	TokenTypeVerifyEmail       = "verify_email"
	TokenTypeTeamInvitation    = "team_invitation"
	TokenTypeGuestInvitation   = "guest_invitation"
	TokenTypeCWSAccess         = "cws_access_token"
	PasswordRecoverExpiryTime  = 1000 * 60 * 60      // 1 hour
	InvitationExpiryTime       = 1000 * 60 * 60 * 48 // 48 hours
	ImageProfilePixelDimension = 128
)

func (a *App) CreateUserWithToken(c *request.Context, user *model.User, token *model.Token) (*model.User, *model.AppError) {
	if err := a.IsUserSignUpAllowed(); err != nil {
		return nil, err
	}

	if token.Type != TokenTypeTeamInvitation && token.Type != TokenTypeGuestInvitation {
		return nil, model.NewAppError("CreateUserWithToken", "api.user.create_user.signup_link_invalid.app_error", nil, "", http.StatusBadRequest)
	}

	if model.GetMillis()-token.CreateAt >= InvitationExpiryTime {
		a.DeleteToken(token)
		return nil, model.NewAppError("CreateUserWithToken", "api.user.create_user.signup_link_expired.app_error", nil, "", http.StatusBadRequest)
	}

	tokenData := model.MapFromJson(strings.NewReader(token.Extra))

	team, nErr := a.Srv().Store.Team().Get(tokenData["teamId"])
	if nErr != nil {
		var nfErr *store.ErrNotFound
		switch {
		case errors.As(nErr, &nfErr):
			return nil, model.NewAppError("CreateUserWithToken", "app.team.get.find.app_error", nil, nfErr.Error(), http.StatusNotFound)
		default:
			return nil, model.NewAppError("CreateUserWithToken", "app.team.get.finding.app_error", nil, nErr.Error(), http.StatusInternalServerError)
		}
	}

	channels, nErr := a.Srv().Store.Channel().GetChannelsByIds(strings.Split(tokenData["channels"], " "), false)
	if nErr != nil {
		return nil, model.NewAppError("CreateUserWithToken", "app.channel.get_channels_by_ids.app_error", nil, nErr.Error(), http.StatusInternalServerError)
	}

	user.Email = tokenData["email"]
	user.EmailVerified = true

	var ruser *model.User
	var err *model.AppError
	if token.Type == TokenTypeTeamInvitation {
		ruser, err = a.CreateUser(c, user)
	} else {
		ruser, err = a.CreateGuest(c, user)
	}
	if err != nil {
		return nil, err
	}

	if _, err := a.JoinUserToTeam(c, team, ruser, ""); err != nil {
		return nil, err
	}

	a.AddDirectChannels(team.Id, ruser)

	if token.Type == TokenTypeGuestInvitation {
		for _, channel := range channels {
			_, err := a.AddChannelMember(c, ruser.Id, channel, ChannelMemberOpts{})
			if err != nil {
				mlog.Warn("Failed to add channel member", mlog.Err(err))
			}
		}
	}

	if err := a.DeleteToken(token); err != nil {
		mlog.Warn("Error while deleting token", mlog.Err(err))
	}

	return ruser, nil
}

func (a *App) CreateUserWithInviteId(c *request.Context, user *model.User, inviteId, redirect string) (*model.User, *model.AppError) {
	if err := a.IsUserSignUpAllowed(); err != nil {
		return nil, err
	}

	team, nErr := a.Srv().Store.Team().GetByInviteId(inviteId)
	if nErr != nil {
		var nfErr *store.ErrNotFound
		switch {
		case errors.As(nErr, &nfErr):
			return nil, model.NewAppError("CreateUserWithInviteId", "app.team.get_by_invite_id.finding.app_error", nil, nfErr.Error(), http.StatusNotFound)
		default:
			return nil, model.NewAppError("CreateUserWithInviteId", "app.team.get_by_invite_id.finding.app_error", nil, nErr.Error(), http.StatusInternalServerError)
		}
	}

	if team.IsGroupConstrained() {
		return nil, model.NewAppError("CreateUserWithInviteId", "app.team.invite_id.group_constrained.error", nil, "", http.StatusForbidden)
	}

	if !users.CheckUserDomain(user, team.AllowedDomains) {
		return nil, model.NewAppError("CreateUserWithInviteId", "api.team.invite_members.invalid_email.app_error", map[string]interface{}{"Addresses": team.AllowedDomains}, "", http.StatusForbidden)
	}

	user.EmailVerified = false

	ruser, err := a.CreateUser(c, user)
	if err != nil {
		return nil, err
	}

	if _, err := a.JoinUserToTeam(c, team, ruser, ""); err != nil {
		return nil, err
	}

	a.AddDirectChannels(team.Id, ruser)

	if err := a.Srv().EmailService.sendWelcomeEmail(ruser.Id, ruser.Email, ruser.EmailVerified, ruser.DisableWelcomeEmail, ruser.Locale, a.GetSiteURL(), redirect); err != nil {
		mlog.Warn("Failed to send welcome email on create user with inviteId", mlog.Err(err))
	}

	return ruser, nil
}

func (a *App) CreateUserAsAdmin(c *request.Context, user *model.User, redirect string) (*model.User, *model.AppError) {
	ruser, err := a.CreateUser(c, user)
	if err != nil {
		return nil, err
	}

	if err := a.Srv().EmailService.sendWelcomeEmail(ruser.Id, ruser.Email, ruser.EmailVerified, ruser.DisableWelcomeEmail, ruser.Locale, a.GetSiteURL(), redirect); err != nil {
		mlog.Warn("Failed to send welcome email to the new user, created by system admin", mlog.Err(err))
	}

	return ruser, nil
}

func (a *App) CreateUserFromSignup(c *request.Context, user *model.User, redirect string) (*model.User, *model.AppError) {
	if err := a.IsUserSignUpAllowed(); err != nil {
		return nil, err
	}

	if !a.IsFirstUserAccount() && !*a.Config().TeamSettings.EnableOpenServer {
		err := model.NewAppError("CreateUserFromSignup", "api.user.create_user.no_open_server", nil, "email="+user.Email, http.StatusForbidden)
		return nil, err
	}

	user.EmailVerified = false

	ruser, err := a.CreateUser(c, user)
	if err != nil {
		return nil, err
	}

	if err := a.Srv().EmailService.sendWelcomeEmail(ruser.Id, ruser.Email, ruser.EmailVerified, ruser.DisableWelcomeEmail, ruser.Locale, a.GetSiteURL(), redirect); err != nil {
		mlog.Warn("Failed to send welcome email on create user from signup", mlog.Err(err))
	}

	return ruser, nil
}

func (a *App) IsUserSignUpAllowed() *model.AppError {
	if !*a.Config().EmailSettings.EnableSignUpWithEmail || !*a.Config().TeamSettings.EnableUserCreation {
		err := model.NewAppError("IsUserSignUpAllowed", "api.user.create_user.signup_email_disabled.app_error", nil, "", http.StatusNotImplemented)
		return err
	}
	return nil
}

func (a *App) IsFirstUserAccount() bool {
	return a.srv.userService.IsFirstUserAccount()
}

// CreateUser creates a user and sets several fields of the returned User struct to
// their zero values.
func (a *App) CreateUser(c *request.Context, user *model.User) (*model.User, *model.AppError) {
	return a.createUserOrGuest(c, user, false)
}

// CreateGuest creates a guest and sets several fields of the returned User struct to
// their zero values.
func (a *App) CreateGuest(c *request.Context, user *model.User) (*model.User, *model.AppError) {
	return a.createUserOrGuest(c, user, true)
}

func (a *App) createUserOrGuest(c *request.Context, user *model.User, guest bool) (*model.User, *model.AppError) {
	ruser, nErr := a.srv.userService.CreateUser(user, users.UserCreateOptions{Guest: guest})
	if nErr != nil {
		var appErr *model.AppError
		var invErr *store.ErrInvalidInput
		var nfErr *users.ErrInvalidPassword
		switch {
		case errors.As(nErr, &appErr):
			return nil, appErr
		case errors.Is(nErr, users.AcceptedDomainError):
			return nil, model.NewAppError("createUserOrGuest", "api.user.create_user.accepted_domain.app_error", nil, "", http.StatusBadRequest)
		case errors.As(nErr, &nfErr):
			return nil, model.NewAppError("createUserOrGuest", "api.user.check_user_password.invalid.app_error", nil, "", http.StatusBadRequest)
		case errors.Is(nErr, users.UserCountError):
			return nil, model.NewAppError("createUserOrGuest", "app.user.get_total_users_count.app_error", nil, nErr.Error(), http.StatusInternalServerError)
		case errors.As(nErr, &invErr):
			switch invErr.Field {
			case "email":
				return nil, model.NewAppError("createUserOrGuest", "app.user.save.email_exists.app_error", nil, invErr.Error(), http.StatusBadRequest)
			case "username":
				return nil, model.NewAppError("createUserOrGuest", "app.user.save.username_exists.app_error", nil, invErr.Error(), http.StatusBadRequest)
			default:
				return nil, model.NewAppError("createUserOrGuest", "app.user.save.existing.app_error", nil, invErr.Error(), http.StatusBadRequest)
			}
		default:
			return nil, model.NewAppError("createUserOrGuest", "app.user.save.app_error", nil, nErr.Error(), http.StatusInternalServerError)
		}
	}

	if user.EmailVerified {
		a.InvalidateCacheForUser(ruser.Id)

		nUser, err := a.srv.userService.GetUser(ruser.Id)
		if err != nil {
			var nfErr *store.ErrNotFound
			switch {
			case errors.As(err, &nfErr):
				return nil, model.NewAppError("createUserOrGuest", MissingAccountError, nil, nfErr.Error(), http.StatusNotFound)
			default:
				return nil, model.NewAppError("createUserOrGuest", "app.user.get.app_error", nil, err.Error(), http.StatusInternalServerError)
			}
		}

		a.sendUpdatedUserEvent(*nUser)
	}

	recommendedNextStepsPref := model.Preference{UserId: ruser.Id, Category: model.PREFERENCE_RECOMMENDED_NEXT_STEPS, Name: "hide", Value: "false"}
	tutorialStepPref := model.Preference{UserId: ruser.Id, Category: model.PREFERENCE_CATEGORY_TUTORIAL_STEPS, Name: ruser.Id, Value: "0"}
	if err := a.Srv().Store.Preference().Save(&model.Preferences{recommendedNextStepsPref, tutorialStepPref}); err != nil {
		mlog.Warn("Encountered error saving user preferences", mlog.Err(err))
	}

	go a.UpdateViewedProductNoticesForNewUser(ruser.Id)

	// This message goes to everyone, so the teamID, channelID and userID are irrelevant
	message := model.NewWebSocketEvent(model.WEBSOCKET_EVENT_NEW_USER, "", "", "", nil)
	message.Add("user_id", ruser.Id)
	a.Publish(message)

	if pluginsEnvironment := a.GetPluginsEnvironment(); pluginsEnvironment != nil {
		a.Srv().Go(func() {
			pluginContext := pluginContext(c)
			pluginsEnvironment.RunMultiPluginHook(func(hooks plugin.Hooks) bool {
				hooks.UserHasBeenCreated(pluginContext, user)
				return true
			}, plugin.UserHasBeenCreatedID)
		})
	}

	return ruser, nil
}

func (a *App) CreateOAuthUser(c *request.Context, service string, userData io.Reader, teamID string, tokenUser *model.User) (*model.User, *model.AppError) {
	if !*a.Config().TeamSettings.EnableUserCreation {
		return nil, model.NewAppError("CreateOAuthUser", "api.user.create_user.disabled.app_error", nil, "", http.StatusNotImplemented)
	}

	provider, e := a.getSSOProvider(service)
	if e != nil {
		return nil, e
	}
	user, err1 := provider.GetUserFromJson(userData, tokenUser)
	if err1 != nil {
		return nil, model.NewAppError("CreateOAuthUser", "api.user.create_oauth_user.create.app_error", map[string]interface{}{"Service": service}, err1.Error(), http.StatusInternalServerError)
	}
	if user.AuthService == "" {
		user.AuthService = service
	}

	found := true
	count := 0
	for found {
		if found = a.srv.userService.IsUsernameTaken(user.Username); found {
			user.Username = user.Username + strconv.Itoa(count)
			count++
		}
	}

	userByAuth, _ := a.srv.userService.GetUserByAuth(user.AuthData, service)
	if userByAuth != nil {
		return userByAuth, nil
	}

	userByEmail, _ := a.srv.userService.GetUserByEmail(user.Email)
	if userByEmail != nil {
		if userByEmail.AuthService == "" {
			return nil, model.NewAppError("CreateOAuthUser", "api.user.create_oauth_user.already_attached.app_error", map[string]interface{}{"Service": service, "Auth": model.USER_AUTH_SERVICE_EMAIL}, "email="+user.Email, http.StatusBadRequest)
		}
		if provider.IsSameUser(userByEmail, user) {
			if _, err := a.Srv().Store.User().UpdateAuthData(userByEmail.Id, user.AuthService, user.AuthData, "", false); err != nil {
				// if the user is not updated, write a warning to the log, but don't prevent user login
				mlog.Warn("Error attempting to update user AuthData", mlog.Err(err))
			}
			return userByEmail, nil
		}
		return nil, model.NewAppError("CreateOAuthUser", "api.user.create_oauth_user.already_attached.app_error", map[string]interface{}{"Service": service, "Auth": userByEmail.AuthService}, "email="+user.Email+" authData="+*user.AuthData, http.StatusBadRequest)
	}

	user.EmailVerified = true

	ruser, err := a.CreateUser(c, user)
	if err != nil {
		return nil, err
	}

	if teamID != "" {
		err = a.AddUserToTeamByTeamId(c, teamID, user)
		if err != nil {
			return nil, err
		}

		err = a.AddDirectChannels(teamID, user)
		if err != nil {
			mlog.Warn("Failed to add direct channels", mlog.Err(err))
		}
	}

	return ruser, nil
}

func (a *App) GetUser(userID string) (*model.User, *model.AppError) {
	user, err := a.srv.userService.GetUser(userID)
	if err != nil {
		var nfErr *store.ErrNotFound
		switch {
		case errors.As(err, &nfErr):
			return nil, model.NewAppError("GetUser", MissingAccountError, nil, nfErr.Error(), http.StatusNotFound)
		default:
			return nil, model.NewAppError("GetUser", "app.user.get_by_username.app_error", nil, err.Error(), http.StatusInternalServerError)
		}
	}

	return user, nil
}

func (a *App) GetUserByUsername(username string) (*model.User, *model.AppError) {
	result, err := a.srv.userService.GetUserByUsername(username)
	if err != nil {
		var nfErr *store.ErrNotFound
		switch {
		case errors.As(err, &nfErr):
			return nil, model.NewAppError("GetUserByUsername", "app.user.get_by_username.app_error", nil, nfErr.Error(), http.StatusNotFound)
		default:
			return nil, model.NewAppError("GetUserByUsername", "app.user.get_by_username.app_error", nil, err.Error(), http.StatusInternalServerError)
		}
	}
	return result, nil
}

func (a *App) GetUserByEmail(email string) (*model.User, *model.AppError) {
	user, err := a.srv.userService.GetUserByEmail(email)
	if err != nil {
		var nfErr *store.ErrNotFound
		switch {
		case errors.As(err, &nfErr):
			return nil, model.NewAppError("GetUserByEmail", MissingAccountError, nil, nfErr.Error(), http.StatusNotFound)
		default:
			return nil, model.NewAppError("GetUserByEmail", MissingAccountError, nil, err.Error(), http.StatusInternalServerError)
		}
	}
	return user, nil
}

func (a *App) GetUserByAuth(authData *string, authService string) (*model.User, *model.AppError) {
	user, err := a.srv.userService.GetUserByAuth(authData, authService)
	if err != nil {
		var invErr *store.ErrInvalidInput
		var nfErr *store.ErrNotFound
		switch {
		case errors.As(err, &invErr):
			return nil, model.NewAppError("GetUserByAuth", MissingAuthAccountError, nil, invErr.Error(), http.StatusBadRequest)
		case errors.As(err, &nfErr):
			return nil, model.NewAppError("GetUserByAuth", MissingAuthAccountError, nil, nfErr.Error(), http.StatusInternalServerError)
		default:
			return nil, model.NewAppError("GetUserByAuth", "app.user.get_by_auth.other.app_error", nil, err.Error(), http.StatusInternalServerError)
		}
	}

	return user, nil
}

func (a *App) GetUsers(options *model.UserGetOptions) ([]*model.User, *model.AppError) {
	users, err := a.srv.userService.GetUsers(options)
	if err != nil {
		return nil, model.NewAppError("GetUsers", "app.user.get_profiles.app_error", nil, err.Error(), http.StatusInternalServerError)
	}

	return users, nil
}

func (a *App) GetUsersPage(options *model.UserGetOptions, asAdmin bool) ([]*model.User, *model.AppError) {
	users, err := a.srv.userService.GetUsersPage(options, asAdmin)
	if err != nil {
		return nil, model.NewAppError("GetUsersPage", "app.user.get_profiles.app_error", nil, err.Error(), http.StatusInternalServerError)
	}

	return users, nil
}

func (a *App) GetUsersEtag(restrictionsHash string) string {
	return a.srv.userService.GetUsersEtag(restrictionsHash)
}

func (a *App) GetUsersInTeam(options *model.UserGetOptions) ([]*model.User, *model.AppError) {
	users, err := a.srv.userService.GetUsersInTeam(options)
	if err != nil {
		return nil, model.NewAppError("GetUsersInTeam", "app.user.get_profiles.app_error", nil, err.Error(), http.StatusInternalServerError)
	}

	return users, nil
}

func (a *App) GetUsersNotInTeam(teamID string, groupConstrained bool, offset int, limit int, viewRestrictions *model.ViewUsersRestrictions) ([]*model.User, *model.AppError) {
	users, err := a.srv.userService.GetUsersNotInTeam(teamID, groupConstrained, offset, limit, viewRestrictions)
	if err != nil {
		return nil, model.NewAppError("GetUsersNotInTeam", "app.user.get_profiles.app_error", nil, err.Error(), http.StatusInternalServerError)
	}

	return users, nil
}

func (a *App) GetUsersInTeamPage(options *model.UserGetOptions, asAdmin bool) ([]*model.User, *model.AppError) {
	users, err := a.srv.userService.GetUsersInTeamPage(options, asAdmin)
	if err != nil {
		return nil, model.NewAppError("GetUsersInTeamPage", "app.user.get_profiles.app_error", nil, err.Error(), http.StatusInternalServerError)
	}

	return a.sanitizeProfiles(users, asAdmin), nil
}

func (a *App) GetUsersNotInTeamPage(teamID string, groupConstrained bool, page int, perPage int, asAdmin bool, viewRestrictions *model.ViewUsersRestrictions) ([]*model.User, *model.AppError) {
	users, err := a.srv.userService.GetUsersNotInTeamPage(teamID, groupConstrained, page*perPage, perPage, asAdmin, viewRestrictions)
	if err != nil {
		return nil, model.NewAppError("GetUsersNotInTeamPage", "app.user.get_profiles.app_error", nil, err.Error(), http.StatusInternalServerError)
	}

	return a.sanitizeProfiles(users, asAdmin), nil
}

func (a *App) GetUsersInTeamEtag(teamID string, restrictionsHash string) string {
	return a.srv.userService.GetUsersInTeamEtag(teamID, restrictionsHash)
}

func (a *App) GetUsersNotInTeamEtag(teamID string, restrictionsHash string) string {
	return a.srv.userService.GetUsersNotInTeamEtag(teamID, restrictionsHash)
}

func (a *App) GetUsersInChannel(options *model.UserGetOptions) ([]*model.User, *model.AppError) {
	users, err := a.Srv().Store.User().GetProfilesInChannel(options)
	if err != nil {
		return nil, model.NewAppError("GetUsersInChannel", "app.user.get_profiles.app_error", nil, err.Error(), http.StatusInternalServerError)
	}

	return users, nil
}

func (a *App) GetUsersInChannelByStatus(options *model.UserGetOptions) ([]*model.User, *model.AppError) {
	users, err := a.Srv().Store.User().GetProfilesInChannelByStatus(options)
	if err != nil {
		return nil, model.NewAppError("GetUsersInChannelByStatus", "app.user.get_profiles.app_error", nil, err.Error(), http.StatusInternalServerError)
	}

	return users, nil
}

func (a *App) GetUsersInChannelMap(options *model.UserGetOptions, asAdmin bool) (map[string]*model.User, *model.AppError) {
	users, err := a.GetUsersInChannel(options)
	if err != nil {
		return nil, err
	}

	userMap := make(map[string]*model.User, len(users))

	for _, user := range users {
		a.SanitizeProfile(user, asAdmin)
		userMap[user.Id] = user
	}

	return userMap, nil
}

func (a *App) GetUsersInChannelPage(options *model.UserGetOptions, asAdmin bool) ([]*model.User, *model.AppError) {
	users, err := a.GetUsersInChannel(options)
	if err != nil {
		return nil, err
	}
	return a.sanitizeProfiles(users, asAdmin), nil
}

func (a *App) GetUsersInChannelPageByStatus(options *model.UserGetOptions, asAdmin bool) ([]*model.User, *model.AppError) {
	users, err := a.GetUsersInChannelByStatus(options)
	if err != nil {
		return nil, err
	}
	return a.sanitizeProfiles(users, asAdmin), nil
}

func (a *App) GetUsersNotInChannel(teamID string, channelID string, groupConstrained bool, offset int, limit int, viewRestrictions *model.ViewUsersRestrictions) ([]*model.User, *model.AppError) {
	users, err := a.Srv().Store.User().GetProfilesNotInChannel(teamID, channelID, groupConstrained, offset, limit, viewRestrictions)
	if err != nil {
		return nil, model.NewAppError("GetUsersNotInChannel", "app.user.get_profiles.app_error", nil, err.Error(), http.StatusInternalServerError)
	}

	return users, nil
}

func (a *App) GetUsersNotInChannelMap(teamID string, channelID string, groupConstrained bool, offset int, limit int, asAdmin bool, viewRestrictions *model.ViewUsersRestrictions) (map[string]*model.User, *model.AppError) {
	users, err := a.GetUsersNotInChannel(teamID, channelID, groupConstrained, offset, limit, viewRestrictions)
	if err != nil {
		return nil, err
	}

	userMap := make(map[string]*model.User, len(users))

	for _, user := range users {
		a.SanitizeProfile(user, asAdmin)
		userMap[user.Id] = user
	}

	return userMap, nil
}

func (a *App) GetUsersNotInChannelPage(teamID string, channelID string, groupConstrained bool, page int, perPage int, asAdmin bool, viewRestrictions *model.ViewUsersRestrictions) ([]*model.User, *model.AppError) {
	users, err := a.GetUsersNotInChannel(teamID, channelID, groupConstrained, page*perPage, perPage, viewRestrictions)
	if err != nil {
		return nil, err
	}

	return a.sanitizeProfiles(users, asAdmin), nil
}

func (a *App) GetUsersWithoutTeamPage(options *model.UserGetOptions, asAdmin bool) ([]*model.User, *model.AppError) {
	users, err := a.srv.userService.GetUsersWithoutTeamPage(options, asAdmin)
	if err != nil {
		return nil, model.NewAppError("GetUsersWithoutTeamPage", "app.user.get_profiles.app_error", nil, err.Error(), http.StatusInternalServerError)
	}

	return a.sanitizeProfiles(users, asAdmin), nil
}

func (a *App) GetUsersWithoutTeam(options *model.UserGetOptions) ([]*model.User, *model.AppError) {
	users, err := a.srv.userService.GetUsersWithoutTeam(options)
	if err != nil {
		return nil, model.NewAppError("GetUsersWithoutTeam", "app.user.get_profiles.app_error", nil, err.Error(), http.StatusInternalServerError)
	}

	return users, nil
}

// GetTeamGroupUsers returns the users who are associated to the team via GroupTeams and GroupMembers.
func (a *App) GetTeamGroupUsers(teamID string) ([]*model.User, *model.AppError) {
	users, err := a.Srv().Store.User().GetTeamGroupUsers(teamID)
	if err != nil {
		return nil, model.NewAppError("GetTeamGroupUsers", "app.user.get_profiles.app_error", nil, err.Error(), http.StatusInternalServerError)
	}

	return users, nil
}

// GetChannelGroupUsers returns the users who are associated to the channel via GroupChannels and GroupMembers.
func (a *App) GetChannelGroupUsers(channelID string) ([]*model.User, *model.AppError) {
	users, err := a.Srv().Store.User().GetChannelGroupUsers(channelID)
	if err != nil {
		return nil, model.NewAppError("GetChannelGroupUsers", "app.user.get_profiles.app_error", nil, err.Error(), http.StatusInternalServerError)
	}

	return users, nil
}

func (a *App) GetUsersByIds(userIDs []string, options *store.UserGetByIdsOpts) ([]*model.User, *model.AppError) {
	users, err := a.srv.userService.GetUsersByIds(userIDs, options)
	if err != nil {
		return nil, model.NewAppError("GetUsersByIds", "app.user.get_profiles.app_error", nil, err.Error(), http.StatusInternalServerError)
	}

	return users, nil
}

func (a *App) GetUsersByGroupChannelIds(c *request.Context, channelIDs []string, asAdmin bool) (map[string][]*model.User, *model.AppError) {
	usersByChannelId, err := a.Srv().Store.User().GetProfileByGroupChannelIdsForUser(c.Session().UserId, channelIDs)
	if err != nil {
		return nil, model.NewAppError("GetUsersByGroupChannelIds", "app.user.get_profile_by_group_channel_ids_for_user.app_error", nil, err.Error(), http.StatusInternalServerError)
	}
	for channelID, userList := range usersByChannelId {
		usersByChannelId[channelID] = a.sanitizeProfiles(userList, asAdmin)
	}

	return usersByChannelId, nil
}

func (a *App) GetUsersByUsernames(usernames []string, asAdmin bool, viewRestrictions *model.ViewUsersRestrictions) ([]*model.User, *model.AppError) {
	users, err := a.srv.userService.GetUsersByUsernames(usernames, &model.UserGetOptions{ViewRestrictions: viewRestrictions})
	if err != nil {
		return nil, model.NewAppError("GetUsersByUsernames", "app.user.get_profiles.app_error", nil, err.Error(), http.StatusInternalServerError)
	}
	return a.sanitizeProfiles(users, asAdmin), nil
}

func (a *App) sanitizeProfiles(users []*model.User, asAdmin bool) []*model.User {
	for _, u := range users {
		a.SanitizeProfile(u, asAdmin)
	}

	return users
}

func (a *App) GenerateMfaSecret(userID string) (*model.MfaSecret, *model.AppError) {
	user, appErr := a.GetUser(userID)
	if appErr != nil {
		return nil, appErr
	}

	if !*a.Config().ServiceSettings.EnableMultifactorAuthentication {
		return nil, model.NewAppError("GenerateMfaSecret", "mfa.mfa_disabled.app_error", nil, "", http.StatusNotImplemented)
	}

	mfaSecret, err := a.srv.userService.GenerateMfaSecret(user)
	if err != nil {
		return nil, model.NewAppError("GenerateMfaSecret", "mfa.generate_qr_code.create_code.app_error", nil, err.Error(), http.StatusInternalServerError)
	}

	return mfaSecret, nil
}

func (a *App) ActivateMfa(userID, token string) *model.AppError {
	user, appErr := a.GetUser(userID)
	if appErr != nil {
		return appErr
	}

	if user.AuthService != "" && user.AuthService != model.USER_AUTH_SERVICE_LDAP {
		return model.NewAppError("ActivateMfa", "api.user.activate_mfa.email_and_ldap_only.app_error", nil, "", http.StatusBadRequest)
	}

	if !*a.Config().ServiceSettings.EnableMultifactorAuthentication {
		return model.NewAppError("ActivateMfa", "mfa.mfa_disabled.app_error", nil, "", http.StatusNotImplemented)
	}

	if err := a.srv.userService.ActivateMfa(user, token); err != nil {
		switch {
		case errors.Is(err, mfa.InvalidToken):
			return model.NewAppError("ActivateMfa", "mfa.activate.bad_token.app_error", nil, "", http.StatusUnauthorized)
		default:
			return model.NewAppError("ActivateMfa", "mfa.activate.app_error", nil, err.Error(), http.StatusInternalServerError)
		}
	}

	// Make sure old MFA status is not cached locally or in cluster nodes.
	a.InvalidateCacheForUser(userID)

	return nil
}

func (a *App) DeactivateMfa(userID string) *model.AppError {
	user, appErr := a.GetUser(userID)
	if appErr != nil {
		return appErr
	}

	if err := a.srv.userService.DeactivateMfa(user); err != nil {
		return model.NewAppError("DeactivateMfa", "mfa.deactivate.app_error", nil, err.Error(), http.StatusInternalServerError)
	}

	// Make sure old MFA status is not cached locally or in cluster nodes.
	a.InvalidateCacheForUser(userID)

	return nil
}

func (a *App) GetProfileImage(user *model.User) ([]byte, bool, *model.AppError) {
	return a.srv.GetProfileImage(user)
}

func (a *App) GetDefaultProfileImage(user *model.User) ([]byte, *model.AppError) {
	return a.srv.GetDefaultProfileImage(user)
}

func (a *App) SetDefaultProfileImage(user *model.User) *model.AppError {
	img, appErr := a.GetDefaultProfileImage(user)
	if appErr != nil {
		return appErr
	}

	path := "users/" + user.Id + "/profile.png"

	if _, err := a.WriteFile(bytes.NewReader(img), path); err != nil {
		return err
	}

	if err := a.Srv().Store.User().ResetLastPictureUpdate(user.Id); err != nil {
		mlog.Warn("Failed to reset last picture update", mlog.Err(err))
	}

	a.InvalidateCacheForUser(user.Id)

	updatedUser, appErr := a.GetUser(user.Id)
	if appErr != nil {
		mlog.Warn("Error in getting users profile forcing logout", mlog.String("user_id", user.Id), mlog.Err(appErr))
		return nil
	}

	options := a.Config().GetSanitizeOptions()
	updatedUser.SanitizeProfile(options)

	message := model.NewWebSocketEvent(model.WEBSOCKET_EVENT_USER_UPDATED, "", "", "", nil)
	message.Add("user", updatedUser)
	a.Publish(message)

	return nil
}

func (a *App) SetProfileImage(userID string, imageData *multipart.FileHeader) *model.AppError {
	file, err := imageData.Open()
	if err != nil {
		return model.NewAppError("SetProfileImage", "api.user.upload_profile_user.open.app_error", nil, err.Error(), http.StatusBadRequest)
	}
	defer file.Close()
	return a.SetProfileImageFromMultiPartFile(userID, file)
}

func (a *App) SetProfileImageFromMultiPartFile(userID string, file multipart.File) *model.AppError {
	if limitErr := checkImageLimits(file); limitErr != nil {
		return model.NewAppError("SetProfileImage", "api.user.upload_profile_user.check_image_limits.app_error", nil, "", http.StatusBadRequest)
	}

	return a.SetProfileImageFromFile(userID, file)
}

func (a *App) AdjustImage(file io.Reader) (*bytes.Buffer, *model.AppError) {
	// Decode image into Image object
	img, _, err := a.srv.imgDecoder.Decode(file)
	if err != nil {
		return nil, model.NewAppError("SetProfileImage", "api.user.upload_profile_user.decode.app_error", nil, err.Error(), http.StatusBadRequest)
	}

	orientation, _ := imaging.GetImageOrientation(file)
	img = imaging.MakeImageUpright(img, orientation)

	// Scale profile image
	profileWidthAndHeight := 128
	img = imaging.FillCenter(img, profileWidthAndHeight, profileWidthAndHeight)

	buf := new(bytes.Buffer)
	err = a.srv.imgEncoder.EncodePNG(buf, img)
	if err != nil {
		return nil, model.NewAppError("SetProfileImage", "api.user.upload_profile_user.encode.app_error", nil, err.Error(), http.StatusInternalServerError)
	}
	return buf, nil
}

func (a *App) SetProfileImageFromFile(userID string, file io.Reader) *model.AppError {
	buf, err := a.AdjustImage(file)
	if err != nil {
		return err
	}
	path := "users/" + userID + "/profile.png"

	if _, err := a.WriteFile(buf, path); err != nil {
		return model.NewAppError("SetProfileImage", "api.user.upload_profile_user.upload_profile.app_error", nil, err.Error(), http.StatusInternalServerError)
	}

	if err := a.Srv().Store.User().UpdateLastPictureUpdate(userID); err != nil {
		mlog.Warn("Error with updating last picture update", mlog.Err(err))
	}
	a.invalidateUserCacheAndPublish(userID)
	a.onUserProfileChange(userID)

	return nil
}

func (a *App) UpdatePasswordAsUser(userID, currentPassword, newPassword string) *model.AppError {
	user, err := a.GetUser(userID)
	if err != nil {
		return err
	}

	if user == nil {
		err = model.NewAppError("updatePassword", "api.user.update_password.valid_account.app_error", nil, "", http.StatusBadRequest)
		return err
	}

	if user.AuthData != nil && *user.AuthData != "" {
		err = model.NewAppError("updatePassword", "api.user.update_password.oauth.app_error", nil, "auth_service="+user.AuthService, http.StatusBadRequest)
		return err
	}

	if err := a.DoubleCheckPassword(user, currentPassword); err != nil {
		if err.Id == "api.user.check_user_password.invalid.app_error" {
			err = model.NewAppError("updatePassword", "api.user.update_password.incorrect.app_error", nil, "", http.StatusBadRequest)
		}
		return err
	}

	T := i18n.GetUserTranslations(user.Locale)

	return a.UpdatePasswordSendEmail(user, newPassword, T("api.user.update_password.menu"))
}

func (a *App) userDeactivated(c *request.Context, userID string) *model.AppError {
	a.SetStatusOffline(userID, false)

	user, err := a.GetUser(userID)
	if err != nil {
		return err
	}

	// when disable a user, userDeactivated is called for the user and the
	// bots the user owns. Only notify once, when the user is the owner, not the
	// owners bots
	if !user.IsBot {
		a.notifySysadminsBotOwnerDeactivated(c, userID)
	}

	if *a.Config().ServiceSettings.DisableBotsWhenOwnerIsDeactivated {
		a.disableUserBots(c, userID)
	}

	return nil
}

func (a *App) invalidateUserChannelMembersCaches(userID string) *model.AppError {
	teamsForUser, err := a.GetTeamsForUser(userID)
	if err != nil {
		return err
	}

	for _, team := range teamsForUser {
		channelsForUser, err := a.GetChannelsForUser(team.Id, userID, false, 0)
		if err != nil {
			return err
		}

		for _, channel := range *channelsForUser {
			a.invalidateCacheForChannelMembers(channel.Id)
		}
	}

	return nil
}

func (a *App) UpdateActive(c *request.Context, user *model.User, active bool) (*model.User, *model.AppError) {
	user.UpdateAt = model.GetMillis()
	if active {
		user.DeleteAt = 0
	} else {
		user.DeleteAt = user.UpdateAt
	}

	userUpdate, err := a.srv.userService.UpdateUser(user, true)
	if err != nil {
		var appErr *model.AppError
		var invErr *store.ErrInvalidInput
		switch {
		case errors.As(err, &appErr):
			return nil, appErr
		case errors.As(err, &invErr):
			return nil, model.NewAppError("UpdateActive", "app.user.update.find.app_error", nil, invErr.Error(), http.StatusBadRequest)
		default:
			return nil, model.NewAppError("UpdateActive", "app.user.update.finding.app_error", nil, err.Error(), http.StatusInternalServerError)
		}
	}
	ruser := userUpdate.New

	if !active {
		if err := a.RevokeAllSessions(ruser.Id); err != nil {
			return nil, err
		}
		if err := a.userDeactivated(c, ruser.Id); err != nil {
			return nil, err
		}
	}

	a.invalidateUserChannelMembersCaches(user.Id)
	a.InvalidateCacheForUser(user.Id)

	a.sendUpdatedUserEvent(*ruser)

	return ruser, nil
}

func (a *App) DeactivateGuests(c *request.Context) *model.AppError {
	userIDs, err := a.srv.userService.DeactivateAllGuests()
	if err != nil {
		return model.NewAppError("DeactivateGuests", "app.user.update_active_for_multiple_users.updating.app_error", nil, err.Error(), http.StatusInternalServerError)
	}

	for _, userID := range userIDs {
		if err := a.userDeactivated(c, userID); err != nil {
			return err
		}
	}

	a.Srv().Store.Channel().ClearCaches()
	a.Srv().Store.User().ClearCaches()

	message := model.NewWebSocketEvent(model.WEBSOCKET_EVENT_GUESTS_DEACTIVATED, "", "", "", nil)
	a.Publish(message)

	return nil
}

// TODO: migrate this after the user service implementation is completed
func (a *App) GetSanitizeOptions(asAdmin bool) map[string]bool {
	return a.srv.userService.GetSanitizeOptions(asAdmin)
}

func (a *App) SanitizeProfile(user *model.User, asAdmin bool) {
	options := a.srv.userService.GetSanitizeOptions(asAdmin)

	user.SanitizeProfile(options)
}

func (a *App) UpdateUserAsUser(user *model.User, asAdmin bool) (*model.User, *model.AppError) {
	updatedUser, err := a.UpdateUser(user, true)
	if err != nil {
		return nil, err
	}

	return updatedUser, nil
}

// CheckProviderAttributes returns the empty string if the patch can be applied without
// overriding attributes set by the user's login provider; otherwise, the name of the offending
// field is returned.
func (a *App) CheckProviderAttributes(user *model.User, patch *model.UserPatch) string {
	tryingToChange := func(userValue *string, patchValue *string) bool {
		return patchValue != nil && *patchValue != *userValue
	}

	// If any login provider is used, then the username may not be changed
	if user.AuthService != "" && tryingToChange(&user.Username, patch.Username) {
		return "username"
	}

	LdapSettings := &a.Config().LdapSettings
	SamlSettings := &a.Config().SamlSettings

	conflictField := ""
	if a.Ldap() != nil &&
		(user.IsLDAPUser() || (user.IsSAMLUser() && *SamlSettings.EnableSyncWithLdap)) {
		conflictField = a.Ldap().CheckProviderAttributes(LdapSettings, user, patch)
	} else if a.Saml() != nil && user.IsSAMLUser() {
		conflictField = a.Saml().CheckProviderAttributes(SamlSettings, user, patch)
	} else if user.IsOAuthUser() {
		if tryingToChange(&user.FirstName, patch.FirstName) || tryingToChange(&user.LastName, patch.LastName) {
			conflictField = "full name"
		}
	}

	return conflictField
}

func (a *App) PatchUser(userID string, patch *model.UserPatch, asAdmin bool) (*model.User, *model.AppError) {
	user, err := a.GetUser(userID)
	if err != nil {
		return nil, err
	}

	user.Patch(patch)

	updatedUser, err := a.UpdateUser(user, true)
	if err != nil {
		return nil, err
	}

	return updatedUser, nil
}

func (a *App) UpdateUserAuth(userID string, userAuth *model.UserAuth) (*model.UserAuth, *model.AppError) {
	userAuth.Password = ""
	if _, err := a.Srv().Store.User().UpdateAuthData(userID, userAuth.AuthService, userAuth.AuthData, "", false); err != nil {
		var invErr *store.ErrInvalidInput
		switch {
		case errors.As(err, &invErr):
			return nil, model.NewAppError("UpdateUserAuth", "app.user.update_auth_data.email_exists.app_error", nil, invErr.Error(), http.StatusBadRequest)
		default:
			return nil, model.NewAppError("UpdateUserAuth", "app.user.update_auth_data.app_error", nil, err.Error(), http.StatusInternalServerError)
		}
	}

	return userAuth, nil
}

func (a *App) sendUpdatedUserEvent(user model.User) {
	adminCopyOfUser := user.DeepCopy()
	a.SanitizeProfile(adminCopyOfUser, true)
	adminMessage := model.NewWebSocketEvent(model.WEBSOCKET_EVENT_USER_UPDATED, "", "", "", nil)
	adminMessage.Add("user", adminCopyOfUser)
	adminMessage.GetBroadcast().ContainsSensitiveData = true
	a.Publish(adminMessage)

	a.SanitizeProfile(&user, false)
	message := model.NewWebSocketEvent(model.WEBSOCKET_EVENT_USER_UPDATED, "", "", "", nil)
	message.Add("user", &user)
	message.GetBroadcast().ContainsSanitizedData = true
	a.Publish(message)
}

func (a *App) UpdateUser(user *model.User, sendNotifications bool) (*model.User, *model.AppError) {
	prev, err := a.srv.userService.GetUser(user.Id)
	if err != nil {
		var nfErr *store.ErrNotFound
		switch {
		case errors.As(err, &nfErr):
			return nil, model.NewAppError("UpdateUser", MissingAccountError, nil, nfErr.Error(), http.StatusNotFound)
		default:
			return nil, model.NewAppError("UpdateUser", "app.user.get.app_error", nil, err.Error(), http.StatusInternalServerError)
		}
	}

	var newEmail string
	if user.Email != prev.Email {
		if !users.CheckUserDomain(user, *a.Config().TeamSettings.RestrictCreationToDomains) {
			if !prev.IsGuest() && !prev.IsLDAPUser() && !prev.IsSAMLUser() {
				return nil, model.NewAppError("UpdateUser", "api.user.update_user.accepted_domain.app_error", nil, "", http.StatusBadRequest)
			}
		}

		if !users.CheckUserDomain(user, *a.Config().GuestAccountsSettings.RestrictCreationToDomains) {
			if prev.IsGuest() && !prev.IsLDAPUser() && !prev.IsSAMLUser() {
				return nil, model.NewAppError("UpdateUser", "api.user.update_user.accepted_guest_domain.app_error", nil, "", http.StatusBadRequest)
			}
		}

		if *a.Config().EmailSettings.RequireEmailVerification {
			newEmail = user.Email
			// Don't set new eMail on user account if email verification is required, this will be done as a post-verification action
			// to avoid users being able to set non-controlled eMails as their account email
			if _, appErr := a.GetUserByEmail(newEmail); appErr == nil {
				return nil, model.NewAppError("UpdateUser", "app.user.save.email_exists.app_error", nil, "user_id="+user.Id, http.StatusBadRequest)
			}

			//  When a bot is created, prev.Email will be an autogenerated faked email,
			//  which will not match a CLI email input during bot to user conversions.
			//  To update a bot users email, do not set the email to the faked email
			//  stored in prev.Email.  Allow using the email defined in the CLI
			if !user.IsBot {
				user.Email = prev.Email
			}
		}
	}

	userUpdate, err := a.srv.userService.UpdateUser(user, false)
	if err != nil {
		var appErr *model.AppError
		var invErr *store.ErrInvalidInput
		var conErr *store.ErrConflict
		switch {
		case errors.As(err, &appErr):
			return nil, appErr
		case errors.As(err, &invErr):
			return nil, model.NewAppError("UpdateUser", "app.user.update.find.app_error", nil, invErr.Error(), http.StatusBadRequest)
		case errors.As(err, &conErr):
			if cErr, ok := err.(*store.ErrConflict); ok && cErr.Resource == "Username" {
				return nil, model.NewAppError("UpdateUser", "app.user.save.username_exists.app_error", nil, "", http.StatusBadRequest)
			}
			return nil, model.NewAppError("UpdateUser", "app.user.save.email_exists.app_error", nil, "", http.StatusBadRequest)
		default:
			return nil, model.NewAppError("UpdateUser", "app.user.update.finding.app_error", nil, err.Error(), http.StatusInternalServerError)
		}
	}

	if sendNotifications {
		if userUpdate.New.Email != userUpdate.Old.Email || newEmail != "" {
			if *a.Config().EmailSettings.RequireEmailVerification {
				a.Srv().Go(func() {
					if err := a.SendEmailVerification(userUpdate.New, newEmail, ""); err != nil {
						mlog.Error("Failed to send email verification", mlog.Err(err))
					}
				})
			} else {
				a.Srv().Go(func() {
					if err := a.Srv().EmailService.sendEmailChangeEmail(userUpdate.Old.Email, userUpdate.New.Email, userUpdate.New.Locale, a.GetSiteURL()); err != nil {
						mlog.Error("Failed to send email change email", mlog.Err(err))
					}
				})
			}
		}

		if userUpdate.New.Username != userUpdate.Old.Username {
			a.Srv().Go(func() {
				if err := a.Srv().EmailService.sendChangeUsernameEmail(userUpdate.New.Username, userUpdate.New.Email, userUpdate.New.Locale, a.GetSiteURL()); err != nil {
					mlog.Error("Failed to send change username email", mlog.Err(err))
				}
			})
		}
		a.sendUpdatedUserEvent(*userUpdate.New)
	}

	a.InvalidateCacheForUser(user.Id)
	a.onUserProfileChange(user.Id)

	return userUpdate.New, nil
}

func (a *App) UpdateUserActive(c *request.Context, userID string, active bool) *model.AppError {
	user, err := a.GetUser(userID)

	if err != nil {
		return err
	}
	if _, err = a.UpdateActive(c, user, active); err != nil {
		return err
	}

	return nil
}

func (a *App) UpdateUserNotifyProps(userID string, props map[string]string, sendNotifications bool) (*model.User, *model.AppError) {
	user, err := a.GetUser(userID)
	if err != nil {
		return nil, err
	}

	user.NotifyProps = props

	ruser, err := a.UpdateUser(user, sendNotifications)
	if err != nil {
		return nil, err
	}

	return ruser, nil
}

func (a *App) UpdateMfa(activate bool, userID, token string) *model.AppError {
	if activate {
		if err := a.ActivateMfa(userID, token); err != nil {
			return err
		}
	} else {
		if err := a.DeactivateMfa(userID); err != nil {
			return err
		}
	}

	a.Srv().Go(func() {
		user, err := a.GetUser(userID)
		if err != nil {
			mlog.Error("Failed to get user", mlog.Err(err))
			return
		}

		if err := a.Srv().EmailService.sendMfaChangeEmail(user.Email, activate, user.Locale, a.GetSiteURL()); err != nil {
			mlog.Error("Failed to send mfa change email", mlog.Err(err))
		}
	})

	return nil
}

func (a *App) UpdatePasswordByUserIdSendEmail(userID, newPassword, method string) *model.AppError {
	user, err := a.GetUser(userID)
	if err != nil {
		return err
	}

	return a.UpdatePasswordSendEmail(user, newPassword, method)
}

func (a *App) UpdatePassword(user *model.User, newPassword string) *model.AppError {
	if err := a.IsPasswordValid(newPassword); err != nil {
		return err
	}

	hashedPassword := model.HashPassword(newPassword)

	if err := a.Srv().Store.User().UpdatePassword(user.Id, hashedPassword); err != nil {
		return model.NewAppError("UpdatePassword", "api.user.update_password.failed.app_error", nil, err.Error(), http.StatusInternalServerError)
	}

	a.InvalidateCacheForUser(user.Id)

	return nil
}

func (a *App) UpdatePasswordSendEmail(user *model.User, newPassword, method string) *model.AppError {
	if err := a.UpdatePassword(user, newPassword); err != nil {
		return err
	}

	a.Srv().Go(func() {
		if err := a.Srv().EmailService.sendPasswordChangeEmail(user.Email, method, user.Locale, a.GetSiteURL()); err != nil {
			mlog.Error("Failed to send password change email", mlog.Err(err))
		}
	})

	return nil
}

func (a *App) UpdateHashedPasswordByUserId(userID, newHashedPassword string) *model.AppError {
	user, err := a.GetUser(userID)
	if err != nil {
		return err
	}

	return a.UpdateHashedPassword(user, newHashedPassword)
}

func (a *App) UpdateHashedPassword(user *model.User, newHashedPassword string) *model.AppError {
	if err := a.Srv().Store.User().UpdatePassword(user.Id, newHashedPassword); err != nil {
		return model.NewAppError("UpdatePassword", "api.user.update_password.failed.app_error", nil, err.Error(), http.StatusInternalServerError)
	}

	a.InvalidateCacheForUser(user.Id)

	return nil
}

func (a *App) ResetPasswordFromToken(userSuppliedTokenString, newPassword string) *model.AppError {
	token, err := a.GetPasswordRecoveryToken(userSuppliedTokenString)
	if err != nil {
		return err
	}
	if model.GetMillis()-token.CreateAt >= PasswordRecoverExpiryTime {
		return model.NewAppError("resetPassword", "api.user.reset_password.link_expired.app_error", nil, "", http.StatusBadRequest)
	}

	tokenData := struct {
		UserId string
		Email  string
	}{}

	err2 := json.Unmarshal([]byte(token.Extra), &tokenData)
	if err2 != nil {
		return model.NewAppError("resetPassword", "api.user.reset_password.token_parse.error", nil, "", http.StatusInternalServerError)
	}

	user, err := a.GetUser(tokenData.UserId)
	if err != nil {
		return err
	}

	if user.Email != tokenData.Email {
		return model.NewAppError("resetPassword", "api.user.reset_password.link_expired.app_error", nil, "", http.StatusBadRequest)
	}

	if user.IsSSOUser() {
		return model.NewAppError("ResetPasswordFromCode", "api.user.reset_password.sso.app_error", nil, "userId="+user.Id, http.StatusBadRequest)
	}

	T := i18n.GetUserTranslations(user.Locale)

	if err := a.UpdatePasswordSendEmail(user, newPassword, T("api.user.reset_password.method")); err != nil {
		return err
	}

	if err := a.DeleteToken(token); err != nil {
		mlog.Warn("Failed to delete token", mlog.Err(err))
	}

	return nil
}

func (a *App) SendPasswordReset(email string, siteURL string) (bool, *model.AppError) {
	user, err := a.GetUserByEmail(email)
	if err != nil {
		return false, nil
	}

	if user.AuthData != nil && *user.AuthData != "" {
		return false, model.NewAppError("SendPasswordReset", "api.user.send_password_reset.sso.app_error", nil, "userId="+user.Id, http.StatusBadRequest)
	}

	token, err := a.CreatePasswordRecoveryToken(user.Id, user.Email)
	if err != nil {
		return false, err
	}

	return a.Srv().EmailService.SendPasswordResetEmail(user.Email, token, user.Locale, siteURL)
}

func (a *App) CreatePasswordRecoveryToken(userID, email string) (*model.Token, *model.AppError) {
	tokenExtra := struct {
		UserId string
		Email  string
	}{
		userID,
		email,
	}
	jsonData, err := json.Marshal(tokenExtra)

	if err != nil {
		return nil, model.NewAppError("CreatePasswordRecoveryToken", "api.user.create_password_token.error", nil, "", http.StatusInternalServerError)
	}

	token := model.NewToken(TokenTypePasswordRecovery, string(jsonData))

	if err := a.Srv().Store.Token().Save(token); err != nil {
		var appErr *model.AppError
		switch {
		case errors.As(err, &appErr):
			return nil, appErr
		default:
			return nil, model.NewAppError("CreatePasswordRecoveryToken", "app.recover.save.app_error", nil, err.Error(), http.StatusInternalServerError)
		}
	}

	return token, nil
}

func (a *App) GetPasswordRecoveryToken(token string) (*model.Token, *model.AppError) {
	rtoken, err := a.Srv().Store.Token().GetByToken(token)
	if err != nil {
		return nil, model.NewAppError("GetPasswordRecoveryToken", "api.user.reset_password.invalid_link.app_error", nil, err.Error(), http.StatusBadRequest)
	}
	if rtoken.Type != TokenTypePasswordRecovery {
		return nil, model.NewAppError("GetPasswordRecoveryToken", "api.user.reset_password.broken_token.app_error", nil, "", http.StatusBadRequest)
	}
	return rtoken, nil
}

func (a *App) DeleteToken(token *model.Token) *model.AppError {
	err := a.Srv().Store.Token().Delete(token.Token)
	if err != nil {
		return model.NewAppError("DeleteToken", "app.recover.delete.app_error", nil, err.Error(), http.StatusInternalServerError)
	}
	return nil
}

func (a *App) UpdateUserRoles(userID string, newRoles string, sendWebSocketEvent bool) (*model.User, *model.AppError) {
	user, err := a.GetUser(userID)
	if err != nil {
		err.StatusCode = http.StatusBadRequest
		return nil, err
	}

	return a.UpdateUserRolesWithUser(user, newRoles, sendWebSocketEvent)
}

func (a *App) UpdateUserRolesWithUser(user *model.User, newRoles string, sendWebSocketEvent bool) (*model.User, *model.AppError) {

	if err := a.CheckRolesExist(strings.Fields(newRoles)); err != nil {
		return nil, err
	}

	user.Roles = newRoles
	uchan := make(chan store.StoreResult, 1)
	go func() {
		userUpdate, err := a.Srv().Store.User().Update(user, true)
		uchan <- store.StoreResult{Data: userUpdate, NErr: err}
		close(uchan)
	}()

	schan := make(chan store.StoreResult, 1)
	go func() {
		id, err := a.Srv().Store.Session().UpdateRoles(user.Id, newRoles)
		schan <- store.StoreResult{Data: id, NErr: err}
		close(schan)
	}()

	result := <-uchan
	if result.NErr != nil {
		var appErr *model.AppError
		var invErr *store.ErrInvalidInput
		switch {
		case errors.As(result.NErr, &appErr):
			return nil, appErr
		case errors.As(result.NErr, &invErr):
			return nil, model.NewAppError("UpdateUserRoles", "app.user.update.find.app_error", nil, invErr.Error(), http.StatusBadRequest)
		default:
			return nil, model.NewAppError("UpdateUserRoles", "app.user.update.finding.app_error", nil, result.NErr.Error(), http.StatusInternalServerError)
		}
	}
	ruser := result.Data.(*model.UserUpdate).New

	if result := <-schan; result.NErr != nil {
		// soft error since the user roles were still updated
		mlog.Warn("Failed during updating user roles", mlog.Err(result.NErr))
	}

	a.InvalidateCacheForUser(user.Id)
	a.ClearSessionCacheForUser(user.Id)

	if sendWebSocketEvent {
		message := model.NewWebSocketEvent(model.WEBSOCKET_EVENT_USER_ROLE_UPDATED, "", "", user.Id, nil)
		message.Add("user_id", user.Id)
		message.Add("roles", newRoles)
		a.Publish(message)
	}

	return ruser, nil
}

func (a *App) PermanentDeleteUser(c *request.Context, user *model.User) *model.AppError {
	mlog.Warn("Attempting to permanently delete account", mlog.String("user_id", user.Id), mlog.String("user_email", user.Email))
	if user.IsInRole(model.SYSTEM_ADMIN_ROLE_ID) {
		mlog.Warn("You are deleting a user that is a system administrator.  You may need to set another account as the system administrator using the command line tools.", mlog.String("user_email", user.Email))
	}

	if _, err := a.UpdateActive(c, user, false); err != nil {
		return err
	}

	if err := a.Srv().Store.Session().PermanentDeleteSessionsByUser(user.Id); err != nil {
		return model.NewAppError("PermanentDeleteUser", "app.session.permanent_delete_sessions_by_user.app_error", nil, err.Error(), http.StatusInternalServerError)
	}

	if err := a.Srv().Store.UserAccessToken().DeleteAllForUser(user.Id); err != nil {
		return model.NewAppError("PermanentDeleteUser", "app.user_access_token.delete.app_error", nil, err.Error(), http.StatusInternalServerError)
	}

	if err := a.Srv().Store.OAuth().PermanentDeleteAuthDataByUser(user.Id); err != nil {
		return model.NewAppError("PermanentDeleteUser", "app.oauth.permanent_delete_auth_data_by_user.app_error", nil, err.Error(), http.StatusInternalServerError)
	}

	if err := a.Srv().Store.Webhook().PermanentDeleteIncomingByUser(user.Id); err != nil {
		return model.NewAppError("PermanentDeleteUser", "app.webhooks.permanent_delete_incoming_by_user.app_error", nil, err.Error(), http.StatusInternalServerError)
	}

	if err := a.Srv().Store.Webhook().PermanentDeleteOutgoingByUser(user.Id); err != nil {
		return model.NewAppError("PermanentDeleteUser", "app.webhooks.permanent_delete_outgoing_by_user.app_error", nil, err.Error(), http.StatusInternalServerError)
	}

	if err := a.Srv().Store.Command().PermanentDeleteByUser(user.Id); err != nil {
		return model.NewAppError("PermanentDeleteUser", "app.user.permanentdeleteuser.internal_error", nil, err.Error(), http.StatusInternalServerError)
	}

	if err := a.Srv().Store.Preference().PermanentDeleteByUser(user.Id); err != nil {
		return model.NewAppError("PermanentDeleteUser", "app.preference.permanent_delete_by_user.app_error", nil, err.Error(), http.StatusInternalServerError)
	}

	if err := a.Srv().Store.Channel().PermanentDeleteMembersByUser(user.Id); err != nil {
		return model.NewAppError("PermanentDeleteUser", "app.channel.permanent_delete_members_by_user.app_error", nil, err.Error(), http.StatusInternalServerError)
	}

	if err := a.Srv().Store.Group().PermanentDeleteMembersByUser(user.Id); err != nil {
		return model.NewAppError("PermanentDeleteUser", "app.group.permanent_delete_members_by_user.app_error", nil, err.Error(), http.StatusInternalServerError)
	}

	if err := a.Srv().Store.Post().PermanentDeleteByUser(user.Id); err != nil {
		return model.NewAppError("PermanentDeleteUser", "app.post.permanent_delete_by_user.app_error", nil, err.Error(), http.StatusInternalServerError)
	}

	if err := a.Srv().Store.Bot().PermanentDelete(user.Id); err != nil {
		var invErr *store.ErrInvalidInput
		switch {
		case errors.As(err, &invErr):
			return model.NewAppError("PermanentDeleteUser", "app.bot.permenent_delete.bad_id", map[string]interface{}{"user_id": invErr.Value}, invErr.Error(), http.StatusBadRequest)
		default: // last fallback in case it doesn't map to an existing app error.
			return model.NewAppError("PermanentDeleteUser", "app.bot.permanent_delete.internal_error", nil, err.Error(), http.StatusInternalServerError)
		}
	}

	infos, err := a.Srv().Store.FileInfo().GetForUser(user.Id)
	if err != nil {
		mlog.Warn("Error getting file list for user from FileInfoStore", mlog.Err(err))
	}

	for _, info := range infos {
		res, err := a.FileExists(info.Path)
		if err != nil {
			mlog.Warn(
				"Error checking existence of file",
				mlog.String("path", info.Path),
				mlog.Err(err),
			)
			continue
		}

		if !res {
			mlog.Warn("File not found", mlog.String("path", info.Path))
			continue
		}

		err = a.RemoveFile(info.Path)

		if err != nil {
			mlog.Warn(
				"Unable to remove file",
				mlog.String("path", info.Path),
				mlog.Err(err),
			)
		}
	}

	if _, err := a.Srv().Store.FileInfo().PermanentDeleteByUser(user.Id); err != nil {
		return model.NewAppError("PermanentDeleteUser", "app.file_info.permanent_delete_by_user.app_error", nil, err.Error(), http.StatusInternalServerError)
	}

	if err := a.Srv().Store.User().PermanentDelete(user.Id); err != nil {
		return model.NewAppError("PermanentDeleteUser", "app.user.permanent_delete.app_error", nil, err.Error(), http.StatusInternalServerError)
	}

	if err := a.Srv().Store.Audit().PermanentDeleteByUser(user.Id); err != nil {
		return model.NewAppError("PermanentDeleteUser", "app.audit.permanent_delete_by_user.app_error", nil, err.Error(), http.StatusInternalServerError)
	}

	if err := a.Srv().Store.Team().RemoveAllMembersByUser(user.Id); err != nil {
		return model.NewAppError("PermanentDeleteUser", "app.team.remove_member.app_error", nil, err.Error(), http.StatusInternalServerError)
	}

	mlog.Warn("Permanently deleted account", mlog.String("user_email", user.Email), mlog.String("user_id", user.Id))

	return nil
}

func (a *App) PermanentDeleteAllUsers(c *request.Context) *model.AppError {
	users, err := a.Srv().Store.User().GetAll()
	if err != nil {
		return model.NewAppError("PermanentDeleteAllUsers", "app.user.get.app_error", nil, err.Error(), http.StatusInternalServerError)
	}
	for _, user := range users {
		a.PermanentDeleteUser(c, user)
	}

	return nil
}

func (a *App) SendEmailVerification(user *model.User, newEmail, redirect string) *model.AppError {
	token, err := a.Srv().EmailService.CreateVerifyEmailToken(user.Id, newEmail)
	if err != nil {
		return err
	}

	if _, err := a.GetStatus(user.Id); err != nil {
		return a.Srv().EmailService.sendVerifyEmail(newEmail, user.Locale, a.GetSiteURL(), token.Token, redirect)
	}
	return a.Srv().EmailService.sendEmailChangeVerifyEmail(newEmail, user.Locale, a.GetSiteURL(), token.Token)
}

func (a *App) VerifyEmailFromToken(userSuppliedTokenString string) *model.AppError {
	token, err := a.GetVerifyEmailToken(userSuppliedTokenString)
	if err != nil {
		return err
	}
	if model.GetMillis()-token.CreateAt >= PasswordRecoverExpiryTime {
		return model.NewAppError("VerifyEmailFromToken", "api.user.verify_email.link_expired.app_error", nil, "", http.StatusBadRequest)
	}

	tokenData := struct {
		UserId string
		Email  string
	}{}

	err2 := json.Unmarshal([]byte(token.Extra), &tokenData)
	if err2 != nil {
		return model.NewAppError("VerifyEmailFromToken", "api.user.verify_email.token_parse.error", nil, "", http.StatusInternalServerError)
	}

	user, err := a.GetUser(tokenData.UserId)
	if err != nil {
		return err
	}

	tokenData.Email = strings.ToLower(tokenData.Email)
	if err := a.VerifyUserEmail(tokenData.UserId, tokenData.Email); err != nil {
		return err
	}

	if user.Email != tokenData.Email {
		a.Srv().Go(func() {
			if err := a.Srv().EmailService.sendEmailChangeEmail(user.Email, tokenData.Email, user.Locale, a.GetSiteURL()); err != nil {
				mlog.Error("Failed to send email change email", mlog.Err(err))
			}
		})
	}

	if err := a.DeleteToken(token); err != nil {
		mlog.Warn("Failed to delete token", mlog.Err(err))
	}

	return nil
}

func (a *App) GetVerifyEmailToken(token string) (*model.Token, *model.AppError) {
	rtoken, err := a.Srv().Store.Token().GetByToken(token)
	if err != nil {
		return nil, model.NewAppError("GetVerifyEmailToken", "api.user.verify_email.bad_link.app_error", nil, err.Error(), http.StatusBadRequest)
	}
	if rtoken.Type != TokenTypeVerifyEmail {
		return nil, model.NewAppError("GetVerifyEmailToken", "api.user.verify_email.broken_token.app_error", nil, "", http.StatusBadRequest)
	}
	return rtoken, nil
}

// GetTotalUsersStats is used for the DM list total
func (a *App) GetTotalUsersStats(viewRestrictions *model.ViewUsersRestrictions) (*model.UsersStats, *model.AppError) {
	count, err := a.Srv().Store.User().Count(model.UserCountOptions{
		IncludeBotAccounts: true,
		ViewRestrictions:   viewRestrictions,
	})
	if err != nil {
		return nil, model.NewAppError("GetTotalUsersStats", "app.user.get_total_users_count.app_error", nil, err.Error(), http.StatusInternalServerError)
	}
	stats := &model.UsersStats{
		TotalUsersCount: count,
	}
	return stats, nil
}

// GetFilteredUsersStats is used to get a count of users based on the set of filters supported by UserCountOptions.
func (a *App) GetFilteredUsersStats(options *model.UserCountOptions) (*model.UsersStats, *model.AppError) {
	count, err := a.Srv().Store.User().Count(*options)
	if err != nil {
		return nil, model.NewAppError("GetFilteredUsersStats", "app.user.get_total_users_count.app_error", nil, err.Error(), http.StatusInternalServerError)
	}
	stats := &model.UsersStats{
		TotalUsersCount: count,
	}
	return stats, nil
}

func (a *App) VerifyUserEmail(userID, email string) *model.AppError {
	if _, err := a.Srv().Store.User().VerifyEmail(userID, email); err != nil {
		return model.NewAppError("VerifyUserEmail", "app.user.verify_email.app_error", nil, err.Error(), http.StatusInternalServerError)
	}

	a.InvalidateCacheForUser(userID)

	user, err := a.GetUser(userID)

	if err != nil {
		return err
	}

	a.sendUpdatedUserEvent(*user)

	return nil
}

func (a *App) SearchUsers(props *model.UserSearch, options *model.UserSearchOptions) ([]*model.User, *model.AppError) {
	if props.WithoutTeam {
		return a.SearchUsersWithoutTeam(props.Term, options)
	}
	if props.InChannelId != "" {
		return a.SearchUsersInChannel(props.InChannelId, props.Term, options)
	}
	if props.NotInChannelId != "" {
		return a.SearchUsersNotInChannel(props.TeamId, props.NotInChannelId, props.Term, options)
	}
	if props.NotInTeamId != "" {
		return a.SearchUsersNotInTeam(props.NotInTeamId, props.Term, options)
	}
	if props.InGroupId != "" {
		return a.SearchUsersInGroup(props.InGroupId, props.Term, options)
	}
	return a.SearchUsersInTeam(props.TeamId, props.Term, options)
}

func (a *App) SearchUsersInChannel(channelID string, term string, options *model.UserSearchOptions) ([]*model.User, *model.AppError) {
	term = strings.TrimSpace(term)
	users, err := a.Srv().Store.User().SearchInChannel(channelID, term, options)
	if err != nil {
		return nil, model.NewAppError("SearchUsersInChannel", "app.user.search.app_error", nil, err.Error(), http.StatusInternalServerError)
	}
	for _, user := range users {
		a.SanitizeProfile(user, options.IsAdmin)
	}

	return users, nil
}

func (a *App) SearchUsersNotInChannel(teamID string, channelID string, term string, options *model.UserSearchOptions) ([]*model.User, *model.AppError) {
	term = strings.TrimSpace(term)
	users, err := a.Srv().Store.User().SearchNotInChannel(teamID, channelID, term, options)
	if err != nil {
		return nil, model.NewAppError("SearchUsersNotInChannel", "app.user.search.app_error", nil, err.Error(), http.StatusInternalServerError)
	}

	for _, user := range users {
		a.SanitizeProfile(user, options.IsAdmin)
	}

	return users, nil
}

func (a *App) SearchUsersInTeam(teamID, term string, options *model.UserSearchOptions) ([]*model.User, *model.AppError) {
	term = strings.TrimSpace(term)

	users, err := a.Srv().Store.User().Search(teamID, term, options)
	if err != nil {
		return nil, model.NewAppError("SearchUsersInTeam", "app.user.search.app_error", nil, err.Error(), http.StatusInternalServerError)
	}

	for _, user := range users {
		a.SanitizeProfile(user, options.IsAdmin)
	}

	return users, nil
}

func (a *App) SearchUsersNotInTeam(notInTeamId string, term string, options *model.UserSearchOptions) ([]*model.User, *model.AppError) {
	term = strings.TrimSpace(term)
	users, err := a.Srv().Store.User().SearchNotInTeam(notInTeamId, term, options)
	if err != nil {
		return nil, model.NewAppError("SearchUsersNotInTeam", "app.user.search.app_error", nil, err.Error(), http.StatusInternalServerError)
	}

	for _, user := range users {
		a.SanitizeProfile(user, options.IsAdmin)
	}

	return users, nil
}

func (a *App) SearchUsersWithoutTeam(term string, options *model.UserSearchOptions) ([]*model.User, *model.AppError) {
	term = strings.TrimSpace(term)
	users, err := a.Srv().Store.User().SearchWithoutTeam(term, options)
	if err != nil {
		return nil, model.NewAppError("SearchUsersWithoutTeam", "app.user.search.app_error", nil, err.Error(), http.StatusInternalServerError)
	}

	for _, user := range users {
		a.SanitizeProfile(user, options.IsAdmin)
	}

	return users, nil
}

func (a *App) SearchUsersInGroup(groupID string, term string, options *model.UserSearchOptions) ([]*model.User, *model.AppError) {
	term = strings.TrimSpace(term)
	users, err := a.Srv().Store.User().SearchInGroup(groupID, term, options)
	if err != nil {
		return nil, model.NewAppError("SearchUsersInGroup", "app.user.search.app_error", nil, err.Error(), http.StatusInternalServerError)
	}

	for _, user := range users {
		a.SanitizeProfile(user, options.IsAdmin)
	}

	return users, nil
}

func (a *App) AutocompleteUsersInChannel(teamID string, channelID string, term string, options *model.UserSearchOptions) (*model.UserAutocompleteInChannel, *model.AppError) {
	term = strings.TrimSpace(term)

	autocomplete, err := a.Srv().Store.User().AutocompleteUsersInChannel(teamID, channelID, term, options)
	if err != nil {
		return nil, model.NewAppError("AutocompleteUsersInChannel", "app.user.search.app_error", nil, err.Error(), http.StatusInternalServerError)
	}

	for _, user := range autocomplete.InChannel {
		a.SanitizeProfile(user, options.IsAdmin)
	}

	for _, user := range autocomplete.OutOfChannel {
		a.SanitizeProfile(user, options.IsAdmin)
	}

	return autocomplete, nil
}

func (a *App) AutocompleteUsersInTeam(teamID string, term string, options *model.UserSearchOptions) (*model.UserAutocompleteInTeam, *model.AppError) {
	term = strings.TrimSpace(term)

	users, err := a.Srv().Store.User().Search(teamID, term, options)
	if err != nil {
		return nil, model.NewAppError("AutocompleteUsersInTeam", "app.user.search.app_error", nil, err.Error(), http.StatusInternalServerError)
	}

	for _, user := range users {
		a.SanitizeProfile(user, options.IsAdmin)
	}

	autocomplete := &model.UserAutocompleteInTeam{}
	autocomplete.InTeam = users
	return autocomplete, nil
}

func (a *App) UpdateOAuthUserAttrs(userData io.Reader, user *model.User, provider einterfaces.OauthProvider, service string, tokenUser *model.User) *model.AppError {
	oauthUser, err1 := provider.GetUserFromJson(userData, tokenUser)
	if err1 != nil {
		return model.NewAppError("UpdateOAuthUserAttrs", "api.user.update_oauth_user_attrs.get_user.app_error", map[string]interface{}{"Service": service}, err1.Error(), http.StatusBadRequest)
	}

	userAttrsChanged := false

	if oauthUser.Username != user.Username {
		if existingUser, _ := a.GetUserByUsername(oauthUser.Username); existingUser == nil {
			user.Username = oauthUser.Username
			userAttrsChanged = true
		}
	}

	if oauthUser.GetFullName() != user.GetFullName() {
		user.FirstName = oauthUser.FirstName
		user.LastName = oauthUser.LastName
		userAttrsChanged = true
	}

	if oauthUser.Email != user.Email {
		if existingUser, _ := a.GetUserByEmail(oauthUser.Email); existingUser == nil {
			user.Email = oauthUser.Email
			userAttrsChanged = true
		}
	}

	if user.DeleteAt > 0 {
		// Make sure they are not disabled
		user.DeleteAt = 0
		userAttrsChanged = true
	}

	if userAttrsChanged {
		users, err := a.Srv().Store.User().Update(user, true)
		if err != nil {
			var appErr *model.AppError
			var invErr *store.ErrInvalidInput
			switch {
			case errors.As(err, &appErr):
				return appErr
			case errors.As(err, &invErr):
				return model.NewAppError("UpdateOAuthUserAttrs", "app.user.update.find.app_error", nil, invErr.Error(), http.StatusBadRequest)
			default:
				return model.NewAppError("UpdateOAuthUserAttrs", "app.user.update.finding.app_error", nil, err.Error(), http.StatusInternalServerError)
			}
		}

		user = users.New
		a.InvalidateCacheForUser(user.Id)
	}

	return nil
}

func (a *App) RestrictUsersGetByPermissions(userID string, options *model.UserGetOptions) (*model.UserGetOptions, *model.AppError) {
	restrictions, err := a.GetViewUsersRestrictions(userID)
	if err != nil {
		return nil, err
	}

	options.ViewRestrictions = restrictions
	return options, nil
}

// FilterNonGroupTeamMembers returns the subset of the given user IDs of the users who are not members of groups
// associated to the team excluding bots.
func (a *App) FilterNonGroupTeamMembers(userIDs []string, team *model.Team) ([]string, error) {
	teamGroupUsers, err := a.GetTeamGroupUsers(team.Id)
	if err != nil {
		return nil, err
	}
	return a.filterNonGroupUsers(userIDs, teamGroupUsers)
}

// FilterNonGroupChannelMembers returns the subset of the given user IDs of the users who are not members of groups
// associated to the channel excluding bots
func (a *App) FilterNonGroupChannelMembers(userIDs []string, channel *model.Channel) ([]string, error) {
	channelGroupUsers, err := a.GetChannelGroupUsers(channel.Id)
	if err != nil {
		return nil, err
	}
	return a.filterNonGroupUsers(userIDs, channelGroupUsers)
}

// filterNonGroupUsers is a helper function that takes a list of user ids and a list of users
// and returns the list of normal users present in userIDs but not in groupUsers.
func (a *App) filterNonGroupUsers(userIDs []string, groupUsers []*model.User) ([]string, error) {
	nonMemberIds := []string{}
	users, err := a.Srv().Store.User().GetProfileByIds(context.Background(), userIDs, nil, false)
	if err != nil {
		return nil, err
	}

	for _, user := range users {
		userIsMember := user.IsBot

		for _, pu := range groupUsers {
			if pu.Id == user.Id {
				userIsMember = true
				break
			}
		}
		if !userIsMember {
			nonMemberIds = append(nonMemberIds, user.Id)
		}
	}

	return nonMemberIds, nil
}

func (a *App) RestrictUsersSearchByPermissions(userID string, options *model.UserSearchOptions) (*model.UserSearchOptions, *model.AppError) {
	restrictions, err := a.GetViewUsersRestrictions(userID)
	if err != nil {
		return nil, err
	}

	options.ViewRestrictions = restrictions
	return options, nil
}

func (a *App) UserCanSeeOtherUser(userID string, otherUserId string) (bool, *model.AppError) {
	if userID == otherUserId {
		return true, nil
	}

	restrictions, err := a.GetViewUsersRestrictions(userID)
	if err != nil {
		return false, err
	}

	if restrictions == nil {
		return true, nil
	}

	if len(restrictions.Teams) > 0 {
		result, err := a.Srv().Store.Team().UserBelongsToTeams(otherUserId, restrictions.Teams)
		if err != nil {
			return false, model.NewAppError("UserCanSeeOtherUser", "app.team.user_belongs_to_teams.app_error", nil, err.Error(), http.StatusInternalServerError)
		}
		if result {
			return true, nil
		}
	}

	if len(restrictions.Channels) > 0 {
		result, err := a.userBelongsToChannels(otherUserId, restrictions.Channels)
		if err != nil {
			return false, err
		}
		if result {
			return true, nil
		}
	}

	return false, nil
}

func (a *App) userBelongsToChannels(userID string, channelIDs []string) (bool, *model.AppError) {
	belongs, err := a.Srv().Store.Channel().UserBelongsToChannels(userID, channelIDs)
	if err != nil {
		return false, model.NewAppError("userBelongsToChannels", "app.channel.user_belongs_to_channels.app_error", nil, err.Error(), http.StatusInternalServerError)
	}

	return belongs, nil
}

func (a *App) GetViewUsersRestrictions(userID string) (*model.ViewUsersRestrictions, *model.AppError) {
	if a.HasPermissionTo(userID, model.PERMISSION_VIEW_MEMBERS) {
		return nil, nil
	}

	teamIDs, nErr := a.Srv().Store.Team().GetUserTeamIds(userID, true)
	if nErr != nil {
		return nil, model.NewAppError("GetViewUsersRestrictions", "app.team.get_user_team_ids.app_error", nil, nErr.Error(), http.StatusInternalServerError)
	}

	teamIDsWithPermission := []string{}
	for _, teamID := range teamIDs {
		if a.HasPermissionToTeam(userID, teamID, model.PERMISSION_VIEW_MEMBERS) {
			teamIDsWithPermission = append(teamIDsWithPermission, teamID)
		}
	}

	userChannelMembers, err := a.Srv().Store.Channel().GetAllChannelMembersForUser(userID, true, true)
	if err != nil {
		return nil, model.NewAppError("GetViewUsersRestrictions", "app.channel.get_channels.get.app_error", nil, err.Error(), http.StatusInternalServerError)
	}

	channelIDs := []string{}
	for channelID := range userChannelMembers {
		channelIDs = append(channelIDs, channelID)
	}

	return &model.ViewUsersRestrictions{Teams: teamIDsWithPermission, Channels: channelIDs}, nil
}

// PromoteGuestToUser Convert user's roles and all his mermbership's roles from
// guest roles to regular user roles.
func (a *App) PromoteGuestToUser(c *request.Context, user *model.User, requestorId string) *model.AppError {
	nErr := a.Srv().Store.User().PromoteGuestToUser(user.Id)
	a.InvalidateCacheForUser(user.Id)
	if nErr != nil {
		return model.NewAppError("PromoteGuestToUser", "app.user.promote_guest.user_update.app_error", nil, nErr.Error(), http.StatusInternalServerError)
	}
	userTeams, nErr := a.Srv().Store.Team().GetTeamsByUserId(user.Id)
	if nErr != nil {
		return model.NewAppError("PromoteGuestToUser", "app.team.get_all.app_error", nil, nErr.Error(), http.StatusInternalServerError)
	}

	for _, team := range userTeams {
		// Soft error if there is an issue joining the default channels
		if err := a.JoinDefaultChannels(c, team.Id, user, false, requestorId); err != nil {
			mlog.Warn("Failed to join default channels", mlog.String("user_id", user.Id), mlog.String("team_id", team.Id), mlog.String("requestor_id", requestorId), mlog.Err(err))
		}
	}

	promotedUser, err := a.GetUser(user.Id)
	if err != nil {
		mlog.Warn("Failed to get user on promote guest to user", mlog.Err(err))
	} else {
		a.sendUpdatedUserEvent(*promotedUser)
		if uErr := a.srv.userService.UpdateSessionsIsGuest(promotedUser.Id, promotedUser.IsGuest()); uErr != nil {
			mlog.Warn("Unable to update user sessions", mlog.String("user_id", promotedUser.Id), mlog.Err(uErr))
		}
	}

	teamMembers, err := a.GetTeamMembersForUser(user.Id)
	if err != nil {
		mlog.Warn("Failed to get team members for user on promote guest to user", mlog.Err(err))
	}

	for _, member := range teamMembers {
		a.sendUpdatedMemberRoleEvent(user.Id, member)

		channelMembers, err := a.GetChannelMembersForUser(member.TeamId, user.Id)
		if err != nil {
			mlog.Warn("Failed to get channel members for user on promote guest to user", mlog.Err(err))
		}

		for _, member := range *channelMembers {
			a.invalidateCacheForChannelMembers(member.ChannelId)

			evt := model.NewWebSocketEvent(model.WEBSOCKET_EVENT_CHANNEL_MEMBER_UPDATED, "", "", user.Id, nil)
			evt.Add("channelMember", member.ToJson())
			a.Publish(evt)
		}
	}

	a.ClearSessionCacheForUser(user.Id)
	return nil
}

// DemoteUserToGuest Convert user's roles and all his mermbership's roles from
// regular user roles to guest roles.
func (a *App) DemoteUserToGuest(user *model.User) *model.AppError {
	demotedUser, nErr := a.Srv().Store.User().DemoteUserToGuest(user.Id)
	a.InvalidateCacheForUser(user.Id)
	if nErr != nil {
		return model.NewAppError("DemoteUserToGuest", "app.user.demote_user_to_guest.user_update.app_error", nil, nErr.Error(), http.StatusInternalServerError)
	}

	a.sendUpdatedUserEvent(*demotedUser)
	if uErr := a.srv.userService.UpdateSessionsIsGuest(demotedUser.Id, demotedUser.IsGuest()); uErr != nil {
		mlog.Warn("Unable to update user sessions", mlog.String("user_id", demotedUser.Id), mlog.Err(uErr))
	}

	teamMembers, err := a.GetTeamMembersForUser(user.Id)
	if err != nil {
		mlog.Warn("Failed to get team members for users on demote user to guest", mlog.Err(err))
	}

	for _, member := range teamMembers {
		a.sendUpdatedMemberRoleEvent(user.Id, member)

		channelMembers, err := a.GetChannelMembersForUser(member.TeamId, user.Id)
		if err != nil {
			mlog.Warn("Failed to get channel members for users on demote user to guest", mlog.Err(err))
			continue
		}

		for _, member := range *channelMembers {
			a.invalidateCacheForChannelMembers(member.ChannelId)

			evt := model.NewWebSocketEvent(model.WEBSOCKET_EVENT_CHANNEL_MEMBER_UPDATED, "", "", user.Id, nil)
			evt.Add("channelMember", member.ToJson())
			a.Publish(evt)
		}
	}

	a.ClearSessionCacheForUser(user.Id)
	return nil
}

func (a *App) PublishUserTyping(userID, channelID, parentId string) *model.AppError {
	omitUsers := make(map[string]bool, 1)
	omitUsers[userID] = true

	event := model.NewWebSocketEvent(model.WEBSOCKET_EVENT_TYPING, "", channelID, "", omitUsers)
	event.Add("parent_id", parentId)
	event.Add("user_id", userID)
	a.Publish(event)

	return nil
}

// invalidateUserCacheAndPublish Invalidates cache for a user and publishes user updated event
func (a *App) invalidateUserCacheAndPublish(userID string) {
	a.InvalidateCacheForUser(userID)

	user, userErr := a.GetUser(userID)
	if userErr != nil {
		mlog.Error("Error in getting users profile", mlog.String("user_id", userID), mlog.Err(userErr))
		return
	}

	options := a.Config().GetSanitizeOptions()
	user.SanitizeProfile(options)

	message := model.NewWebSocketEvent(model.WEBSOCKET_EVENT_USER_UPDATED, "", "", "", nil)
	message.Add("user", user)
	a.Publish(message)
}

// GetKnownUsers returns the list of user ids of users with any direct
// relationship with a user. That means any user sharing any channel, including
// direct and group channels.
func (a *App) GetKnownUsers(userID string) ([]string, *model.AppError) {
	users, err := a.Srv().Store.User().GetKnownUsers(userID)
	if err != nil {
		return nil, model.NewAppError("GetKnownUsers", "app.user.get_known_users.get_users.app_error", nil, err.Error(), http.StatusInternalServerError)
	}

	return users, nil
}

// ConvertBotToUser converts a bot to user.
func (a *App) ConvertBotToUser(bot *model.Bot, userPatch *model.UserPatch, sysadmin bool) (*model.User, *model.AppError) {
	user, nErr := a.Srv().Store.User().Get(context.Background(), bot.UserId)
	if nErr != nil {
		var nfErr *store.ErrNotFound
		switch {
		case errors.As(nErr, &nfErr):
			return nil, model.NewAppError("ConvertBotToUser", MissingAccountError, nil, nfErr.Error(), http.StatusNotFound)
		default:
			return nil, model.NewAppError("ConvertBotToUser", "app.user.get.app_error", nil, nErr.Error(), http.StatusInternalServerError)
		}
	}

	if sysadmin && !user.IsInRole(model.SYSTEM_ADMIN_ROLE_ID) {
		_, appErr := a.UpdateUserRoles(
			user.Id,
			fmt.Sprintf("%s %s", user.Roles, model.SYSTEM_ADMIN_ROLE_ID),
			false)
		if appErr != nil {
			return nil, appErr
		}
	}

	user.Patch(userPatch)

	user, err := a.UpdateUser(user, false)
	if err != nil {
		return nil, err
	}

	err = a.UpdatePassword(user, *userPatch.Password)
	if err != nil {
		return nil, err
	}

	appErr := a.Srv().Store.Bot().PermanentDelete(bot.UserId)
	if appErr != nil {
		return nil, model.NewAppError("ConvertBotToUser", "app.user.convert_bot_to_user.app_error", nil, err.Error(), http.StatusInternalServerError)
	}

	return user, nil
}

func (a *App) GetThreadsForUser(userID, teamID string, options model.GetUserThreadsOpts) (*model.Threads, *model.AppError) {
	threads, err := a.Srv().Store.Thread().GetThreadsForUser(userID, teamID, options)
	if err != nil {
		return nil, model.NewAppError("GetThreadsForUser", "app.user.get_threads_for_user.app_error", nil, err.Error(), http.StatusInternalServerError)
	}
	for _, thread := range threads.Threads {
		a.sanitizeProfiles(thread.Participants, false)
		thread.Post.SanitizeProps()
	}
	return threads, nil
}

func (a *App) GetThreadMembershipForUser(userId, threadId string) (*model.ThreadMembership, *model.AppError) {
	threadMembership, err := a.Srv().Store.Thread().GetMembershipForUser(userId, threadId)
	if err != nil {
		return nil, model.NewAppError("GetThreadMembershipForUser", "app.user.get_thread_membership_for_user.app_error", nil, err.Error(), http.StatusInternalServerError)
	}
	if threadMembership == nil {
		return nil, model.NewAppError("GetThreadMembershipForUser", "app.user.get_thread_membership_for_user.not_found", nil, "thread membership not found/followed", http.StatusNotFound)
	}
	return threadMembership, nil
}

func (a *App) GetThreadForUser(teamID string, threadMembership *model.ThreadMembership, extended bool) (*model.ThreadResponse, *model.AppError) {
	thread, err := a.Srv().Store.Thread().GetThreadForUser(teamID, threadMembership, extended)
	if err != nil {
		return nil, model.NewAppError("GetThreadForUser", "app.user.get_threads_for_user.app_error", nil, err.Error(), http.StatusInternalServerError)
	}
	if thread == nil {
		return nil, model.NewAppError("GetThreadForUser", "app.user.get_threads_for_user.not_found", nil, "thread not found/followed", http.StatusNotFound)
	}
	a.sanitizeProfiles(thread.Participants, false)
	thread.Post.SanitizeProps()
	return thread, nil
}

func (a *App) UpdateThreadsReadForUser(userID, teamID string) *model.AppError {
	nErr := a.Srv().Store.Thread().MarkAllAsRead(userID, teamID)
	if nErr != nil {
		return model.NewAppError("UpdateThreadsReadForUser", "app.user.update_threads_read_for_user.app_error", nil, nErr.Error(), http.StatusInternalServerError)
	}
	message := model.NewWebSocketEvent(model.WEBSOCKET_EVENT_THREAD_READ_CHANGED, teamID, "", userID, nil)
	a.Publish(message)
	return nil
}

func (a *App) UpdateThreadFollowForUser(userID, teamID, threadID string, state bool) *model.AppError {
	opts := store.ThreadMembershipOpts{
		Following:             state,
		IncrementMentions:     false,
		UpdateFollowing:       true,
		UpdateViewedTimestamp: state,
		UpdateParticipants:    false,
	}
	_, err := a.Srv().Store.Thread().MaintainMembership(userID, threadID, opts)
	if err != nil {
		return model.NewAppError("UpdateThreadFollowForUser", "app.user.update_thread_follow_for_user.app_error", nil, err.Error(), http.StatusInternalServerError)
	}
	thread, err := a.Srv().Store.Thread().Get(threadID)
	if err != nil {
		return model.NewAppError("UpdateThreadFollowForUser", "app.user.update_thread_follow_for_user.app_error", nil, err.Error(), http.StatusInternalServerError)
	}
	replyCount := int64(0)
	if thread != nil {
		replyCount = thread.ReplyCount
	}
	message := model.NewWebSocketEvent(model.WEBSOCKET_EVENT_THREAD_FOLLOW_CHANGED, teamID, "", userID, nil)
	message.Add("thread_id", threadID)
	message.Add("state", state)
	message.Add("reply_count", replyCount)
	a.Publish(message)
	return nil
}

func (a *App) UpdateThreadReadForUser(userID, teamID, threadID string, timestamp int64) (*model.ThreadResponse, *model.AppError) {
	user, err := a.GetUser(userID)
	if err != nil {
		return nil, err
	}

	opts := store.ThreadMembershipOpts{
		Following:       true,
<<<<<<< HEAD
		UpdateFollowing: false,
	}
	membership, storeErr := a.Srv().Store.Thread().MaintainMembership(userID, threadID, opts)
	if storeErr != nil {
		return nil, model.NewAppError("UpdateThreadReadForUser", "app.user.update_thread_read_for_user.app_error", nil, err.Error(), http.StatusInternalServerError)
=======
		UpdateFollowing: true,
	}
	membership, storeErr := a.Srv().Store.Thread().MaintainMembership(userID, threadID, opts)
	if storeErr != nil {
		return nil, model.NewAppError("UpdateThreadReadForUser", "app.user.update_thread_read_for_user.app_error", nil, storeErr.Error(), http.StatusInternalServerError)
>>>>>>> bf88d605
	}

	post, err := a.GetSinglePost(threadID)
	if err != nil {
		return nil, err
	}
	membership.UnreadMentions, err = a.countThreadMentions(user, post, teamID, timestamp)
	if err != nil {
		return nil, err
	}
<<<<<<< HEAD
	membership.Following = true
=======
>>>>>>> bf88d605
	_, nErr := a.Srv().Store.Thread().UpdateMembership(membership)
	if nErr != nil {
		return nil, model.NewAppError("UpdateThreadReadForUser", "app.user.update_thread_read_for_user.app_error", nil, nErr.Error(), http.StatusInternalServerError)
	}

	membership.LastViewed = timestamp
	nErr = a.Srv().Store.Thread().MarkAsRead(userID, threadID, timestamp)
	if nErr != nil {
		return nil, model.NewAppError("UpdateThreadReadForUser", "app.user.update_thread_read_for_user.app_error", nil, nErr.Error(), http.StatusInternalServerError)
	}
	thread, err := a.GetThreadForUser(teamID, membership, false)
	if err != nil {
		return nil, err
	}

	message := model.NewWebSocketEvent(model.WEBSOCKET_EVENT_THREAD_READ_CHANGED, teamID, "", userID, nil)
	message.Add("thread_id", threadID)
	message.Add("timestamp", timestamp)
	message.Add("unread_mentions", membership.UnreadMentions)
	message.Add("unread_replies", thread.UnreadReplies)
	message.Add("channel_id", post.ChannelId)
	a.Publish(message)
	return thread, nil
}<|MERGE_RESOLUTION|>--- conflicted
+++ resolved
@@ -2252,19 +2252,11 @@
 
 	opts := store.ThreadMembershipOpts{
 		Following:       true,
-<<<<<<< HEAD
-		UpdateFollowing: false,
-	}
-	membership, storeErr := a.Srv().Store.Thread().MaintainMembership(userID, threadID, opts)
-	if storeErr != nil {
-		return nil, model.NewAppError("UpdateThreadReadForUser", "app.user.update_thread_read_for_user.app_error", nil, err.Error(), http.StatusInternalServerError)
-=======
 		UpdateFollowing: true,
 	}
 	membership, storeErr := a.Srv().Store.Thread().MaintainMembership(userID, threadID, opts)
 	if storeErr != nil {
 		return nil, model.NewAppError("UpdateThreadReadForUser", "app.user.update_thread_read_for_user.app_error", nil, storeErr.Error(), http.StatusInternalServerError)
->>>>>>> bf88d605
 	}
 
 	post, err := a.GetSinglePost(threadID)
@@ -2275,10 +2267,6 @@
 	if err != nil {
 		return nil, err
 	}
-<<<<<<< HEAD
-	membership.Following = true
-=======
->>>>>>> bf88d605
 	_, nErr := a.Srv().Store.Thread().UpdateMembership(membership)
 	if nErr != nil {
 		return nil, model.NewAppError("UpdateThreadReadForUser", "app.user.update_thread_read_for_user.app_error", nil, nErr.Error(), http.StatusInternalServerError)
