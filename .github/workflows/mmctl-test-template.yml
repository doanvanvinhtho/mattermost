--- conflicted
+++ resolved
@@ -49,11 +49,8 @@
         run: |
           cd server/build
           docker compose --ansi never run --rm start_dependencies
-<<<<<<< HEAD
           cat ../tests/custom-schema-objectID.ldif | docker compose --ansi never exec -T openldap bash -c 'ldapadd -Y EXTERNAL -H ldapi:/// -w mostest || true';
-=======
           cat ../tests/custom-schema-cpa.ldif | docker compose --ansi never exec -T openldap bash -c 'ldapadd -Y EXTERNAL -H ldapi:/// -w mostest || true';
->>>>>>> 698de055
           cat ../tests/test-data.ldif | docker compose --ansi never exec -T openldap bash -c 'ldapadd -x -D "cn=admin,dc=mm,dc=test,dc=com" -w mostest';
           docker compose --ansi never exec -T minio sh -c 'mkdir -p /data/mattermost-test';
           docker compose --ansi never ps
