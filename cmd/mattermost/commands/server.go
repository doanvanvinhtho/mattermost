// Copyright (c) 2015-present Mattermost, Inc. All Rights Reserved.
// See LICENSE.txt for license information.

package commands

import (
	"bytes"
	"net"
	"os"
	"os/signal"
	"runtime/debug"
	"runtime/pprof"
	"syscall"

	"github.com/pkg/errors"
	"github.com/spf13/cobra"

	"github.com/mattermost/mattermost-server/v6/api4"
	"github.com/mattermost/mattermost-server/v6/app"
	"github.com/mattermost/mattermost-server/v6/config"
	"github.com/mattermost/mattermost-server/v6/manualtesting"
	"github.com/mattermost/mattermost-server/v6/shared/mlog"
	"github.com/mattermost/mattermost-server/v6/utils"
	"github.com/mattermost/mattermost-server/v6/web"
	"github.com/mattermost/mattermost-server/v6/wsapi"
)

var serverCmd = &cobra.Command{
	Use:          "server",
	Short:        "Run the Mattermost server",
	RunE:         serverCmdF,
	SilenceUsage: true,
}

func init() {
	RootCmd.AddCommand(serverCmd)
	RootCmd.RunE = serverCmdF
}

func serverCmdF(command *cobra.Command, args []string) error {
	interruptChan := make(chan os.Signal, 1)

	if err := utils.TranslationsPreInit(); err != nil {
		return errors.Wrap(err, "unable to load Mattermost translation files")
	}

	customDefaults, err := loadCustomDefaults()
	if err != nil {
		mlog.Warn("Error loading custom configuration defaults: " + err.Error())
	}

	configStore, err := config.NewStoreFromDSN(getConfigDSN(command, config.GetEnvironment()), false, customDefaults)
	if err != nil {
		return errors.Wrap(err, "failed to load configuration")
	}
	defer configStore.Close()

	return runServer(configStore, interruptChan)
}

func runServer(configStore *config.Store, interruptChan chan os.Signal) error {
	// Setting the highest traceback level from the code.
	// This is done to print goroutines from all threads (see golang.org/issue/13161)
	// and also preserve a crash dump for later investigation.
	debug.SetTraceback("crash")

	options := []app.Option{
		app.ConfigStore(configStore),
		app.RunEssentialJobs,
		app.JoinCluster,
		app.StartSearchEngine,
		app.StartMetrics,
	}
	server, err := app.NewServer(options...)
	if err != nil {
		mlog.Critical(err.Error())
		return err
	}
	defer server.Shutdown()
	// We add this after shutdown so that it can be called
	// before server shutdown happens as it can close
	// the advanced logger and prevent the mlog call from working properly.
	defer func() {
		// A panic pass-through layer which just logs it
		// and sends it upwards.
		if x := recover(); x != nil {
			var buf bytes.Buffer
			pprof.Lookup("goroutine").WriteTo(&buf, 2)
			mlog.Critical("A panic occurred",
				mlog.Any("error", x),
				mlog.String("stack", buf.String()))
			panic(x)
		}
	}()

<<<<<<< HEAD
	a := app.New(app.ServerConnector(server))
	api := api4.Init(a, server.Router)

=======
	api := api4.Init(server)
>>>>>>> 929caaff
	wsapi.Init(server)
	web.New(server)

	err = server.Start()
	if err != nil {
		mlog.Critical(err.Error())
		return err
	}

	// If we allow testing then listen for manual testing URL hits
	if *server.Config().ServiceSettings.EnableTesting {
		manualtesting.Init(api)
	}

	notifyReady()

	// wait for kill signal before attempting to gracefully shutdown
	// the running service
	signal.Notify(interruptChan, syscall.SIGINT, syscall.SIGTERM)
	<-interruptChan

	return nil
}

func notifyReady() {
	// If the environment vars provide a systemd notification socket,
	// notify systemd that the server is ready.
	systemdSocket := os.Getenv("NOTIFY_SOCKET")
	if systemdSocket != "" {
		mlog.Info("Sending systemd READY notification.")

		err := sendSystemdReadyNotification(systemdSocket)
		if err != nil {
			mlog.Error(err.Error())
		}
	}
}

func sendSystemdReadyNotification(socketPath string) error {
	msg := "READY=1"
	addr := &net.UnixAddr{
		Name: socketPath,
		Net:  "unixgram",
	}
	conn, err := net.DialUnix(addr.Net, nil, addr)
	if err != nil {
		return err
	}
	defer conn.Close()
	_, err = conn.Write([]byte(msg))
	return err
}<|MERGE_RESOLUTION|>--- conflicted
+++ resolved
@@ -93,13 +93,7 @@
 		}
 	}()
 
-<<<<<<< HEAD
-	a := app.New(app.ServerConnector(server))
-	api := api4.Init(a, server.Router)
-
-=======
 	api := api4.Init(server)
->>>>>>> 929caaff
 	wsapi.Init(server)
 	web.New(server)
 
